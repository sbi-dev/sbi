--- conflicted
+++ resolved
@@ -169,31 +169,8 @@
     limits_row: torch.Tensor,
     kwargs: Dict,
 ) -> None:
-<<<<<<< HEAD
-    """2D Kernel Density Estimation."""
-
+    """Run 2D Kernel Density Estimation and plot it on given axis."""
     X, Y, Z = get_kde(samples_col, samples_row, limits_col, limits_row, kwargs)
-=======
-    """Run 2D Kernel Density Estimation and plot it on given axis."""
-    density = gaussian_kde(
-        np.array([samples_col, samples_row]),
-        bw_method=kwargs["bw_method"],
-    )
-    X, Y = np.meshgrid(
-        np.linspace(
-            limits_col[0],
-            limits_col[1],
-            kwargs["bins"],
-        ),
-        np.linspace(
-            limits_row[0],
-            limits_row[1],
-            kwargs["bins"],
-        ),
-    )
-    positions = np.vstack([X.ravel(), Y.ravel()])
-    Z = np.reshape(density(positions).T, X.shape)
->>>>>>> ccc6577b
 
     ax.imshow(
         Z,
