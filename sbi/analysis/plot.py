# This file is part of sbi, a toolkit for simulation-based inference. sbi is licensed
# under the Apache License Version 2.0, see <https://www.apache.org/licenses/>

import copy
from typing import (
    Any,
    Callable,
    Dict,
    List,
    Literal,
    Optional,
    Tuple,
    TypeVar,
    Union,
    cast,
    get_args,
)
from warnings import warn

import matplotlib as mpl
import numpy as np
import torch
from matplotlib import cm
from matplotlib import pyplot as plt
from matplotlib.axes import Axes
from matplotlib.colors import Normalize
from matplotlib.figure import Figure, FigureBase
from matplotlib.patches import Rectangle
from scipy.stats import binom, gaussian_kde, iqr
from torch import Tensor

from sbi.analysis.conditional_density import eval_conditional_density
from sbi.analysis.plotting_classes import (
    DiagOptions,
    FigOptions,
    OffDiagOptions,
    get_default_diag_kwargs,
    get_default_offdiag_kwargs,
)
from sbi.utils.analysis_utils import pp_vals
from sbi.utils.plotting_helpers import (
    convert_to_list_of_numpy,
    ensure_numpy,
    handle_nan_infs,
    to_list_kwargs,
    to_list_string,
    update,
)

UpperLiteral = Literal["hist", "scatter", "contour", "kde"]
LowerLiteral = Literal["hist", "scatter", "contour", "kde"]
DiagLiteral = Literal["hist", "scatter", "kde"]
K = TypeVar("K")
KwargsType = Union[List[Optional[Union[Dict, K]]], Dict, K, None]


def marginal_plot(
    samples: Union[List[np.ndarray], List[torch.Tensor], np.ndarray, torch.Tensor],
    points: Optional[
        Union[List[np.ndarray], List[torch.Tensor], np.ndarray, torch.Tensor]
    ] = None,
    limits: Optional[Union[List, torch.Tensor]] = None,
    subset: Optional[List[int]] = None,
    diag: Optional[Union[List[Optional[str]], str]] = "hist",
    figsize: Optional[Tuple] = (10, 2),
    labels: Optional[List[str]] = None,
    ticks: Optional[Union[List, torch.Tensor]] = None,
    diag_kwargs: KwargsType[DiagOptions] = None,
    fig_kwargs: Optional[Union[Dict, FigOptions]] = None,
    fig: Optional[FigureBase] = None,
    axes: Optional[Axes] = None,
    **kwargs: Optional[Any],
) -> Tuple[FigureBase, Axes]:
    """
    Plot samples in a row showing 1D marginals of selected dimensions.

    Each of the plots can be interpreted as a 1D-marginal of the distribution
    that the samples were drawn from.

    Args:
        samples: Samples used to build the histogram.
        points: List of additional points to scatter.
        limits: Array containing the plot xlim for each parameter dimension. If None,
            just use the min and max of the passed samples
        subset: List containing the dimensions to plot. E.g. subset=[1,3] will plot
            plot only the 1st and 3rd dimension but will discard the 0th and 2nd (and,
            if they exist, the 4th, 5th and so on).
        diag: Plotting style for 1D marginals, {hist, kde cond, None}.
        figsize: Size of the entire figure.
        labels: List of strings specifying the names of the parameters.
        ticks: Position of the ticks.
        diag_kwargs: Additional arguments to adjust the diagonal plot,
            see the source code in `KdeDiagOptions`, `HistDiagOptions` or
            `ScatterDiagOptions`.
        fig_kwargs: Additional arguments to adjust the overall figure,
            see the source code in `FigOptions`.
        fig: matplotlib figure to plot on.
        axes: matplotlib axes corresponding to fig.
        **kwargs: Additional arguments to adjust the plot (deprecated)
    Returns: figure and axis of posterior distribution plot
    """

    # backwards compatibility
    if len(kwargs) > 0:
        fig, axes = _use_deprecated_plot(
            marginal_plot_dep,
            samples=samples,
            points=points,
            limits=limits,
            subset=subset,
            diag=diag,
            figsize=figsize,
            labels=labels,
            ticks=ticks,
            fig=fig,
            axes=axes,
            **kwargs,
        )
        return fig, axes

    samples, _, limits = prepare_for_plot(samples, limits)

    # prepare kwargs and functions of the subplots
    diag_kwargs_filled, diag_func = _prepare_kwargs(
        plot=diag,
        samples=samples,
        get_plot_funcs=get_diag_funcs,
        get_default_kwargs=get_default_diag_kwargs,
        plot_kwargs=diag_kwargs,
    )

    # prepare fig_kwargs
    fig_kwargs_filled = _prepare_fig_kwargs(fig_kwargs, samples)

    # generate plot
    return _arrange_grid(
        diag_func,
        [None],
        [None],
        diag_kwargs_filled,
        [None],
        [None],
        samples,
        points,
        limits,
        subset,
        figsize,
        labels,
        ticks,
        fig,
        axes,
        fig_kwargs_filled,
    )


def pairplot(
    samples: Union[List[np.ndarray], List[torch.Tensor], np.ndarray, torch.Tensor],
    points: Optional[
        Union[List[np.ndarray], List[torch.Tensor], np.ndarray, torch.Tensor]
    ] = None,
    limits: Optional[Union[List, torch.Tensor]] = None,
    subset: Optional[List[int]] = None,
    upper: Optional[Union[List[Optional[UpperLiteral]], UpperLiteral]] = "hist",
    lower: Optional[Union[List[Optional[LowerLiteral]], LowerLiteral]] = None,
    diag: Optional[Union[List[Optional[DiagLiteral]], DiagLiteral]] = "hist",
    figsize: Tuple = (10, 10),
    labels: Optional[List[str]] = None,
    ticks: Optional[Union[List, torch.Tensor]] = None,
    offdiag: Optional[Union[List[Optional[str]], str]] = None,
    diag_kwargs: KwargsType[DiagOptions] = None,
    upper_kwargs: KwargsType[OffDiagOptions] = None,
    lower_kwargs: KwargsType[OffDiagOptions] = None,
    fig_kwargs: Optional[Union[Dict, FigOptions]] = None,
    fig: Optional[FigureBase] = None,
    axes: Optional[Axes] = None,
    **kwargs: Optional[Any],
) -> Tuple[FigureBase, Axes]:
    """
    Plot samples in a 2D grid showing marginals and pairwise marginals.

    Each of the diagonal plots can be interpreted as a 1D-marginal of the distribution
    that the samples were drawn from. Each upper-diagonal plot can be interpreted as a
    2D-marginal of the distribution.

    Args:
        samples: Samples used to build the histogram.
        points: List of additional points to scatter.
        limits: Array containing the plot xlim for each parameter dimension. If None,
            just use the min and max of the passed samples
        subset: List containing the dimensions to plot. E.g. subset=[1,3] will plot
            plot only the 1st and 3rd dimension but will discard the 0th and 2nd (and,
            if they exist, the 4th, 5th and so on).
        upper: Plotting style for upper diagonal, {hist, scatter, contour, kde,
            None}.
        lower: Plotting style for upper diagonal, {hist, scatter, contour, kde,
            None}.
        diag: Plotting style for diagonal, {hist, scatter, kde}.
        figsize: Size of the entire figure.
        labels: List of strings specifying the names of the parameters.
        ticks: Position of the ticks.
        offdiag: deprecated, use upper instead.
        diag_kwargs: Additional arguments to adjust the diagonal plot,
            see the source code in `KdeDiagOptions`, `HistDiagOptions` or
            `ScatterDiagOptions`.
        upper_kwargs: Additional arguments to adjust the upper diagonal plot,
            see the source code in `KdeOffDiagOptions`, `HistOffDiagOptions`,
            `ScatterOffDiagOptions`, `ContourOffDiagOptions` or `PlotOffDiagOptions`.
        lower_kwargs: Additional arguments to adjust the lower diagonal plot,
            see the source code in `KdeOffDiagOptions`, `HistOffDiagOptions`,
            `ScatterOffDiagOptions`, `ContourOffDiagOptions` or `PlotOffDiagOptions`.
        fig_kwargs: Additional arguments to adjust the overall figure,
            see the source code in `FigOptions`
        fig: matplotlib figure to plot on.
        axes: matplotlib axes corresponding to fig.
        **kwargs: Additional arguments to adjust the plot (deprecated).

    Returns: figure and axis of posterior distribution plot
    """

    upper = _prepare_upper(offdiag, upper)  # type: ignore

    plotting_styles = [
        (diag, DiagLiteral, "diag"),
        (upper, UpperLiteral, "upper"),
        (lower, LowerLiteral, "lower"),
    ]

    for plotting_style, literal, argument_name in plotting_styles:
        _validate_plotting_style(plotting_style, literal, argument_name)

    # Backwards compatibility
    if len(kwargs) > 0:
        fig, axes = _use_deprecated_plot(
            pairplot_dep,
            samples=samples,
            points=points,
            limits=limits,
            subset=subset,
            offdiag=offdiag,
            diag=diag,
            figsize=figsize,
            labels=labels,
            ticks=ticks,
            upper=upper,
            fig=fig,
            axes=axes,
            **kwargs,
        )
        return fig, axes

    samples, dim, limits = prepare_for_plot(samples, limits, points)

    # prepare figure kwargs
    fig_kwargs_filled = _prepare_fig_kwargs(fig_kwargs, samples)

    # Prepare diag
    diag_kwargs_filled, diag_func = _prepare_kwargs(
        plot=diag,  # type: ignore
        samples=samples,
        get_plot_funcs=get_diag_funcs,
        get_default_kwargs=get_default_diag_kwargs,
        plot_kwargs=diag_kwargs,
    )

    # Prepare upper
    upper_kwargs_filled, upper_func = _prepare_kwargs(
        plot=upper,  # type: ignore
        samples=samples,
        get_plot_funcs=get_offdiag_funcs,
        get_default_kwargs=get_default_offdiag_kwargs,
        plot_kwargs=upper_kwargs,
    )

    # Prepare lower
    lower_kwargs_filled, lower_func = _prepare_kwargs(
        plot=lower,  # type: ignore
        samples=samples,
        get_plot_funcs=get_offdiag_funcs,
        get_default_kwargs=get_default_offdiag_kwargs,
        plot_kwargs=lower_kwargs,
    )

    return _arrange_grid(
        diag_func,
        upper_func,
        lower_func,
        diag_kwargs_filled,
        upper_kwargs_filled,
        lower_kwargs_filled,
        samples,
        points,
        limits,
        subset,
        figsize,
        labels,
        ticks,
        fig,
        axes,
        fig_kwargs_filled,
    )


# Plotting functions
def plt_hist_1d(
    ax: Axes,
    samples: np.ndarray,
    limits: torch.Tensor,
    diag_kwargs: Dict,
) -> None:
    """Plot 1D histogram."""
    hist_kwargs = copy.deepcopy(diag_kwargs["mpl_kwargs"])
    if "bins" not in hist_kwargs or hist_kwargs["bins"] is None:
        if diag_kwargs["bin_heuristic"] == "Freedman-Diaconis":
            # The Freedman-Diaconis heuristic
            binsize = 2 * iqr(samples) * len(samples) ** (-1 / 3)
            hist_kwargs["bins"] = np.arange(limits[0], limits[1] + binsize, binsize)
        else:
            # TODO: add more bin heuristics
            pass
    if isinstance(hist_kwargs["bins"], int):
        hist_kwargs["bins"] = np.linspace(limits[0], limits[1], hist_kwargs["bins"])
    ax.hist(samples, **hist_kwargs)


def plt_kde_1d(
    ax: Axes,
    samples: np.ndarray,
    limits: torch.Tensor,
    diag_kwargs: Dict,
) -> None:
    """Run 1D kernel density estimation on samples and plot it on a given axes."""
    density = gaussian_kde(samples, bw_method=diag_kwargs["bw_method"])
    xs = np.linspace(limits[0], limits[1], diag_kwargs["bins"])
    ys = density(xs)
    ax.plot(xs, ys, **diag_kwargs["mpl_kwargs"])


def plt_scatter_1d(
    ax: Axes,
    samples: np.ndarray,
    limits: torch.Tensor,
    diag_kwargs: Dict,
) -> None:
    """Plot vertical lines for each sample. Note: limits are not used."""
    for single_sample in samples:
        ax.axvline(single_sample, **diag_kwargs["mpl_kwargs"])


def plt_hist_2d(
    ax: Axes,
    samples_col: np.ndarray,
    samples_row: np.ndarray,
    limits_col: Union[torch.Tensor, List],
    limits_row: Union[torch.Tensor, List],
    offdiag_kwargs: Dict,
):
    """Plot 2D histogram."""
    hist_kwargs = copy.deepcopy(offdiag_kwargs)

    if isinstance(limits_col, torch.Tensor):
        limits_col = limits_col.tolist()
    if isinstance(limits_row, torch.Tensor):
        limits_row = limits_row.tolist()

    if (
        "bins" not in hist_kwargs["np_hist_kwargs"]
        or hist_kwargs["np_hist_kwargs"]["bins"] is None
    ):
        if hist_kwargs["bin_heuristic"] == "Freedman-Diaconis":
            # The Freedman-Diaconis heuristic applied to each direction
            binsize_col = 2 * iqr(samples_col) * len(samples_col) ** (-1 / 3)
            n_bins_col = int((limits_col[1] - limits_col[0]) / binsize_col)
            binsize_row = 2 * iqr(samples_row) * len(samples_row) ** (-1 / 3)
            n_bins_row = int((limits_row[1] - limits_row[0]) / binsize_row)
            hist_kwargs["np_hist_kwargs"]["bins"] = [n_bins_col, n_bins_row]
        else:
            # TODO: add more bin heuristics
            pass
    hist, xedges, yedges = np.histogram2d(
        samples_col,
        samples_row,
        range=[
            [limits_col[0], limits_col[1]],
            [limits_row[0], limits_row[1]],
        ],
        **hist_kwargs["np_hist_kwargs"],
    )
    ax.imshow(
        hist.T,
        extent=(
            xedges[0],
            xedges[-1],
            yedges[0],
            yedges[-1],
        ),
        **hist_kwargs["mpl_kwargs"],
    )


def plt_kde_2d(
    ax: Axes,
    samples_col: np.ndarray,
    samples_row: np.ndarray,
    limits_col: torch.Tensor,
    limits_row: torch.Tensor,
    offdiag_kwargs: Dict,
) -> None:
    """Run 2D Kernel Density Estimation and plot it on given axis."""
    X, Y, Z = get_kde(samples_col, samples_row, limits_col, limits_row, offdiag_kwargs)

    ax.imshow(
        Z,
        extent=(
            limits_col[0].item(),
            limits_col[1].item(),
            limits_row[0].item(),
            limits_row[1].item(),
        ),
        **offdiag_kwargs["mpl_kwargs"],
    )


def plt_contour_2d(
    ax: Axes,
    samples_col: np.ndarray,
    samples_row: np.ndarray,
    limits_col: torch.Tensor,
    limits_row: torch.Tensor,
    offdiag_kwargs: Dict,
) -> None:
    """2D Contour based on Kernel Density Estimation."""

    X, Y, Z = get_kde(samples_col, samples_row, limits_col, limits_row, offdiag_kwargs)

    ax.contour(
        X,
        Y,
        Z,
        extent=(
            limits_col[0],
            limits_col[1],
            limits_row[0],
            limits_row[1],
        ),
        levels=offdiag_kwargs["levels"],
        **offdiag_kwargs["mpl_kwargs"],
    )


def plt_scatter_2d(
    ax: Axes,
    samples_col: np.ndarray,
    samples_row: np.ndarray,
    limits_col: torch.Tensor,
    limits_row: torch.Tensor,
    offdiag_kwargs: Dict,
) -> None:
    """Scatter plot 2D. Note: limits are not used"""
    ax.scatter(
        samples_col,
        samples_row,
        **offdiag_kwargs["mpl_kwargs"],
    )


def plt_plot_2d(
    ax: Axes,
    samples_col: np.ndarray,
    samples_row: np.ndarray,
    limits_col: torch.Tensor,
    limits_row: torch.Tensor,
    offdiag_kwargs: Dict,
) -> None:
    """Plot 2D trajectory. Note: limits are not used."""

    ax.plot(
        samples_col,
        samples_row,
        **offdiag_kwargs["mpl_kwargs"],
    )


def get_kde(
    samples_col: np.ndarray,
    samples_row: np.ndarray,
    limits_col: torch.Tensor,
    limits_row: torch.Tensor,
    offdiag_kwargs: dict,
) -> Tuple[np.ndarray, np.ndarray, np.ndarray]:
    """2D Kernel Density Estimation."""

    density = gaussian_kde(
        np.array([samples_col, samples_row]),
        bw_method=offdiag_kwargs["bw_method"],
    )
    X, Y = np.meshgrid(
        np.linspace(
            limits_col[0],
            limits_col[1],
            offdiag_kwargs["bins"],
        ),
        np.linspace(
            limits_row[0],
            limits_row[1],
            offdiag_kwargs["bins"],
        ),
    )
    positions = np.vstack([X.ravel(), Y.ravel()])
    Z = np.reshape(density(positions).T, X.shape)
    if "percentile" in offdiag_kwargs and "levels" in offdiag_kwargs:
        Z = probs2contours(Z, offdiag_kwargs["levels"])
    else:
        Z = (Z - Z.min()) / (Z.max() - Z.min())
    return X, Y, Z


def get_diag_funcs(
    diag_list: List[Optional[str]],
) -> List[
    Union[
        Callable[
            [
                Axes,
                np.ndarray,
                torch.Tensor,
                Dict,
            ],
            None,
        ],
        None,
    ]
]:
    """make a list of the functions for the diagonal plots."""
    diag_funcs = []
    for diag in diag_list:
        if diag == "hist":
            diag_funcs.append(plt_hist_1d)
        elif diag == "kde":
            diag_funcs.append(plt_kde_1d)
        elif diag == "scatter":
            diag_funcs.append(plt_scatter_1d)
        else:
            diag_funcs.append(None)

    return diag_funcs


def get_offdiag_funcs(
    off_diag_list: List[Optional[str]],
) -> List[
    Union[
        Callable[
            [
                Axes,
                np.ndarray,
                torch.Tensor,
                Dict,
            ],
            None,
        ],
        None,
    ]
]:
    """make a list of the functions for the off-diagonal plots."""
    offdiag_funcs = []
    for offdiag in off_diag_list:
        if offdiag == "hist" or offdiag == "hist2d":
            offdiag_funcs.append(plt_hist_2d)
        elif offdiag == "kde" or offdiag == "kde2d":
            offdiag_funcs.append(plt_kde_2d)
        elif offdiag == "contour" or offdiag == "contourf":
            offdiag_funcs.append(plt_contour_2d)
        elif offdiag == "scatter":
            offdiag_funcs.append(plt_scatter_2d)
        elif offdiag == "plot":
            offdiag_funcs.append(plt_plot_2d)
        else:
            offdiag_funcs.append(None)
    return offdiag_funcs


def _format_subplot(
    ax: Axes,
    current: str,
    limits: Union[List[List[float]], torch.Tensor],
    ticks: Optional[Union[List, torch.Tensor]],
    labels_dim: List[str],
    fig_kwargs: FigOptions,
    row: int,
    col: int,
    dim: int,
    flat: bool,
    excl_lower: bool,
) -> None:
    """
    Format subplot according to fig_kwargs and other arguments
    Args:
        ax: matplotlib axis
        current: str, 'diag','upper' or 'lower'
        limits: list of lists, limits for each dimension
        ticks: list of lists, ticks for each dimension
        labels_dim: list of strings, labels for each dimension
        fig_kwargs: FigOptions dataclass
        row: int, row index
        col: int, column index
        dim: int, number of dimensions
        flat: bool, whether the plot is flat (1 row)
        excl_lower: bool, whether lower triangle is empty

    """

    # Background color
    if (
        current in fig_kwargs.fig_bg_colors
        and fig_kwargs.fig_bg_colors[current] is not None
    ):
        ax.set_facecolor(fig_kwargs.fig_bg_colors[current])
    # Limits
    if isinstance(limits, Tensor):
        assert limits.dim() == 2, "Limits should be a 2D tensor."
        limits = limits.tolist()
    if current == "diag":
        eps = fig_kwargs.x_lim_add_eps
        ax.set_xlim((limits[col][0] - eps, limits[col][1] + eps))
    else:
        ax.set_xlim((limits[col][0], limits[col][1]))

    if current != "diag":
        ax.set_ylim((limits[row][0], limits[row][1]))

    # Ticks
    if ticks is not None:
        ax.set_xticks((ticks[col][0], ticks[col][1]))  # pyright: ignore[reportCallIssue]
        if current != "diag":
            ax.set_yticks((ticks[row][0], ticks[row][1]))  # pyright: ignore[reportCallIssue]

    # make square
    if fig_kwargs.square_subplots:
        ax.set_box_aspect(1)
    # Despine
    ax.spines["right"].set_visible(False)
    ax.spines["top"].set_visible(False)
    ax.spines["bottom"].set_position(("outward", fig_kwargs.despine["offset"]))

    # Formatting axes
    if current == "diag":  # diagonals
        if excl_lower or col == dim - 1 or flat:
            _format_axis(
                ax,
                xhide=False,
                xlabel=labels_dim[col],
                yhide=True,
                tickformatter=fig_kwargs.tickformatter,
            )
        else:
            _format_axis(ax, xhide=True, yhide=True)
    else:  # off-diagonals
        if row == dim - 1:
            _format_axis(
                ax,
                xhide=False,
                xlabel=labels_dim[col],
                yhide=True,
                tickformatter=fig_kwargs.tickformatter,
            )
        else:
            _format_axis(ax, xhide=True, yhide=True)
    if fig_kwargs.tick_labels is not None:
        ax.set_xticklabels((  # pyright: ignore[reportCallIssue]
            str(fig_kwargs.tick_labels[col][0]),
            str(fig_kwargs.tick_labels[col][1]),
        ))


def _format_axis(
    ax: Axes,
    xhide: bool = True,
    yhide: bool = True,
    xlabel: str = "",
    ylabel: str = "",
    tickformatter=None,
) -> Axes:
    """Format axis spines and ticks."""
    for loc in ["right", "top", "left", "bottom"]:
        ax.spines[loc].set_visible(False)
    if xhide:
        ax.set_xlabel("")
        ax.xaxis.set_ticks_position("none")
        ax.xaxis.set_tick_params(labelbottom=False)
    if yhide:
        ax.set_ylabel("")
        ax.yaxis.set_ticks_position("none")
        ax.yaxis.set_tick_params(labelleft=False)
    if not xhide:
        ax.set_xlabel(xlabel)
        ax.xaxis.set_ticks_position("bottom")
        ax.xaxis.set_tick_params(labelbottom=True)
        if tickformatter is not None:
            ax.xaxis.set_major_formatter(tickformatter)
        ax.spines["bottom"].set_visible(True)  # pyright: ignore[reportCallIssue]
    if not yhide:
        ax.set_ylabel(ylabel)
        ax.yaxis.set_ticks_position("left")
        ax.yaxis.set_tick_params(labelleft=True)
        if tickformatter is not None:
            ax.yaxis.set_major_formatter(tickformatter)
        ax.spines["left"].set_visible(True)
    return ax


def probs2contours(
    probs: np.ndarray,
    levels: Union[List, torch.Tensor, np.ndarray],
) -> np.ndarray:
    """Takes an array of probabilities and produces an array of contours at specified
    percentile levels.
    Args:
        probs: Probability array. doesn't have to sum to 1, but it is assumed it
            contains all the mass
        levels: Percentile levels, have to be in [0.0, 1.0]. Specifies contour levels
            that include a given proportion of samples, i.e., 0.1 specifies where the
            top 10% of the density is.
    Returns:
        contours: Array of same shape as probs with percentile labels. Values in output
        array denote labels which percentile bin the probability mass belongs to.

    Example: for levels = [0.1, 0.5], output array will take on values [1.0, 0.5, 0.1],
    where elements labeled "0.1" correspond to the top 10% of the density, "0.5"
    corresponds to between top 50% to 10%, etc.
    """
    # make sure all contour levels are in [0.0, 1.0]
    levels = np.asarray(levels)
    assert np.all(levels <= 1.0) and np.all(levels >= 0.0)

    # flatten probability array
    shape = probs.shape
    probs = probs.flatten()

    # sort probabilities in descending order
    idx_sort = probs.argsort()[::-1]
    idx_unsort = idx_sort.argsort()
    probs = probs[idx_sort]

    # cumulative probabilities
    cum_probs = probs.cumsum()
    cum_probs /= cum_probs[-1]

    # create contours at levels
    contours = np.ones_like(cum_probs)
    levels = np.sort(levels)[::-1]
    for level in levels:
        contours[cum_probs <= level] = level

    # make sure contours have the order and the shape of the original
    # probability array
    contours = np.reshape(contours[idx_unsort], shape)

    return contours


<<<<<<< HEAD
def ensure_numpy(t: Union[np.ndarray, torch.Tensor]) -> np.ndarray:
    """
    Returns np.ndarray if torch.Tensor was provided.

    Used because samples_nd() can only handle np.ndarray.
    """
    if isinstance(t, torch.Tensor):
        return t.cpu().numpy()
    elif not isinstance(t, np.ndarray):
        return np.array(t)
    return t


def handle_nan_infs(samples: List[np.ndarray]) -> List[np.ndarray]:
    """Check if there are NaNs or Infs in the samples."""
    for i in range(len(samples)):
        if np.isnan(samples[i]).any():
            logging.warning("NaNs found in samples, omitting datapoints.")
        if np.isinf(samples[i]).any():
            logging.warning("Infs found in samples, omitting datapoints.")
            # cast inf to nan, so they are omitted in the next step
            np.nan_to_num(
                samples[i], copy=False, nan=np.nan, posinf=np.nan, neginf=np.nan
            )
        samples[i] = samples[i][~np.isnan(samples[i]).any(axis=1)]
    return samples


def convert_to_list_of_numpy(
    arr: Union[List[np.ndarray], List[torch.Tensor], np.ndarray, torch.Tensor],
) -> List[np.ndarray]:
    """Converts a list of torch.Tensor to a list of np.ndarray."""
    if not isinstance(arr, list):
        arr = ensure_numpy(arr)
        return [arr]
    return [ensure_numpy(a) for a in arr]


=======
>>>>>>> f3222f94
def infer_limits(
    samples: List[np.ndarray],
    dim: int,
    points: Optional[List[np.ndarray]] = None,
    eps: float = 0.1,
) -> List[List[float]]:
    """Infer limits for the plot.

    Args:
        samples: List of set of samples.
        dim: Dimension of the samples.
        points: List of points.
        eps: Relative margin for the limits.
    """
    limits = []
    for d in range(dim):
        # get min and max across all sets of samples
        min_val = min(np.min(sample[:, d]) for sample in samples)
        max_val = max(np.max(sample[:, d]) for sample in samples)
        # include points in the limits
        if points is not None:
            min_val = min(min_val, min(np.min(point[:, d]) for point in points))
            max_val = max(max_val, max(np.max(point[:, d]) for point in points))
        # add margin
        max_min_range = max_val - min_val
        epsilon_range = eps * max_min_range
        limits.append([min_val - epsilon_range, max_val + epsilon_range])
    return limits


def prepare_for_plot(
    samples: Union[List[np.ndarray], List[torch.Tensor], np.ndarray, torch.Tensor],
    limits: Optional[Union[List, torch.Tensor, np.ndarray]] = None,
    points: Optional[
        Union[List[np.ndarray], List[torch.Tensor], np.ndarray, torch.Tensor]
    ] = None,
) -> Tuple[List[np.ndarray], int, torch.Tensor]:
    """
    Ensures correct formatting for samples and limits, and returns dimension
    of the samples.
    """

    samples = convert_to_list_of_numpy(samples)
    if points is not None:
        points = convert_to_list_of_numpy(points)

    samples = handle_nan_infs(samples)

    dim = samples[0].shape[1]

    if limits is None or limits == []:
        limits = infer_limits(samples, dim, points)
    else:
        limits = [limits[0] for _ in range(dim)] if len(limits) == 1 else limits

    limits = torch.as_tensor(limits)
    return samples, dim, limits


def prepare_for_conditional_plot(condition, opts):
    """
    Ensures correct formatting for limits. Returns the margins just inside
    the domain boundaries, and the dimension of the samples.
    """
    # Dimensions
    dim = condition.shape[-1]

    # Prepare limits
    if len(opts["limits"]) == 1:
        limits = [opts["limits"][0] for _ in range(dim)]
    else:
        limits = opts["limits"]
    limits = torch.as_tensor(limits)

    # Infer the margin. This is to avoid that we evaluate the posterior **exactly**
    # at the boundary.
    limits_diffs = limits[:, 1] - limits[:, 0]
    eps_margins = limits_diffs / 1e5

    return dim, limits, eps_margins


def get_conditional_diag_func(opts, limits, eps_margins, resolution):
    """
    Returns the diag_func which returns the 1D marginal conditional plot for
    the parameter indexed by row.
    """

    def diag_func(row, **kwargs):
        p_vector = (
            eval_conditional_density(
                opts["density"],
                opts["condition"],
                limits,
                row,
                row,
                resolution=resolution,
                eps_margins1=eps_margins[row],
                eps_margins2=eps_margins[row],
            )
            .to("cpu")
            .numpy()
        )
        plt.plot(
            np.linspace(
                limits[row, 0],
                limits[row, 1],
                resolution,
            ),
            p_vector,
            c=opts["samples_colors"][0],
        )

    return diag_func


def _validate_plotting_style(
    plotting_style: Union[List[Optional[str]], str, None],
    style_literal: str,
    argument_name: str,
):
    """
    This method validates if the plotting style that is passed is None or among the
    allowed plotting styles defined in style_literal.

    Args:
        plotting_style: The plotting style that is selected.
        style_literal: Allowed plotting styles.
        argument_name: The name of the argument being validated.
    """

    allowed_styles = get_args(style_literal)

    if isinstance(plotting_style, list):
        for i, val in enumerate(plotting_style):
            if val is not None and val not in allowed_styles:
                raise ValueError(
                    f"Expected {argument_name} at index {i} to be None or one",
                    f" of {allowed_styles} but got {val}.",
                )
    elif plotting_style is not None and plotting_style not in allowed_styles:
        raise ValueError(
            f"Expected {argument_name} to be None, a list or one",
            f" of {allowed_styles} but got {plotting_style}.",
        )


def _prepare_kwargs(
    plot: Optional[Union[List[Optional[str]], str]],
    samples: Union[List[np.ndarray], List[torch.Tensor], np.ndarray, torch.Tensor],
    get_plot_funcs: Callable,
    get_default_kwargs: Callable,
    plot_kwargs: KwargsType,
) -> Tuple[List[Optional[Dict]], List[Optional[Callable]]]:
    """
    Prepares a list of plotting functions and their corresponding kwargs per sample.

    Args:
        plot: Plot type(s) to use (e.g., 'scatter', 'kde', etc.).
        samples: Input samples to be plotted.
        get_plot_funcs: Function that maps plot names to callable plot functions.
        get_default_kwargs: Function that generates default kwargs for each plot type.
        plot_kwargs: User-specified overrides for the plot kwargs.

    Returns:
        - List of merged keyword arguments for each sample.
        - List of corresponding plot functions.
    """

    plot_list = to_list_string(plot, len(samples))
    plot_kwargs_list = to_list_kwargs(plot_kwargs, len(samples))
    plot_func = get_plot_funcs(plot_list)
    plot_kwargs_filled = []
    for i, (plot_i, plot_kwargs_i) in enumerate(
        zip(plot_list, plot_kwargs_list, strict=False)
    ):
        plot_kwarg_filled_i = get_default_kwargs(plot_i, i)
        # update the defaults dictionary with user provided values
        plot_kwarg_filled_i = update(plot_kwarg_filled_i, plot_kwargs_i)
        plot_kwargs_filled.append(plot_kwarg_filled_i)

    return plot_kwargs_filled, plot_func


def _prepare_fig_kwargs(
    fig_kwargs: Optional[Union[Dict, FigOptions]],
    samples: Union[List[np.ndarray], List[torch.Tensor], np.ndarray, torch.Tensor],
) -> FigOptions:
    """
    Converts user-provided figure keyword arguments into a FigOptions dataclass.

    This function ensures that figure configuration is consistently represented as a
    ``FigOptions`` dataclass, regardless of whether the user supplies no options,
    a dictionary of keyword arguments, or an existing ``FigOptions`` instance.

    Args:
        fig_kwargs: User-provided figure keyword arguments.
        samples: Input samples to be plotted.

    Raises:
        ValueError: If the number of sample labels is less than
            the number of samples when a legend is specified.

    Returns:
        FigOptions dataclass.
    """

    if fig_kwargs is None:
        fig_kwargs = FigOptions()
    elif isinstance(fig_kwargs, dict):
        fig_kwargs = FigOptions(**fig_kwargs)

    if fig_kwargs.legend and len(fig_kwargs.samples_labels) < len(samples):
        raise ValueError("Provide at least as many labels as samples.")

    return fig_kwargs


def _use_deprecated_plot(
    deprecated_method: Callable, **kwargs
) -> Tuple[FigureBase, Axes]:
    """
    Issues a deprecation warning and invokes the old-style plotting method.

    Args:
        deprecated_method: The deprecated plotting function.
        **kwargs: Arbitrary keyword arguments passed to the deprecated function.

    Returns:
        The figure and axes objects returned by the plotting function.
    """

    warn(
        "you passed deprecated arguments **kwargs, use fig_kwargs instead.",
        DeprecationWarning,
        stacklevel=2,
    )
    return deprecated_method(**kwargs)


def _prepare_upper(
    offdiag: Optional[Union[List[Optional[str]], str]],
    upper: Optional[Union[List[Optional[str]], str]],
) -> Optional[Union[List[Optional[str]], str]]:
    """
    Handles deprecated 'offdiag' argument by falling back to 'upper'.

    If 'offdiag' is provided, a deprecation warning is issued and its value is used.
    Otherwise, 'upper' is returned.

    Args:
        offdiag: Deprecated off-diagonal plot specifier.
        upper: New argument to specify upper triangle plot behavior.

    Returns:
        Resolved plot specification.
    """

    if offdiag is not None:
        if upper != "hist" and offdiag != upper:
            raise ValueError(
                "You have passed mismatching values to both upper and offdiag"
                " arguments. offdiag is deprecated, use upper instead."
            )
        warn("offdiag is deprecated, use upper or lower instead.", stacklevel=2)
    return offdiag or upper


def conditional_marginal_plot(
    density: Any,
    condition: torch.Tensor,
    limits: Union[List, torch.Tensor],
    points: Optional[
        Union[List[np.ndarray], List[torch.Tensor], np.ndarray, torch.Tensor]
    ] = None,
    subset: Optional[List[int]] = None,
    resolution: int = 50,
    figsize: Tuple = (10, 10),
    labels: Optional[List[str]] = None,
    ticks: Optional[Union[List, torch.Tensor]] = None,
    fig=None,
    axes=None,
    **kwargs,
):
    r"""
    Plot conditional distribution given all other parameters.

    The conditionals can be interpreted as slices through the `density` at a location
    given by `condition`.

    For example:
    Say we have a 3D density with parameters $\theta_0$, $\theta_1$, $\theta_2$ and
    a condition $c$ passed by the user in the `condition` argument.
    For the plot of $\theta_0$ on the diagonal, this will plot the conditional
    $p(\theta_0 | \theta_1=c[1], \theta_2=c[2])$. All other diagonals and are built in
    the corresponding way.

    Args:
        density: Probability density with a `log_prob()` method.
        condition: Condition that all but the one/two regarded parameters are fixed to.
            The condition should be of shape (1, dim_theta), i.e. it could e.g. be
            a sample from the posterior distribution.
        limits: Limits in between which each parameter will be evaluated.
        points: Additional points to scatter.
        subset: List containing the dimensions to plot. E.g. subset=[1,3] will plot
            plot only the 1st and 3rd dimension but will discard the 0th and 2nd (and,
            if they exist, the 4th, 5th and so on)
        resolution: Resolution of the grid at which we evaluate the `pdf`.
        figsize: Size of the entire figure.
        labels: List of strings specifying the names of the parameters.
        ticks: Position of the ticks.
        points_colors: Colors of the `points`.

        fig: matplotlib figure to plot on.
        axes: matplotlib axes corresponding to fig.
        **kwargs: Additional arguments to adjust the plot, e.g., `samples_colors`,
            `points_colors` and many more, see the source code in `_get_default_opts()`
            in `sbi.analysis.plot` for details.

    Returns: figure and axis of posterior distribution plot
    """

    # Setting these is required because _marginal will check if opts['diag'] is
    # `None`. This would break if opts has no key 'diag'.
    diag = "cond"

    opts = _get_default_opts()
    # update the defaults dictionary by the current values of the variables (passed by
    # the user)
    opts = update(opts, locals())
    opts = update(opts, kwargs)

    dim, limits, eps_margins = prepare_for_conditional_plot(condition, opts)

    diag_func = get_conditional_diag_func(opts, limits, eps_margins, resolution)

    return _arrange_plots(
        diag_func, None, dim, limits, points, opts, fig=fig, axes=axes
    )


def conditional_pairplot(
    density: Any,
    condition: torch.Tensor,
    limits: Union[List, torch.Tensor],
    points: Optional[
        Union[List[np.ndarray], List[torch.Tensor], np.ndarray, torch.Tensor]
    ] = None,
    subset: Optional[List[int]] = None,
    resolution: int = 50,
    figsize: Tuple = (10, 10),
    labels: Optional[List[str]] = None,
    ticks: Optional[Union[List, torch.Tensor]] = None,
    fig=None,
    axes=None,
    **kwargs,
):
    r"""
    Plot conditional distribution given all other parameters.

    The conditionals can be interpreted as slices through the `density` at a location
    given by `condition`.

    For example:
    Say we have a 3D density with parameters $\theta_0$, $\theta_1$, $\theta_2$ and
    a condition $c$ passed by the user in the `condition` argument.
    For the plot of $\theta_0$ on the diagonal, this will plot the conditional
    $p(\theta_0 | \theta_1=c[1], \theta_2=c[2])$. For the upper
    diagonal of $\theta_1$ and $\theta_2$, it will plot
    $p(\theta_1, \theta_2 | \theta_0=c[0])$. All other diagonals and upper-diagonals
    are built in the corresponding way.

    Args:
        density: Probability density with a `log_prob()` method.
        condition: Condition that all but the one/two regarded parameters are fixed to.
            The condition should be of shape (1, dim_theta), i.e. it could e.g. be
            a sample from the posterior distribution.
        limits: Limits in between which each parameter will be evaluated.
        points: Additional points to scatter.
        subset: List containing the dimensions to plot. E.g. subset=[1,3] will plot
            plot only the 1st and 3rd dimension but will discard the 0th and 2nd (and,
            if they exist, the 4th, 5th and so on)
        resolution: Resolution of the grid at which we evaluate the `pdf`.
        figsize: Size of the entire figure.
        labels: List of strings specifying the names of the parameters.
        ticks: Position of the ticks.
        points_colors: Colors of the `points`.

        fig: matplotlib figure to plot on.
        axes: matplotlib axes corresponding to fig.
        **kwargs: Additional arguments to adjust the plot, e.g., `samples_colors`,
            `points_colors` and many more, see the source code in `_get_default_opts()`
            in `sbi.analysis.plot` for details.

    Returns: figure and axis of posterior distribution plot
    """
    device = density._device if hasattr(density, "_device") else "cpu"

    # Setting these is required because _pairplot_scaffold will check if opts['diag'] is
    # `None`. This would break if opts has no key 'diag'. Same for 'upper'.
    diag = "cond"
    offdiag = "cond"

    opts = _get_default_opts()
    # update the defaults dictionary by the current values of the variables (passed by
    # the user)
    opts = update(opts, locals())
    opts = update(opts, kwargs)
    opts["lower"] = None

    dim, limits, eps_margins = prepare_for_conditional_plot(condition, opts)
    diag_func = get_conditional_diag_func(opts, limits, eps_margins, resolution)

    def offdiag_func(row, col, **kwargs):
        p_image = (
            eval_conditional_density(
                opts["density"],
                opts["condition"].to(device),
                limits.to(device),
                row,
                col,
                resolution=resolution,
                eps_margins1=eps_margins[row],
                eps_margins2=eps_margins[col],
            )
            .to("cpu")
            .numpy()
        )
        plt.imshow(
            p_image.T,
            origin="lower",
            extent=(
                limits[col, 0].item(),
                limits[col, 1].item(),
                limits[row, 0].item(),
                limits[row, 1].item(),
            ),
            aspect="auto",
        )

    return _arrange_plots(
        diag_func, offdiag_func, dim, limits, points, opts, fig=fig, axes=axes
    )


def _arrange_grid(
    diag_funcs: List[Optional[Callable]],
    upper_funcs: List[Optional[Callable]],
    lower_funcs: List[Optional[Callable]],
    diag_kwargs: List[Optional[Dict]],
    upper_kwargs: List[Optional[Dict]],
    lower_kwargs: List[Optional[Dict]],
    samples: List[np.ndarray],
    points: Optional[
        Union[List[np.ndarray], List[torch.Tensor], np.ndarray, torch.Tensor]
    ],
    limits: torch.Tensor,
    subset: Optional[List[int]],
    figsize: Optional[Tuple],
    labels: Optional[List[str]],
    ticks: Optional[Union[List, torch.Tensor]],
    fig: Optional[FigureBase],
    axes: Optional[Axes],
    fig_kwargs: FigOptions,
) -> Tuple[FigureBase, Axes]:
    """
    Arranges the plots for any function that plots parameters either in a row of 1D
    marginals or a pairplot setting.

    Args:
        diag_funcs: List of plotting function that will be executed for the diagonal
            elements of the plot (or the columns of a row of 1D marginals).
        upper_funcs: List of plotting function that will be executed for the
            upper-diagonal elements of the plot. None if we are in a 1D setting.
        lower_funcs: List of plotting function that will be executed for the
            lower-diagonal elements of the plot. None if we are in a 1D setting.
        diag_kwargs: Additional arguments to adjust the diagonal plot,
            see the source code in `_get_default_diag_kwarg()`
        upper_kwargs: Additional arguments to adjust the upper diagonal plot,
            see the source code in `_get_default_offdiag_kwarg()`
        lower_kwargs: Additional arguments to adjust the lower diagonal plot,
            see the source code in `_get_default_offdiag_kwarg()`
        samples: List of samples given to the plotting functions
        points: List of additional points to scatter.
        limits: Limits for each dimension / axis.
        subset: List containing the dimensions to plot. E.g. subset=[1,3] will plot
            plot only the 1st and 3rd dimension
        figsize: Size of the entire figure.
        labels: List of strings specifying the names of the parameters.
        ticks: Position of the ticks.
        fig: matplotlib figure to plot on.
        axes: matplotlib axes corresponding to fig.
        fig_kwargs: Additional arguments to adjust the overall figure,
            see the source code in `_get_default_fig_kwargs()`

    Returns:
        Fig: matplotlib figure
        Axes: matplotlib axes
    """
    dim = samples[0].shape[1]
    # Prepare points
    if points is None:
        points = []
    if not isinstance(points, list):
        points = ensure_numpy(points)  # type: ignore
        points = [points]
    points = [np.atleast_2d(p) for p in points]
    points = [np.atleast_2d(ensure_numpy(p)) for p in points]
    # TODO: add asserts checking compatibility of dimensions

    # Prepare labels
    if labels == [] or labels is None:
        labels = ["dim {}".format(i + 1) for i in range(dim)]

    # Prepare ticks
    if ticks is not None:
        if len(ticks) == 1:
            ticks = [ticks[0] for _ in range(dim)]
        elif ticks == []:
            ticks = None

    # Figure out if we subset the plot
    if subset is None:
        rows = cols = dim
        subset = [i for i in range(dim)]
    else:
        if isinstance(subset, int):
            subset = [subset]
        elif isinstance(subset, list):
            pass
        else:
            raise NotImplementedError
        rows = cols = len(subset)

    # check which subplots are empty
    excl_lower = all(v is None for v in lower_funcs)
    excl_upper = all(v is None for v in upper_funcs)
    excl_diag = all(v is None for v in diag_funcs)
    flat = excl_lower and excl_upper
    one_dim = dim == 1
    # select the subset of rows and cols to be plotted
    if flat:
        rows = 1
        subset_rows = [1]
    else:
        subset_rows = subset
    subset_cols = subset

    # Create fig and axes if they were not passed.
    if fig is None or axes is None:
        fig, axes = plt.subplots(rows, cols, figsize=figsize, **fig_kwargs.subplots)  # pyright: ignore reportAssignmenttype
    else:
        assert axes.shape == (  # pyright: ignore reportAttributeAccessIssue
            rows,
            cols,
        ), f"Passed axes must match subplot shape: {rows, cols}."

    # Style figure
    fig.subplots_adjust(**fig_kwargs.fig_subplots_adjust)
    fig.suptitle(fig_kwargs.title or "", **fig_kwargs.title_format)

    # Main Loop through all subplots, style and create the figures
    for row_idx, row in enumerate(subset_rows):
        for col_idx, col in enumerate(subset_cols):
            if flat or row == col:
                current = "diag"
            elif row < col:
                current = "upper"
            else:
                current = "lower"

            if one_dim:
                ax = axes  # pyright: ignore reportIndexIssue
            elif flat:
                ax = axes[col_idx]  # pyright: ignore reportIndexIssue
            else:
                ax = axes[row_idx, col_idx]  # pyright: ignore reportIndexIssue
            # Diagonals
            _format_subplot(
                ax,  # pyright: ignore reportArgumentType
                current,
                limits,
                ticks,
                labels,
                fig_kwargs,
                row,
                col,
                dim,
                flat,
                excl_lower,
            )
            if current == "diag":
                if excl_diag:
                    ax.axis("off")  # pyright: ignore reportOptionalMemberAccess
                else:
                    for sample_ind, sample in enumerate(samples):
                        diag_f = diag_funcs[sample_ind]
                        if callable(diag_f):  # is callable:
                            diag_f(
                                ax, sample[:, row], limits[row], diag_kwargs[sample_ind]
                            )

                if len(points) > 0:
                    extent = ax.get_ylim()  # pyright: ignore reportOptionalMemberAccess
                    for n, v in enumerate(points):
                        ax.plot(  # pyright: ignore reportOptionalMemberAccess
                            [v[:, col], v[:, col]],
                            extent,
                            color=fig_kwargs.points_colors[n],
                            **fig_kwargs.points_diag,
                            label=fig_kwargs.points_labels[n],
                        )
                if fig_kwargs.legend and col == 0:
                    ax.legend(**fig_kwargs.legend_kwargs)  # pyright: ignore reportOptionalMemberAccess

            # Off-diagonals

            # upper
            elif current == "upper":
                if excl_upper:
                    ax.axis("off")  # pyright: ignore reportOptionalMemberAccess
                else:
                    for sample_ind, sample in enumerate(samples):
                        upper_f = upper_funcs[sample_ind]
                        if callable(upper_f):
                            upper_f(
                                ax,
                                sample[:, col],
                                sample[:, row],
                                limits[col],
                                limits[row],
                                upper_kwargs[sample_ind],
                            )
                    if len(points) > 0:
                        for n, v in enumerate(points):
                            ax.plot(  # pyright: ignore reportOptionalMemberAccess
                                v[:, col],
                                v[:, row],
                                color=fig_kwargs.points_colors[n],
                                **fig_kwargs.points_offdiag,
                            )
            # lower
            elif current == "lower":
                if excl_lower:
                    ax.axis("off")  # pyright: ignore reportOptionalMemberAccess
                else:
                    for sample_ind, sample in enumerate(samples):
                        lower_f = lower_funcs[sample_ind]
                        if callable(lower_f):
                            lower_f(
                                ax,
                                sample[:, row],
                                sample[:, col],
                                limits[row],
                                limits[col],
                                lower_kwargs[sample_ind],
                            )
                    if len(points) > 0:
                        for n, v in enumerate(points):
                            ax.plot(  # pyright: ignore reportOptionalMemberAccess
                                v[:, col],
                                v[:, row],
                                color=fig_kwargs.points_colors[n],
                                **fig_kwargs.points_offdiag,
                            )
    # Add dots if we subset
    if len(subset) < dim:
        if flat:
            ax = axes[len(subset) - 1]  # pyright: ignore[reportIndexIssue, reportOptionalSubscript]
            x0, x1 = ax.get_xlim()
            y0, y1 = ax.get_ylim()
            text_kwargs = {"fontsize": plt.rcParams["font.size"] * 2.0}  # pyright: ignore[reportOptionalOperand]
            ax.text(x1 + (x1 - x0) / 8.0, (y0 + y1) / 2.0, "...", **text_kwargs)
        else:
            for row in range(len(subset)):
                ax = axes[row, len(subset) - 1]  # pyright: ignore[reportIndexIssue, reportOptionalSubscript]
                x0, x1 = ax.get_xlim()
                y0, y1 = ax.get_ylim()
                text_kwargs = {"fontsize": plt.rcParams["font.size"] * 2.0}  # pyright: ignore[reportOptionalOperand]
                ax.text(x1 + (x1 - x0) / 8.0, (y0 + y1) / 2.0, "...", **text_kwargs)
                if row == len(subset) - 1:
                    ax.text(
                        x1 + (x1 - x0) / 12.0,
                        y0 - (y1 - y0) / 1.5,
                        "...",
                        rotation=-45,
                        **text_kwargs,
                    )

    return fig, axes  # pyright: ignore[reportReturnType]


def sbc_rank_plot(
    ranks: Union[Tensor, np.ndarray, List[Tensor], List[np.ndarray]],
    num_posterior_samples: int,
    num_bins: Optional[int] = None,
    plot_type: str = "cdf",
    parameter_labels: Optional[List[str]] = None,
    ranks_labels: Optional[List[str]] = None,
    colors: Optional[List[str]] = None,
    fig: Optional[Figure] = None,
    ax: Optional[Axes] = None,
    figsize: Optional[tuple] = None,
    **kwargs,
) -> Tuple[Figure, Axes]:
    """Plot simulation-based calibration ranks as empirical CDFs or histograms.

    Additional options can be passed via the kwargs argument, see _sbc_rank_plot.

    Args:
        ranks: Tensor of ranks to be plotted shape (num_sbc_runs, num_parameters), or
            list of Tensors when comparing several sets of ranks, e.g., set of ranks
            obtained from different methods.
        num_bins: number of bins used for binning the ranks, default is
            num_sbc_runs / 20.
        plot_type: type of SBC plot, histograms ("hist") or empirical cdfs ("cdf").
        parameter_labels: list of labels for each parameter dimension.
        ranks_labels: list of labels for each set of ranks.
        colors: list of colors for each parameter dimension, or each set of ranks.

    Returns:
        fig, ax: figure and axis objects.

    """

    return _sbc_rank_plot(
        ranks,
        num_posterior_samples,
        num_bins,
        plot_type,
        parameter_labels,
        ranks_labels,
        colors,
        fig=fig,
        ax=ax,
        figsize=figsize,
        **kwargs,
    )


def _sbc_rank_plot(
    ranks: Union[Tensor, np.ndarray, List[Tensor], List[np.ndarray]],
    num_posterior_samples: int,
    num_bins: Optional[int] = None,
    plot_type: str = "cdf",
    parameter_labels: Optional[List[str]] = None,
    ranks_labels: Optional[List[str]] = None,
    colors: Optional[List[str]] = None,
    num_repeats: int = 50,
    line_alpha: float = 0.8,
    show_uniform_region: bool = True,
    uniform_region_alpha: float = 0.3,
    xlim_offset_factor: float = 0.1,
    num_cols: int = 4,
    params_in_subplots: bool = False,
    show_ylabel: bool = False,
    sharey: bool = False,
    fig: Optional[FigureBase] = None,
    legend_kwargs: Optional[Dict] = None,
    ax=None,  # no type hint to avoid hassle with pyright. Should be `array(Axes).`
    figsize: Optional[tuple] = None,
) -> Tuple[Figure, Axes]:
    """Plot simulation-based calibration ranks as empirical CDFs or histograms.

    Args:
        ranks: Tensor of ranks to be plotted shape (num_sbc_runs, num_parameters), or
            list of Tensors when comparing several sets of ranks, e.g., set of ranks
            obtained from different methods.
        num_bins: number of bins used for binning the ranks, default is
            num_sbc_runs / 20.
        plot_type: type of SBC plot, histograms ("hist") or empirical cdfs ("cdf").
        parameter_labels: list of labels for each parameter dimension.
        ranks_labels: list of labels for each set of ranks.
        colors: list of colors for each parameter dimension, or each set of ranks.
        num_repeats: number of repeats for each empirical CDF step (resolution).
        line_alpha: alpha for cdf lines or histograms.
        show_uniform_region: whether to plot the region showing the cdfs expected under
            uniformity.
        uniform_region_alpha: alpha for region showing the cdfs expected under
            uniformity.
        xlim_offset_factor: factor for empty space left and right of the histogram.
        num_cols: number of subplot columns, e.g., when plotting ranks of many
            parameters.
        params_in_subplots: whether to show each parameter in a separate subplot, or
            all in one.
        show_ylabel: whether to show ylabels and ticks.
        sharey: whether to share the y-labels, ticks, and limits across subplots.
        fig: figure object to plot in.
        ax: axis object, must contain as many sublpots as parameters or len(ranks).
        figsize: dimensions of figure object, default (8, 5) or (len(ranks) * 4, 5).

    Returns:
        fig, ax: figure and axis objects.

    """

    if isinstance(ranks, (Tensor, np.ndarray)):
        ranks_list = [ranks]
    else:
        assert isinstance(ranks, List)
        ranks_list = ranks
    for idx, rank in enumerate(ranks_list):
        assert isinstance(rank, (Tensor, np.ndarray))
        if isinstance(rank, Tensor):
            ranks_list[idx]: np.ndarray = rank.numpy()  # type: ignore

    plot_types = ["hist", "cdf"]
    assert plot_type in plot_types, (
        "plot type {plot_type} not implemented, use one in {plot_types}."
    )

    if legend_kwargs is None:
        legend_kwargs = dict(loc="best", handlelength=0.8)

    num_sbc_runs, num_parameters = ranks_list[0].shape
    num_ranks = len(ranks_list)

    # For multiple methods, and for the hist plots plot each param in a separate subplot
    if num_ranks > 1 or plot_type == "hist":
        params_in_subplots = True

    for ranki in ranks_list:
        assert ranki.shape == ranks_list[0].shape, (
            "all ranks in list must have the same shape."
        )

    num_rows = int(np.ceil(num_parameters / num_cols))
    if figsize is None:
        figsize = (num_parameters * 4, num_rows * 5) if params_in_subplots else (8, 5)

    if parameter_labels is None:
        parameter_labels = [f"dim {i + 1}" for i in range(num_parameters)]
    if ranks_labels is None:
        ranks_labels = [f"rank set {i + 1}" for i in range(num_ranks)]
    if num_bins is None:
        # Recommendation from Talts et al.
        num_bins = num_sbc_runs // 20

    # Plot one row subplot for each parameter, different "methods" on top of each other.
    if params_in_subplots:
        if fig is None or ax is None:
            fig, ax = plt.subplots(
                num_rows,
                min(num_parameters, num_cols),
                figsize=figsize,
                sharey=sharey,
            )
            ax = np.atleast_1d(ax)  # type: ignore
        else:
            assert ax.size >= num_parameters, (
                "There must be at least as many subplots as parameters."
            )
            num_rows = ax.shape[0] if ax.ndim > 1 else 1
        assert ax is not None

        col_idx, row_idx = 0, 0
        for ii, ranki in enumerate(ranks_list):
            for jj in range(num_parameters):
                col_idx = jj if num_rows == 1 else jj % num_cols
                row_idx = jj // num_cols
                plt.sca(ax[col_idx] if num_rows == 1 else ax[row_idx, col_idx])

                if plot_type == "cdf":
                    _plot_ranks_as_cdf(
                        ranki[:, jj],  # type: ignore
                        num_bins,
                        num_repeats,
                        ranks_label=ranks_labels[ii],
                        color=f"C{ii}" if colors is None else colors[ii],
                        xlabel=f"posterior ranks {parameter_labels[jj]}",
                        # Show legend and ylabel only in first subplot.
                        show_ylabel=jj == 0,
                        alpha=line_alpha,
                    )
                    if ii == 0 and show_uniform_region:
                        _plot_cdf_region_expected_under_uniformity(
                            num_sbc_runs,
                            num_bins,
                            num_repeats,
                            alpha=uniform_region_alpha,
                        )
                elif plot_type == "hist":
                    _plot_ranks_as_hist(
                        ranki[:, jj],  # type: ignore
                        num_bins,
                        num_posterior_samples,
                        ranks_label=ranks_labels[ii],
                        color="firebrick" if colors is None else colors[ii],
                        xlabel=f"posterior rank {parameter_labels[jj]}",
                        # Show legend and ylabel only in first subplot.
                        show_ylabel=show_ylabel,
                        alpha=line_alpha,
                        xlim_offset_factor=xlim_offset_factor,
                    )
                    # Plot expected uniform band.
                    _plot_hist_region_expected_under_uniformity(
                        num_sbc_runs,
                        num_bins,
                        num_posterior_samples,
                        alpha=uniform_region_alpha,
                    )
                    # show legend only in first subplot.
                    if jj == 0 and ranks_labels[ii] is not None:
                        plt.legend(**legend_kwargs)

                else:
                    raise ValueError(
                        f"plot_type {plot_type} not defined, use one in {plot_types}"
                    )
                # Remove empty subplots.
        col_idx += 1
        while num_rows > 1 and col_idx < num_cols:
            ax[row_idx, col_idx].axis("off")
            col_idx += 1

    # When there is only one set of ranks show all params in a single subplot.
    else:
        if fig is None or ax is None:
            fig, ax = plt.subplots(1, 1, figsize=figsize)

        plt.sca(ax)
        ranki = ranks_list[0]
        for jj in range(num_parameters):
            _plot_ranks_as_cdf(
                ranki[:, jj],  # type: ignore
                num_bins,
                num_repeats,
                ranks_label=parameter_labels[jj],
                color=f"C{jj}" if colors is None else colors[jj],
                xlabel="posterior rank",
                # Plot ylabel and legend at last.
                show_ylabel=jj == (num_parameters - 1),
                alpha=line_alpha,
            )
        if show_uniform_region:
            _plot_cdf_region_expected_under_uniformity(
                num_sbc_runs,
                num_bins,
                num_repeats,
                alpha=uniform_region_alpha,
            )
        # show legend on the last subplot.
        plt.legend(**legend_kwargs)

    return fig, ax  # pyright: ignore[reportReturnType]


def _plot_ranks_as_hist(
    ranks: np.ndarray,
    num_bins: int,
    num_posterior_samples: int,
    ranks_label: Optional[str] = None,
    xlabel: Optional[str] = None,
    color: str = "firebrick",
    alpha: float = 0.8,
    show_ylabel: bool = False,
    num_ticks: int = 3,
    xlim_offset_factor: float = 0.1,
) -> None:
    """Plot ranks as histograms on the current axis.

    Args:
        ranks: SBC ranks in shape (num_sbc_runs, )
        num_bins: number of bins for the histogram, recommendation is num_sbc_runs / 20.
        num_posteriors_samples: number of posterior samples used for ranking.
        ranks_label: label for the ranks, e.g., when comparing ranks of different
            methods.
        xlabel: label for the current parameter.
        color: histogram color, default from Talts et al.
        alpha: histogram transparency.
        show_ylabel: whether to show y-label "counts".
        show_legend: whether to show the legend, e.g., when comparing multiple ranks.
        num_ticks: number of ticks on the x-axis.
        xlim_offset_factor: factor for empty space left and right of the histogram.
        legend_kwargs: kwargs for the legend.
    """
    xlim_offset = int(num_posterior_samples * xlim_offset_factor)
    plt.hist(
        ranks,
        bins=num_bins,
        label=ranks_label,
        color=color,
        alpha=alpha,
    )

    if show_ylabel:
        plt.ylabel("counts")
    else:
        plt.yticks([])

    plt.xlim(-xlim_offset, num_posterior_samples + xlim_offset)
    plt.xticks(np.linspace(0, num_posterior_samples, num_ticks))
    plt.xlabel("posterior rank" if xlabel is None else xlabel)


def _plot_ranks_as_cdf(
    ranks: np.ndarray,
    num_bins: int,
    num_repeats: int,
    ranks_label: Optional[str] = None,
    xlabel: Optional[str] = None,
    color: Optional[str] = None,
    alpha: float = 0.8,
    show_ylabel: bool = True,
    num_ticks: int = 3,
) -> None:
    """Plot ranks as empirical CDFs on the current axis.

    Args:
        ranks: SBC ranks in shape (num_sbc_runs, )
        num_bins: number of bins for the histogram, recommendation is num_sbc_runs / 20.
        num_repeats: number of repeats of each CDF step, i.e., resolution of the eCDF.
        ranks_label: label for the ranks, e.g., when comparing ranks of different
            methods.
        xlabel: label for the current parameter
        color: line color for the cdf.
        alpha: line transparency.
        show_ylabel: whether to show y-label "counts".
        show_legend: whether to show the legend, e.g., when comparing multiple ranks.
        num_ticks: number of ticks on the x-axis.
        legend_kwargs: kwargs for the legend.

    """
    # Generate histogram of ranks.
    hist, *_ = np.histogram(ranks, bins=num_bins, density=False)
    # Construct empirical CDF.
    histcs = hist.cumsum()
    # Plot cdf and repeat each stair step
    plt.plot(
        np.linspace(0, num_bins, num_repeats * num_bins),
        np.repeat(histcs / histcs.max(), num_repeats),
        label=ranks_label,
        color=color,
        alpha=alpha,
    )

    if show_ylabel:
        plt.yticks(np.linspace(0, 1, 3))
        plt.ylabel("empirical CDF")
    else:
        # Plot ticks only
        plt.yticks(np.linspace(0, 1, 3), [])

    plt.ylim(0, 1)
    plt.xlim(0, num_bins)
    plt.xticks(np.linspace(0, num_bins, num_ticks))
    plt.xlabel("posterior rank" if xlabel is None else xlabel)


def _plot_cdf_region_expected_under_uniformity(
    num_sbc_runs: int,
    num_bins: int,
    num_repeats: int,
    alpha: float = 0.2,
    color: str = "gray",
) -> None:
    """Plot region of empirical cdfs expected under uniformity on the current axis."""

    # Construct uniform histogram.
    uni_bins = binom(num_sbc_runs, p=1 / num_bins).ppf(0.5) * np.ones(num_bins)
    uni_bins_cdf = uni_bins.cumsum() / uni_bins.sum()
    # Decrease value one in last entry by epsilon to find valid
    # confidence intervals.
    uni_bins_cdf[-1] -= 1e-9

    lower = [binom(num_sbc_runs, p=p).ppf(0.005) for p in uni_bins_cdf]
    upper = [binom(num_sbc_runs, p=p).ppf(0.995) for p in uni_bins_cdf]

    # Plot grey area with expected ECDF.
    plt.fill_between(
        x=np.linspace(0, num_bins, num_repeats * num_bins),
        y1=np.repeat(lower / np.max(lower), num_repeats),
        y2=np.repeat(upper / np.max(upper), num_repeats),  # pyright: ignore[reportArgumentType]
        color=color,
        alpha=alpha,
        label="expected under uniformity",
    )


def _plot_hist_region_expected_under_uniformity(
    num_sbc_runs: int,
    num_bins: int,
    num_posterior_samples: int,
    alpha: float = 0.2,
    color: str = "gray",
) -> None:
    """Plot region of empirical cdfs expected under uniformity."""

    lower = binom(num_sbc_runs, p=1 / (num_bins + 1)).ppf(0.005)
    upper = binom(num_sbc_runs, p=1 / (num_bins + 1)).ppf(0.995)

    # Plot grey area with expected ECDF.
    plt.fill_between(
        x=np.linspace(0, num_posterior_samples, num_bins),
        y1=np.repeat(lower, num_bins),
        y2=np.repeat(upper, num_bins),  # pyright: ignore[reportArgumentType]
        color=color,
        alpha=alpha,
        label="expected under uniformity",
    )


# Diagnostics for hypothesis tests


def pp_plot(
    scores: Union[List[np.ndarray], Dict[Any, np.ndarray]],
    scores_null: Union[List[np.ndarray], Dict[Any, np.ndarray]],
    true_scores_null: np.ndarray,
    conf_alpha: float,
    n_alphas: int = 100,
    labels: Optional[List[str]] = None,
    colors: Optional[List[str]] = None,
    ax: Optional[Axes] = None,
    **kwargs: Any,
) -> Axes:
    """Probability - Probability (P-P) plot for hypothesis tests
    to assess the validity of one (or several) estimator(s).

    See `here <https://en.wikipedia.org/wiki/P%E2%80%93P_plot>`_ for more details.

    Args:
        scores: test scores estimated on observed data and evaluated on the test set,
            of shape (n_eval,). One array per estimator.
        scores_null: test scores estimated under the null hypothesis and evaluated on
            the test set, of shape (n_eval,). One array per null trial.
        true_scores_null: theoretical true scores under the null hypothesis,
            of shape (n_eval,).
        labels: labels for the estimators, defaults to None.
        colors: colors for the estimators, defaults to None.
        conf_alpha: significanecee level of the hypothesis test.
        n_alphas: number of cdf-values to compute the P-P plot, defaults to 100.
        ax: axis to plot on, defaults to None.
        kwargs: additional arguments for matplotlib plotting.

    Returns:
        ax: axes with the P-P plot.
    """
    if ax is None:
        ax = plt.gca()
    ax_: Axes = cast(Axes, ax)  # cast to fix pyright error

    alphas = np.linspace(0, 1, n_alphas)

    # pp_vals for the true null hypothesis
    pp_vals_true = pp_vals(true_scores_null, alphas)
    ax_.plot(alphas, pp_vals_true, "--", color="black", label="True Null (H0)")

    # pp_vals for the estimated null hypothesis over the multiple trials
    pp_vals_null = []
    for t in range(len(scores_null)):
        pp_vals_null.append(pp_vals(scores_null[t], alphas))
    pp_vals_null = np.array(pp_vals_null)

    # confidence region
    quantiles = np.quantile(pp_vals_null, [conf_alpha / 2, 1 - conf_alpha / 2], axis=0)
    ax_.fill_between(
        alphas,
        quantiles[0],
        quantiles[1],
        color="grey",
        alpha=0.2,
        label=f"{(1 - conf_alpha) * 100}% confidence region",
    )

    # pp_vals for the observed data
    for i, p_ in enumerate(scores):
        pp_vals_o = pp_vals(p_, alphas)
        if labels is not None:
            kwargs["label"] = labels[i]
        if colors is not None:
            kwargs["color"] = colors[i]
        ax_.plot(alphas, pp_vals_o, **kwargs)
    return ax_


def marginal_plot_with_probs_intensity(
    probs_per_marginal: dict,
    marginal_dim: int,
    n_bins: int = 20,
    vmin: float = 0.0,
    vmax: float = 1.0,
    cmap_name: str = "Spectral_r",
    show_colorbar: bool = True,
    label: Optional[str] = None,
    ax: Optional[Axes] = None,
) -> Axes:
    """Plot 1d or 2d marginal histogram of samples of the density estimator
    with probabilities as color intensity.

    Args:
        probs_per_marginal: dataframe with predicted class probabilities
            as obtained from `sbi.utils.analysis_utils.get_probs_per_marginal`.
        marginal_dim: dimension of the marginal histogram to plot.
        n_bins: number of bins for the histogram, defaults to 20.
        vmin: minimum value for the color intensity, defaults to 0.
        vmax: maximum value for the color intensity, defaults to 1.
        cmap: colormap for the color intensity, defaults to "Spectral_r".
        show_colorbar: whether to show the colorbar, defaults to True.
        label: label for the colorbar, defaults to None.
        ax (matplotlib.axes.Axes): axes to plot on, defaults to None.

    Returns:
        ax (matplotlib.axes.Axes): axes with the plot.
    """
    assert marginal_dim in [1, 2], "Only 1d or 2d marginals are supported."

    if ax is None:
        ax = plt.gca()
    ax_: Axes = cast(Axes, ax)  # cast to fix pyright error

    if label is None:
        label = "probability"

    # get colormap
    cmap = cm.get_cmap(cmap_name)

    # case of 1d marginal
    if marginal_dim == 1:
        # extract bins and patches
        _, bins, patches = ax_.hist(
            probs_per_marginal["s"], n_bins, density=True, color="green"
        )
        # create bins: all samples between bin edges are assigned to the same bin
        probs_per_marginal["bins"] = np.searchsorted(bins, probs_per_marginal["s"]) - 1
        probs_per_marginal["bins"][probs_per_marginal["bins"] < 0] = 0
        # get mean prob for each bin (same as pandas groupy method)
        array_probs = np.concatenate(
            [probs_per_marginal["bins"][:, None], probs_per_marginal["probs"][:, None]],
            axis=1,
        )
        array_probs = array_probs[array_probs[:, 0].argsort()]
        weights = np.split(
            array_probs[:, 1], np.unique(array_probs[:, 0], return_index=True)[1][1:]
        )
        weights = np.array([np.mean(w) for w in weights])
        # remove empty bins
        id = list(set(range(n_bins)) - set(probs_per_marginal["bins"]))
        patches = np.delete(np.array(patches), id)
        bins = np.delete(bins, id)

        # normalize color intensity
        norm = Normalize(vmin=vmin, vmax=vmax)
        # set color intensity
        for w, p in zip(weights, patches, strict=False):
            p.set_facecolor(cmap(w))
        if show_colorbar:
            plt.colorbar(cm.ScalarMappable(norm=norm, cmap=cmap), ax=ax_, label=label)

    if marginal_dim == 2:
        # extract bin edges
        _, x, y = np.histogram2d(
            probs_per_marginal["s_1"], probs_per_marginal["s_2"], bins=n_bins
        )
        # create bins: all samples between bin edges are assigned to the same bin
        probs_per_marginal["bins_x"] = np.searchsorted(x, probs_per_marginal["s_1"]) - 1
        probs_per_marginal["bins_y"] = np.searchsorted(y, probs_per_marginal["s_2"]) - 1
        probs_per_marginal["bins_x"][probs_per_marginal["bins_x"] < 0] = 0
        probs_per_marginal["bins_y"][probs_per_marginal["bins_y"] < 0] = 0

        # extract unique bin pairs
        group_idx = np.concatenate(
            [
                probs_per_marginal["bins_x"][:, None],
                probs_per_marginal["bins_y"][:, None],
            ],
            axis=1,
        )
        unique_bins = np.unique(group_idx, return_counts=True, axis=0)[0]

        # get mean prob for each bin (same as pandas groupy method)
        mean_probs = np.zeros((len(unique_bins),))
        for i in range(len(unique_bins)):
            idx = np.where((group_idx == unique_bins[i]).all(axis=1))
            mean_probs[i] = np.mean(probs_per_marginal["probs"][idx])

        # create weight matrix with nan values for non-existing bins
        weights = np.zeros((n_bins, n_bins))
        weights[:] = np.nan
        weights[unique_bins[:, 0], unique_bins[:, 1]] = mean_probs

        # set color intensity
        norm = Normalize(vmin=vmin, vmax=vmax)
        for i in range(len(x) - 1):
            for j in range(len(y) - 1):
                facecolor = cmap(norm(weights.T[j, i]))
                # if no sample in bin, set color to white
                if weights.T[j, i] == np.nan:
                    facecolor = "white"
                rect = Rectangle(
                    (x[i], y[j]),
                    x[i + 1] - x[i],
                    y[j + 1] - y[j],
                    facecolor=facecolor,
                    edgecolor="none",
                )
                ax_.add_patch(rect)
        if show_colorbar:
            plt.colorbar(cm.ScalarMappable(norm=norm, cmap=cmap), ax=ax_, label=label)

    return ax_


# Customized plotting functions for LC2ST


def pp_plot_lc2st(
    probs: Union[List[np.ndarray], Dict[Any, np.ndarray]],
    probs_null: Union[List[np.ndarray], Dict[Any, np.ndarray]],
    conf_alpha: float,
    **kwargs: Any,
) -> Axes:
    """Probability - Probability (P-P) plot for LC2ST.

    Args:
        probs: predicted probability on observed data and evaluated on the test set,
            of shape (n_eval,). One array per estimator.
        probs_null: predicted probability under the null hypothesis and evaluated on
            the test set, of shape (n_eval,). One array per null trial.
        conf_alpha: significanecee level of the hypothesis test.
        kwargs: additional arguments for `pp_plot`.

    Returns:
        ax: axes with the P-P plot.
    """
    # probability at chance level (under the null) is 0.5
    true_probs_null = np.array([0.5] * len(probs))
    return pp_plot(
        scores=probs,
        scores_null=probs_null,
        true_scores_null=true_probs_null,
        conf_alpha=conf_alpha,
        **kwargs,
    )


def plot_tarp(
    ecp: Tensor, alpha: Tensor, title: Optional[str] = None
) -> Tuple[Figure, Axes]:
    """
    Plots the expected coverage probability (ECP) against the credibility
    level,alpha, for a given alpha grid.

    Args:
        ecp : numpy.ndarray
            Array of expected coverage probabilities.
        alpha : numpy.ndarray
            Array of credibility levels.
        title : str, optional
            Title for the plot. The default is "".

     Returns
        fig : matplotlib.figure.Figure
            The figure object.
        ax : matplotlib.axes.Axes
            The axes object.

    """

    fig = plt.figure(figsize=(6, 6))
    ax: Axes = plt.gca()

    ax.plot(alpha, ecp, color="blue", label="TARP")
    ax.plot(alpha, alpha, color="black", linestyle="--", label="ideal")
    ax.set_xlabel(r"Credibility Level $\alpha$")
    ax.set_ylabel(r"Expected Coverage Probability")
    ax.set_xlim(0.0, 1.0)
    ax.set_ylim(0.0, 1.0)
    ax.set_title(title or "")
    ax.legend()
    return fig, ax  # type: ignore


# TO BE DEPRECATED
# ----------------
def pairplot_dep(
    samples: Union[List[np.ndarray], List[torch.Tensor], np.ndarray, torch.Tensor],
    points: Optional[
        Union[List[np.ndarray], List[torch.Tensor], np.ndarray, torch.Tensor]
    ] = None,
    limits: Optional[Union[List, torch.Tensor]] = None,
    subset: Optional[List[int]] = None,
    offdiag: Optional[Union[List[Optional[str]], str]] = "hist",
    diag: Optional[Union[List[Optional[str]], str]] = "hist",
    figsize: Optional[Tuple] = (10, 10),
    labels: Optional[List[str]] = None,
    ticks: Optional[Union[List, torch.Tensor]] = None,
    upper: Optional[Union[List[Optional[str]], str]] = None,
    fig: Optional[FigureBase] = None,
    axes: Optional[Axes] = None,
    **kwargs: Optional[Any],
) -> Tuple[FigureBase, Axes]:
    """
    Plot samples in a 2D grid showing marginals and pairwise marginals.

    Each of the diagonal plots can be interpreted as a 1D-marginal of the distribution
    that the samples were drawn from. Each upper-diagonal plot can be interpreted as a
    2D-marginal of the distribution.

    Args:
        samples: Samples used to build the histogram.
        points: List of additional points to scatter.
        limits: Array containing the plot xlim for each parameter dimension. If None,
            just use the min and max of the passed samples
        subset: List containing the dimensions to plot. E.g. subset=[1,3] will plot
            plot only the 1st and 3rd dimension but will discard the 0th and 2nd (and,
            if they exist, the 4th, 5th and so on).
        offdiag: Plotting style for upper diagonal, {hist, scatter, contour, cond,
            None}.
        upper: deprecated, use offdiag instead.
        diag: Plotting style for diagonal, {hist, cond, None}.
        figsize: Size of the entire figure.
        labels: List of strings specifying the names of the parameters.
        ticks: Position of the ticks.
        fig: matplotlib figure to plot on.
        axes: matplotlib axes corresponding to fig.
        **kwargs: Additional arguments to adjust the plot, e.g., `samples_colors`,
            `points_colors` and many more, see the source code in `_get_default_opts()`
            in `sbi.analysis.plot` for details.

    Returns: figure and axis of posterior distribution plot
    """

    opts = _get_default_opts()
    # update the defaults dictionary by the current values of the variables (passed by
    # the user)

    opts = update(opts, locals())
    opts = update(opts, kwargs)

    samples, dim, limits = prepare_for_plot(samples, limits)

    # checks.
    if opts["legend"]:
        assert len(opts["samples_labels"]) >= len(samples), (
            "Provide at least as many labels as samples."
        )
    if opts["upper"] is not None:
        opts["offdiag"] = opts["upper"]

    # Prepare diag/upper/lower
    if not isinstance(opts["diag"], list):
        opts["diag"] = [opts["diag"] for _ in range(len(samples))]
    if not isinstance(opts["offdiag"], list):
        opts["offdiag"] = [opts["offdiag"] for _ in range(len(samples))]
    # if type(opts['lower']) is not list:
    #    opts['lower'] = [opts['lower'] for _ in range(len(samples))]
    opts["lower"] = None

    diag_func = get_diag_func(samples, limits, opts, **kwargs)

    def offdiag_func(row, col, limits, **kwargs):
        if len(samples) > 0:
            for n, v in enumerate(samples):
                if opts["offdiag"][n] == "hist" or opts["offdiag"][n] == "hist2d":
                    hist, xedges, yedges = np.histogram2d(
                        v[:, col],
                        v[:, row],
                        range=[
                            [limits[col][0], limits[col][1]],
                            [limits[row][0], limits[row][1]],
                        ],
                        **opts["hist_offdiag"],
                    )
                    plt.imshow(
                        hist.T,
                        origin="lower",
                        extent=(
                            xedges[0],
                            xedges[-1],
                            yedges[0],
                            yedges[-1],
                        ),
                        aspect="auto",
                    )

                elif opts["offdiag"][n] in [
                    "kde",
                    "kde2d",
                    "contour",
                    "contourf",
                ]:
                    density = gaussian_kde(
                        v[:, [col, row]].T,
                        bw_method=opts["kde_offdiag"]["bw_method"],
                    )
                    X, Y = np.meshgrid(
                        np.linspace(
                            limits[col][0],
                            limits[col][1],
                            opts["kde_offdiag"]["bins"],
                        ),
                        np.linspace(
                            limits[row][0],
                            limits[row][1],
                            opts["kde_offdiag"]["bins"],
                        ),
                    )
                    positions = np.vstack([X.ravel(), Y.ravel()])
                    Z = np.reshape(density(positions).T, X.shape)

                    if opts["offdiag"][n] == "kde" or opts["offdiag"][n] == "kde2d":
                        plt.imshow(
                            Z,
                            extent=(
                                limits[col][0],
                                limits[col][1],
                                limits[row][0],
                                limits[row][1],
                            ),
                            origin="lower",
                            aspect="auto",
                        )
                    elif opts["offdiag"][n] == "contour":
                        if opts["contour_offdiag"]["percentile"]:
                            Z = probs2contours(Z, opts["contour_offdiag"]["levels"])
                        else:
                            Z = (Z - Z.min()) / (Z.max() - Z.min())
                        plt.contour(
                            X,
                            Y,
                            Z,
                            origin="lower",
                            extent=[
                                limits[col][0],
                                limits[col][1],
                                limits[row][0],
                                limits[row][1],
                            ],
                            colors=opts["samples_colors"][n],
                            levels=opts["contour_offdiag"]["levels"],
                        )
                    else:
                        pass
                elif opts["offdiag"][n] == "scatter":
                    plt.scatter(
                        v[:, col],
                        v[:, row],
                        color=opts["samples_colors"][n],
                        **opts["scatter_offdiag"],
                    )
                elif opts["offdiag"][n] == "plot":
                    plt.plot(
                        v[:, col],
                        v[:, row],
                        color=opts["samples_colors"][n],
                        **opts["plot_offdiag"],
                    )
                else:
                    pass

    return _arrange_plots(
        diag_func, offdiag_func, dim, limits, points, opts, fig=fig, axes=axes
    )


def marginal_plot_dep(
    samples: Union[List[np.ndarray], List[torch.Tensor], np.ndarray, torch.Tensor],
    points: Optional[
        Union[List[np.ndarray], List[torch.Tensor], np.ndarray, torch.Tensor]
    ] = None,
    limits: Optional[Union[List, torch.Tensor]] = None,
    subset: Optional[List[int]] = None,
    diag: Optional[Union[List[Optional[str]], str]] = "hist",
    figsize: Optional[Tuple] = (10, 10),
    labels: Optional[List[str]] = None,
    ticks: Optional[Union[List, torch.Tensor]] = None,
    fig: Optional[FigureBase] = None,
    axes: Optional[Axes] = None,
    **kwargs: Optional[Any],
) -> Tuple[FigureBase, Axes]:
    """
    Plot samples in a row showing 1D marginals of selected dimensions.

    Each of the plots can be interpreted as a 1D-marginal of the distribution
    that the samples were drawn from.

    Args:
        samples: Samples used to build the histogram.
        points: List of additional points to scatter.
        limits: Array containing the plot xlim for each parameter dimension. If None,
            just use the min and max of the passed samples
        subset: List containing the dimensions to plot. E.g. subset=[1,3] will plot
            plot only the 1st and 3rd dimension but will discard the 0th and 2nd (and,
            if they exist, the 4th, 5th and so on).
        diag: Plotting style for 1D marginals, {hist, kde cond, None}.
        figsize: Size of the entire figure.
        labels: List of strings specifying the names of the parameters.
        ticks: Position of the ticks.
        points_colors: Colors of the `points`.
        fig: matplotlib figure to plot on.
        axes: matplotlib axes corresponding to fig.
        **kwargs: Additional arguments to adjust the plot, e.g., `samples_colors`,
            `points_colors` and many more, see the source code in `_get_default_opts()`
            in `sbi.analysis.plot` for details.

    Returns: figure and axis of posterior distribution plot
    """

    opts = _get_default_opts()
    # update the defaults dictionary by the current values of the variables (passed by
    # the user)

    opts = update(opts, locals())
    opts = update(opts, kwargs)

    samples, dim, limits = prepare_for_plot(samples, limits)

    # Prepare diag/upper/lower
    if not isinstance(opts["diag"], list):
        opts["diag"] = [opts["diag"] for _ in range(len(samples))]

    diag_func = get_diag_func(samples, limits, opts, **kwargs)

    return _arrange_plots(
        diag_func, None, dim, limits, points, opts, fig=fig, axes=axes
    )


def get_diag_func(samples, limits, opts, **kwargs):
    """
    Returns the diag_func which returns the 1D marginal plot for the parameter
    indexed by row.
    """
    warn(
        "get_diag_func will be deprecated, use get_diag_funcs instead",
        PendingDeprecationWarning,
        stacklevel=2,
    )

    def diag_func(row, **kwargs):
        if len(samples) > 0:
            for n, v in enumerate(samples):
                if opts["diag"][n] == "hist":
                    plt.hist(
                        v[:, row],
                        color=opts["samples_colors"][n],
                        label=opts["samples_labels"][n],
                        **opts["hist_diag"],
                    )
                elif opts["diag"][n] == "kde":
                    density = gaussian_kde(
                        v[:, row], bw_method=opts["kde_diag"]["bw_method"]
                    )
                    xs = np.linspace(
                        limits[row, 0], limits[row, 1], opts["kde_diag"]["bins"]
                    )
                    ys = density(xs)
                    plt.plot(
                        xs,
                        ys,
                        color=opts["samples_colors"][n],
                    )
                elif "offdiag" in opts and opts["offdiag"][n] == "scatter":
                    for single_sample in v:
                        plt.axvline(
                            single_sample[row],
                            color=opts["samples_colors"][n],
                            **opts["scatter_diag"],
                        )
                else:
                    pass

    return diag_func


def _arrange_plots(
    diag_func, offdiag_func, dim, limits, points, opts, fig=None, axes=None
):
    """
    Arranges the plots for any function that plots parameters either in a row of 1D
    marginals or a pairplot setting.

    Args:
        diag_func: Plotting function that will be executed for the diagonal elements of
            the plot (or the columns of a row of 1D marginals). It will be passed the
            current `row` (i.e. which parameter that is to be plotted) and the `limits`
            for all dimensions.
        offdiag_func: Plotting function that will be executed for the upper-diagonal
            elements of the plot. It will be passed the current `row` and `col` (i.e.
            which parameters are to be plotted and the `limits` for all dimensions. None
            if we are in a 1D setting.
        dim: The dimensionality of the density.
        limits: Limits for each parameter.
        points: Additional points to be scatter-plotted.
        opts: Dictionary built by the functions that call `_arrange_plots`. Must
            contain at least `labels`, `subset`, `figsize`, `subplots`,
            `fig_subplots_adjust`, `title`, `title_format`, ..
        fig: matplotlib figure to plot on.
        axes: matplotlib axes corresponding to fig.

    Returns: figure and axis
    """
    warn(
        "_arrange_plots will be deprecated, use _arrange_grid instead",
        PendingDeprecationWarning,
        stacklevel=2,
    )

    # Prepare points
    if points is None:
        points = []
    if not isinstance(points, list):
        points = ensure_numpy(points)  # type: ignore
        points = [points]
    points = [np.atleast_2d(p) for p in points]
    points = [np.atleast_2d(ensure_numpy(p)) for p in points]

    # TODO: add asserts checking compatibility of dimensions

    # Prepare labels
    if opts["labels"] == [] or opts["labels"] is None:
        labels_dim = ["dim {}".format(i + 1) for i in range(dim)]
    else:
        labels_dim = opts["labels"]

    # Prepare ticks
    if opts["ticks"] == [] or opts["ticks"] is None:
        ticks = None
    else:
        if len(opts["ticks"]) == 1:
            ticks = [opts["ticks"][0] for _ in range(dim)]
        else:
            ticks = opts["ticks"]

    # Figure out if we subset the plot
    subset = opts["subset"]
    if subset is None:
        rows = cols = dim
        subset = [i for i in range(dim)]
    else:
        if isinstance(subset, int):
            subset = [subset]
        elif isinstance(subset, list):
            pass
        else:
            raise NotImplementedError
        rows = cols = len(subset)
    flat = offdiag_func is None
    if flat:
        rows = 1
        opts["lower"] = None

    # Create fig and axes if they were not passed.
    if fig is None or axes is None:
        fig, axes = plt.subplots(
            rows, cols, figsize=opts["figsize"], **opts["subplots"]
        )
    else:
        assert axes.shape == (
            rows,
            cols,
        ), f"Passed axes must match subplot shape: {rows, cols}."
    # Cast to ndarray in case of 1D subplots.
    axes = np.array(axes).reshape(rows, cols)

    # Style figure
    fig.subplots_adjust(**opts["fig_subplots_adjust"])
    fig.suptitle(opts["title"], **opts["title_format"])

    # Style axes
    row_idx = -1
    for row in range(dim):
        if row not in subset:
            continue

        if not flat:
            row_idx += 1

        col_idx = -1
        for col in range(dim):
            if col not in subset:
                continue
            else:
                col_idx += 1

            if flat or row == col:
                current = "diag"
            elif row < col:
                current = "offdiag"
            else:
                current = "lower"

            ax = axes[row_idx, col_idx]
            plt.sca(ax)

            # Background color
            if (
                current in opts["fig_bg_colors"]
                and opts["fig_bg_colors"][current] is not None
            ):
                ax.set_facecolor(opts["fig_bg_colors"][current])

            # Axes
            if opts[current] is None:
                ax.axis("off")
                continue

            # Limits
            ax.set_xlim((limits[col][0], limits[col][1]))
            if current != "diag":
                ax.set_ylim((limits[row][0], limits[row][1]))

            # Ticks
            if ticks is not None:
                ax.set_xticks((ticks[col][0], ticks[col][1]))
                if current != "diag":
                    ax.set_yticks((ticks[row][0], ticks[row][1]))

            # Despine
            ax.spines["right"].set_visible(False)
            ax.spines["top"].set_visible(False)
            ax.spines["bottom"].set_position(("outward", opts["despine"]["offset"]))

            # Formatting axes
            if current == "diag":  # off-diagnoals
                if opts["lower"] is None or col == dim - 1 or flat:
                    _format_axis(
                        ax,
                        xhide=False,
                        xlabel=labels_dim[col],
                        yhide=True,
                        tickformatter=opts["tickformatter"],
                    )
                else:
                    _format_axis(ax, xhide=True, yhide=True)
            else:  # off-diagnoals
                if row == dim - 1:
                    _format_axis(
                        ax,
                        xhide=False,
                        xlabel=labels_dim[col],
                        yhide=True,
                        tickformatter=opts["tickformatter"],
                    )
                else:
                    _format_axis(ax, xhide=True, yhide=True)
            if opts["tick_labels"] is not None:
                ax.set_xticklabels((
                    str(opts["tick_labels"][col][0]),
                    str(opts["tick_labels"][col][1]),
                ))

            # Diagonals
            if current == "diag":
                diag_func(row=col, limits=limits)

                if len(points) > 0:
                    extent = ax.get_ylim()
                    for n, v in enumerate(points):
                        plt.plot(
                            [v[:, col], v[:, col]],
                            extent,
                            color=opts["points_colors"][n],
                            **opts["points_diag"],
                            label=opts["points_labels"][n],
                        )
                if opts["legend"] and col == 0:
                    plt.legend(**opts["legend_kwargs"])

            # Off-diagonals
            else:
                offdiag_func(
                    row=row,
                    col=col,
                    limits=limits,
                )

                if len(points) > 0:
                    for n, v in enumerate(points):
                        plt.plot(
                            v[:, col],
                            v[:, row],
                            color=opts["points_colors"][n],
                            **opts["points_offdiag"],
                        )

    if len(subset) < dim:
        if flat:
            ax = axes[0, len(subset) - 1]
            x0, x1 = ax.get_xlim()
            y0, y1 = ax.get_ylim()
            text_kwargs = {"fontsize": plt.rcParams["font.size"] * 2.0}  # pyright: ignore[reportOptionalOperand]
            ax.text(x1 + (x1 - x0) / 8.0, (y0 + y1) / 2.0, "...", **text_kwargs)
        else:
            for row in range(len(subset)):
                ax = axes[row, len(subset) - 1]
                x0, x1 = ax.get_xlim()
                y0, y1 = ax.get_ylim()
                text_kwargs = {"fontsize": plt.rcParams["font.size"] * 2.0}  # pyright: ignore[reportOptionalOperand]
                ax.text(x1 + (x1 - x0) / 8.0, (y0 + y1) / 2.0, "...", **text_kwargs)
                if row == len(subset) - 1:
                    ax.text(
                        x1 + (x1 - x0) / 12.0,
                        y0 - (y1 - y0) / 1.5,
                        "...",
                        rotation=-45,
                        **text_kwargs,
                    )

    return fig, axes


def _get_default_opts():
    warn(
        "_get_default_opts will be deprecated, use _get_default_fig_kwargs,"
        "get_default_diag_kwargs, get_default_offdiag_kwargs instead",
        PendingDeprecationWarning,
        stacklevel=2,
    )
    return {
        # title and legend
        "title": None,
        "legend": False,
        "legend_kwargs": {},
        # labels
        "points_labels": [f"points_{idx}" for idx in range(10)],  # for points
        "samples_labels": [f"samples_{idx}" for idx in range(10)],  # for samples
        # colors: take even colors for samples, odd colors for points
        "samples_colors": plt.rcParams["axes.prop_cycle"].by_key()["color"][0::2],  # pyright: ignore[reportOptionalMemberAccess]
        "points_colors": plt.rcParams["axes.prop_cycle"].by_key()["color"][1::2],  # pyright: ignore[reportOptionalMemberAccess]
        # ticks
        "ticks": [],
        "tickformatter": mpl.ticker.FormatStrFormatter("%g"),  # type: ignore
        "tick_labels": None,
        # options for hist
        "hist_diag": {
            "alpha": 1.0,
            "bins": 50,
            "density": False,
            "histtype": "step",
        },
        "hist_offdiag": {
            # 'edgecolor': 'none',
            # 'linewidth': 0.0,
            "bins": 50,
        },
        # options for kde
        "kde_diag": {"bw_method": "scott", "bins": 50, "color": "black"},
        "kde_offdiag": {"bw_method": "scott", "bins": 50},
        # options for contour
        "contour_offdiag": {"levels": [0.68], "percentile": True},
        # options for scatter
        "scatter_offdiag": {
            "alpha": 0.5,
            "edgecolor": "none",
            "rasterized": False,
        },
        "scatter_diag": {},
        # options for plot
        "plot_offdiag": {},
        # formatting points (scale, markers)
        "points_diag": {},
        "points_offdiag": {
            "marker": ".",
            "markersize": 10,
        },
        # other options
        "fig_bg_colors": {"offdiag": None, "diag": None, "lower": None},
        "fig_subplots_adjust": {
            "top": 0.9,
        },
        "subplots": {},
        "despine": {
            "offset": 5,
        },
        "title_format": {"fontsize": 16},
    }<|MERGE_RESOLUTION|>--- conflicted
+++ resolved
@@ -758,47 +758,6 @@
     return contours
 
 
-<<<<<<< HEAD
-def ensure_numpy(t: Union[np.ndarray, torch.Tensor]) -> np.ndarray:
-    """
-    Returns np.ndarray if torch.Tensor was provided.
-
-    Used because samples_nd() can only handle np.ndarray.
-    """
-    if isinstance(t, torch.Tensor):
-        return t.cpu().numpy()
-    elif not isinstance(t, np.ndarray):
-        return np.array(t)
-    return t
-
-
-def handle_nan_infs(samples: List[np.ndarray]) -> List[np.ndarray]:
-    """Check if there are NaNs or Infs in the samples."""
-    for i in range(len(samples)):
-        if np.isnan(samples[i]).any():
-            logging.warning("NaNs found in samples, omitting datapoints.")
-        if np.isinf(samples[i]).any():
-            logging.warning("Infs found in samples, omitting datapoints.")
-            # cast inf to nan, so they are omitted in the next step
-            np.nan_to_num(
-                samples[i], copy=False, nan=np.nan, posinf=np.nan, neginf=np.nan
-            )
-        samples[i] = samples[i][~np.isnan(samples[i]).any(axis=1)]
-    return samples
-
-
-def convert_to_list_of_numpy(
-    arr: Union[List[np.ndarray], List[torch.Tensor], np.ndarray, torch.Tensor],
-) -> List[np.ndarray]:
-    """Converts a list of torch.Tensor to a list of np.ndarray."""
-    if not isinstance(arr, list):
-        arr = ensure_numpy(arr)
-        return [arr]
-    return [ensure_numpy(a) for a in arr]
-
-
-=======
->>>>>>> f3222f94
 def infer_limits(
     samples: List[np.ndarray],
     dim: int,
