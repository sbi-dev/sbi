# This file is part of sbi, a toolkit for simulation-based inference. sbi is licensed
# under the Apache License Version 2.0, see <https://www.apache.org/licenses/>

import time
from abc import ABC, abstractmethod
from copy import deepcopy
from typing import Any, Callable, Dict, Optional, Union
from warnings import warn

import torch
from torch import Tensor, ones
from torch.distributions import Distribution
from torch.nn.utils.clip_grad import clip_grad_norm_
from torch.optim.adam import Adam
from torch.utils.tensorboard.writer import SummaryWriter

from sbi.inference.base import NeuralInference, check_if_proposal_has_default_x
from sbi.inference.posteriors import (
    DirectPosterior,
    MCMCPosterior,
    RejectionPosterior,
    VIPosterior,
)
from sbi.inference.posteriors.base_posterior import NeuralPosterior
from sbi.inference.posteriors.importance_posterior import ImportanceSamplingPosterior
from sbi.inference.potentials import posterior_estimator_based_potential
from sbi.neural_nets import ConditionalDensityEstimator, posterior_nn
from sbi.neural_nets.density_estimators.shape_handling import (
    reshape_to_batch_event,
    reshape_to_sample_batch_event,
)
from sbi.utils import (
    RestrictedPrior,
    check_estimator_arg,
    check_prior,
    handle_invalid_x,
    nle_nre_apt_msg_on_invalid_x,
    npe_msg_on_invalid_x,
    test_posterior_net_for_multi_d_x,
    validate_theta_and_x,
    warn_if_zscoring_changes_data,
)
from sbi.utils.sbiutils import ImproperEmpirical, mask_sims_from_prior


class PosteriorEstimator(NeuralInference, ABC):
    def __init__(
        self,
        prior: Optional[Distribution] = None,
        density_estimator: Union[str, Callable] = "maf",
        device: str = "cpu",
        logging_level: Union[int, str] = "WARNING",
        summary_writer: Optional[SummaryWriter] = None,
        show_progress_bars: bool = True,
    ):
        """Base class for Sequential Neural Posterior Estimation methods.

        Args:
            density_estimator: If it is a string, use a pre-configured network of the
                provided type (one of nsf, maf, mdn, made). Alternatively, a function
                that builds a custom neural network can be provided. The function will
                be called with the first batch of simulations (theta, x), which can
                thus be used for shape inference and potentially for z-scoring. It
                needs to return a PyTorch `nn.Module` implementing the density
                estimator. The density estimator needs to provide the methods
                `.log_prob` and `.sample()`.

        See docstring of `NeuralInference` class for all other arguments.
        """

        super().__init__(
            prior=prior,
            device=device,
            logging_level=logging_level,
            summary_writer=summary_writer,
            show_progress_bars=show_progress_bars,
        )

        # As detailed in the docstring, `density_estimator` is either a string or
        # a callable. The function creating the neural network is attached to
        # `_build_neural_net`. It will be called in the first round and receive
        # thetas and xs as inputs, so that they can be used for shape inference and
        # potentially for z-scoring.
        check_estimator_arg(density_estimator)
        if isinstance(density_estimator, str):
            self._build_neural_net = posterior_nn(model=density_estimator)
        else:
            self._build_neural_net = density_estimator

        self._proposal_roundwise = []
        self.use_non_atomic_loss = False

    def append_simulations(
        self,
        theta: Tensor,
        x: Tensor,
        proposal: Optional[DirectPosterior] = None,
        exclude_invalid_x: Optional[bool] = None,
        data_device: Optional[str] = None,
    ) -> "PosteriorEstimator":
        r"""Store parameters and simulation outputs to use them for later training.

        Data are stored as entries in lists for each type of variable (parameter/data).

        Stores $\theta$, $x$, prior_masks (indicating if simulations are coming from the
        prior or not) and an index indicating which round the batch of simulations came
        from.

        Args:
            theta: Parameter sets.
            x: Simulation outputs.
            proposal: The distribution that the parameters $\theta$ were sampled from.
                Pass `None` if the parameters were sampled from the prior. If not
                `None`, it will trigger a different loss-function.
            exclude_invalid_x: Whether invalid simulations are discarded during
                training. For single-round SNPE, it is fine to discard invalid
                simulations, but for multi-round SNPE (atomic), discarding invalid
                simulations gives systematically wrong results. If `None`, it will
                be `True` in the first round and `False` in later rounds.
            data_device: Where to store the data, default is on the same device where
                the training is happening. If training a large dataset on a GPU with not
                much VRAM can set to 'cpu' to store data on system memory instead.

        Returns:
            NeuralInference object (returned so that this function is chainable).
        """
        if (
            proposal is None
            or proposal is self._prior
            or (
                isinstance(proposal, RestrictedPrior) and proposal._prior is self._prior
            )
        ):
            # The `_data_round_index` will later be used to infer if one should train
            # with MLE loss or with atomic loss (see, in `train()`:
            # self._round = max(self._data_round_index))
            current_round = 0
        else:
            if not self._data_round_index:
                # This catches a pretty specific case: if, in the first round, one
                # passes data that does not come from the prior.
                current_round = 1
            else:
                current_round = max(self._data_round_index) + 1

        if exclude_invalid_x is None:
            exclude_invalid_x = current_round == 0

        if data_device is None:
            data_device = self._device

        theta, x = validate_theta_and_x(
            theta, x, data_device=data_device, training_device=self._device
        )

        is_valid_x, num_nans, num_infs = handle_invalid_x(
            x, exclude_invalid_x=exclude_invalid_x
        )

        x = x[is_valid_x]
        theta = theta[is_valid_x]

        # Check for problematic z-scoring
        warn_if_zscoring_changes_data(x)
        if (
            type(self).__name__ == "SNPE_C"
            and current_round > 0
            and not self.use_non_atomic_loss
        ):
            nle_nre_apt_msg_on_invalid_x(
                num_nans,
                num_infs,
                exclude_invalid_x,
                "Multiround SNPE-C (atomic)",
            )
        else:
            npe_msg_on_invalid_x(
                num_nans, num_infs, exclude_invalid_x, "Single-round NPE"
            )

        self._check_proposal(proposal)

        self._data_round_index.append(current_round)
        prior_masks = mask_sims_from_prior(int(current_round > 0), theta.size(0))

        self._theta_roundwise.append(theta)
        self._x_roundwise.append(x)
        self._prior_masks.append(prior_masks)

        self._proposal_roundwise.append(proposal)

        if self._prior is None or isinstance(self._prior, ImproperEmpirical):
            if proposal is not None:
                raise ValueError(
                    "You had not passed a prior at initialization, but now you "
                    "passed a proposal. If you want to run multi-round SNPE, you have "
                    "to specify a prior (set the `.prior` argument or re-initialize "
                    "the object with a prior distribution). If the samples you passed "
                    "to `append_simulations()` were sampled from the prior, you can "
                    "run single-round inference with "
                    "`append_simulations(..., proposal=None)`."
                )
            theta_prior = self.get_simulations()[0].to(self._device)
            self._prior = ImproperEmpirical(
                theta_prior, ones(theta_prior.shape[0], device=self._device)
            )

        return self

    def train(
        self,
        training_batch_size: int = 50,
        learning_rate: float = 5e-4,
        validation_fraction: float = 0.1,
        stop_after_epochs: int = 20,
        max_num_epochs: int = 2**31 - 1,
        clip_max_norm: Optional[float] = 5.0,
        calibration_kernel: Optional[Callable] = None,
        resume_training: bool = False,
        force_first_round_loss: bool = False,
        discard_prior_samples: bool = False,
        retrain_from_scratch: bool = False,
        show_train_summary: bool = False,
        dataloader_kwargs: Optional[dict] = None,
    ) -> ConditionalDensityEstimator:
        r"""Return density estimator that approximates the distribution $p(\theta|x)$.

        Args:
            training_batch_size: Training batch size.
            learning_rate: Learning rate for Adam optimizer.
            validation_fraction: The fraction of data to use for validation.
            stop_after_epochs: The number of epochs to wait for improvement on the
                validation set before terminating training.
            max_num_epochs: Maximum number of epochs to run. If reached, we stop
                training even when the validation loss is still decreasing. Otherwise,
                we train until validation loss increases (see also `stop_after_epochs`).
            clip_max_norm: Value at which to clip the total gradient norm in order to
                prevent exploding gradients. Use None for no clipping.
            calibration_kernel: A function to calibrate the loss with respect
                to the simulations `x` (optional). See Lueckmann, Gonçalves et al.,
                NeurIPS 2017. If `None`, no calibration is used.
            resume_training: Can be used in case training time is limited, e.g. on a
                cluster. If `True`, the split between train and validation set, the
                optimizer, the number of epochs, and the best validation log-prob will
                be restored from the last time `.train()` was called.
            force_first_round_loss: If `True`, train with maximum likelihood,
                i.e., potentially ignoring the correction for using a proposal
                distribution different from the prior.
            discard_prior_samples: Whether to discard samples simulated in round 1, i.e.
                from the prior. Training may be sped up by ignoring such less targeted
                samples.
            retrain_from_scratch: Whether to retrain the conditional density
                estimator for the posterior from scratch each round.
            show_train_summary: Whether to print the number of epochs and validation
                loss after the training.
            dataloader_kwargs: Additional or updated kwargs to be passed to the training
                and validation dataloaders (like, e.g., a collate_fn)

        Returns:
            Density estimator that approximates the distribution $p(\theta|x)$.
        """
        # Load data from most recent round.
        self._round = max(self._data_round_index)

        if self._round == 0 and self._neural_net is not None:
            assert force_first_round_loss, (
                "You have already trained this neural network. After you had trained "
                "the network, you again appended simulations with `append_simulations"
                "(theta, x)`, but you did not provide a proposal. If the new "
                "simulations are sampled from the prior, you can set "
                "`.train(..., force_first_round_loss=True`). However, if the new "
                "simulations were not sampled from the prior, you should pass the "
                "proposal, i.e. `append_simulations(theta, x, proposal)`. If "
                "your samples are not sampled from the prior and you do not pass a "
                "proposal and you set `force_first_round_loss=True`, the result of "
                "SNPE will not be the true posterior. Instead, it will be the proposal "
                "posterior, which (usually) is more narrow than the true posterior."
            )

        # Calibration kernels proposed in Lueckmann, Gonçalves et al., 2017.
        if calibration_kernel is None:

            def default_calibration_kernel(x):
                return ones([len(x)], device=self._device)

            calibration_kernel = default_calibration_kernel

        # Starting index for the training set (1 = discard round-0 samples).
        start_idx = int(discard_prior_samples and self._round > 0)

        # For non-atomic loss, we can not reuse samples from previous rounds as of now.
        # SNPE-A can, by construction of the algorithm, only use samples from the last
        # round. SNPE-A is the only algorithm that has an attribute `_ran_final_round`,
        # so this is how we check for whether or not we are using SNPE-A.
        if self.use_non_atomic_loss or hasattr(self, "_ran_final_round"):
            start_idx = self._round

        # Set the proposal to the last proposal that was passed by the user. For
        # atomic SNPE, it does not matter what the proposal is. For non-atomic
        # SNPE, we only use the latest data that was passed, i.e. the one from the
        # last proposal.
        proposal = self._proposal_roundwise[-1]

        train_loader, val_loader = self.get_dataloaders(
            start_idx,
            training_batch_size,
            validation_fraction,
            resume_training,
            dataloader_kwargs=dataloader_kwargs,
        )
        # First round or if retraining from scratch:
        # Call the `self._build_neural_net` with the rounds' thetas and xs as
        # arguments, which will build the neural network.
        # This is passed into NeuralPosterior, to create a neural posterior which
        # can `sample()` and `log_prob()`. The network is accessible via `.net`.
        if self._neural_net is None or retrain_from_scratch:
            # Get theta,x to initialize NN
            theta, x, _ = self.get_simulations(starting_round=start_idx)
            # Use only training data for building the neural net (z-scoring transforms)

            self._neural_net = self._build_neural_net(
                theta[self.train_indices].to("cpu"),
                x[self.train_indices].to("cpu"),
            )

            theta = reshape_to_sample_batch_event(
                theta.to("cpu"), self._neural_net.input_shape
            )
            x = reshape_to_batch_event(x.to("cpu"), self._neural_net.condition_shape)
            test_posterior_net_for_multi_d_x(self._neural_net, theta, x)

            del theta, x

        # Move entire net to device for training.
        self._neural_net.to(self._device)

        if not resume_training:
<<<<<<< HEAD
            self.optimizer = optim.Adam(
                list(self._neural_net.parameters()), lr=learning_rate
            )
            self.epoch, self._val_loss = 0, float("Inf")
=======
            self.optimizer = Adam(list(self._neural_net.parameters()), lr=learning_rate)
            self.epoch, self._val_log_prob = 0, float("-Inf")
>>>>>>> 366b67f9

        while self.epoch <= max_num_epochs and not self._converged(
            self.epoch, stop_after_epochs
        ):
            # Train for a single epoch.
            self._neural_net.train()
            train_loss_sum = 0
            epoch_start_time = time.time()
            for batch in train_loader:
                self.optimizer.zero_grad()
                # Get batches on current device.
                theta_batch, x_batch, masks_batch = (
                    batch[0].to(self._device),
                    batch[1].to(self._device),
                    batch[2].to(self._device),
                )

                train_losses = self._loss(
                    theta_batch,
                    x_batch,
                    masks_batch,
                    proposal,
                    calibration_kernel,
                    force_first_round_loss=force_first_round_loss,
                )
                train_loss = torch.mean(train_losses)
                train_loss_sum += train_losses.sum().item()

                train_loss.backward()
                if clip_max_norm is not None:
                    clip_grad_norm_(
                        self._neural_net.parameters(), max_norm=clip_max_norm
                    )
                self.optimizer.step()

            self.epoch += 1

            train_loss_average = train_loss_sum / (
                len(train_loader) * train_loader.batch_size  # type: ignore
            )
            self._summary["training_loss"].append(train_loss_average)

            # Calculate validation performance.
            self._neural_net.eval()
            val_loss_sum = 0

            with torch.no_grad():
                for batch in val_loader:
                    theta_batch, x_batch, masks_batch = (
                        batch[0].to(self._device),
                        batch[1].to(self._device),
                        batch[2].to(self._device),
                    )
                    # Take negative loss here to get validation log_prob.
                    val_losses = self._loss(
                        theta_batch,
                        x_batch,
                        masks_batch,
                        proposal,
                        calibration_kernel,
                        force_first_round_loss=force_first_round_loss,
                    )
                    val_loss_sum += val_losses.sum().item()

            # Take mean over all validation samples.
            self._val_loss = val_loss_sum / (
                len(val_loader) * val_loader.batch_size  # type: ignore
            )
            # Log validation log prob for every epoch.
            self._summary["validation_loss"].append(self._val_loss)
            self._summary["epoch_durations_sec"].append(time.time() - epoch_start_time)

            self._maybe_show_progress(self._show_progress_bars, self.epoch)

        self._report_convergence_at_end(self.epoch, stop_after_epochs, max_num_epochs)

        # Update summary.
        self._summary["epochs_trained"].append(self.epoch)
        self._summary["best_validation_loss"].append(self._best_val_loss)

        # Update tensorboard and summary dict.
        self._summarize(round_=self._round)

        # Update description for progress bar.
        if show_train_summary:
            print(self._describe_round(self._round, self._summary))

        # Avoid keeping the gradients in the resulting network, which can
        # cause memory leakage when benchmarking.
        self._neural_net.zero_grad(set_to_none=True)

        return deepcopy(self._neural_net)

    def build_posterior(
        self,
        density_estimator: Optional[ConditionalDensityEstimator] = None,
        prior: Optional[Distribution] = None,
        sample_with: str = "direct",
        mcmc_method: str = "slice_np",
        vi_method: str = "rKL",
        direct_sampling_parameters: Optional[Dict[str, Any]] = None,
        mcmc_parameters: Optional[Dict[str, Any]] = None,
        vi_parameters: Optional[Dict[str, Any]] = None,
        rejection_sampling_parameters: Optional[Dict[str, Any]] = None,
        importance_sampling_parameters: Optional[Dict[str, Any]] = None,
    ) -> Union[
        MCMCPosterior,
        RejectionPosterior,
        VIPosterior,
        DirectPosterior,
        ImportanceSamplingPosterior,
    ]:
        r"""Build posterior from the neural density estimator.

        For SNPE, the posterior distribution that is returned here implements the
        following functionality over the raw neural density estimator:
        - correct the calculation of the log probability such that it compensates for
            the leakage.
        - reject samples that lie outside of the prior bounds.
        - alternatively, if leakage is very high (which can happen for multi-round
            SNPE), sample from the posterior with MCMC.

        Args:
            density_estimator: The density estimator that the posterior is based on.
                If `None`, use the latest neural density estimator that was trained.
            prior: Prior distribution.
            sample_with: Method to use for sampling from the posterior. Must be one of
                [`direct` | `mcmc` | `rejection` | `vi`].
            mcmc_method: Method used for MCMC sampling, one of `slice_np`, `slice`,
                `hmc`, `nuts`. Currently defaults to `slice_np` for a custom numpy
                implementation of slice sampling; select `hmc`, `nuts` or `slice` for
                Pyro-based sampling.
            vi_method: Method used for VI, one of [`rKL`, `fKL`, `IW`, `alpha`]. Note
                some of the methods admit a `mode seeking` property (e.g. rKL) whereas
                some admit a `mass covering` one (e.g fKL).
            direct_sampling_parameters: Additional kwargs passed to `DirectPosterior`.
            mcmc_parameters: Additional kwargs passed to `MCMCPosterior`.
            vi_parameters: Additional kwargs passed to `VIPosterior`.
            rejection_sampling_parameters: Additional kwargs passed to
                `RejectionPosterior`.

        Returns:
            Posterior $p(\theta|x)$  with `.sample()` and `.log_prob()` methods
            (the returned log-probability is unnormalized).
        """
        if prior is None:
            assert self._prior is not None, (
                "You did not pass a prior. You have to pass the prior either at "
                "initialization `inference = SNPE(prior)` or to "
                "`.build_posterior(prior=prior)`."
            )
            prior = self._prior
        else:
            check_prior(prior)

        if density_estimator is None:
            posterior_estimator = self._neural_net
            # If internal net is used device is defined.
            device = self._device
        else:
            posterior_estimator = density_estimator
            # Otherwise, infer it from the device of the net parameters.
            device = str(next(density_estimator.parameters()).device)

        potential_fn, theta_transform = posterior_estimator_based_potential(
            posterior_estimator=posterior_estimator,
            prior=prior,
            x_o=None,
        )

        if sample_with == "direct":
            self._posterior = DirectPosterior(
                posterior_estimator=posterior_estimator,  # type: ignore
                prior=prior,
                device=device,
                **direct_sampling_parameters or {},
            )
        elif sample_with == "rejection":
            rejection_sampling_parameters = rejection_sampling_parameters or {}
            if "proposal" not in rejection_sampling_parameters:
                raise ValueError(
                    "You passed `sample_with='rejection' but you did not specify a "
                    "`proposal` in `rejection_sampling_parameters`. Until sbi "
                    "v0.22.0, this was interpreted as directly sampling from the "
                    "posterior. As of sbi v0.23.0, you instead have to use "
                    "`sample_with='direct'` to do so."
                )
            self._posterior = RejectionPosterior(
                potential_fn=potential_fn,
                device=device,
                **rejection_sampling_parameters,
            )
        elif sample_with == "mcmc":
            self._posterior = MCMCPosterior(
                potential_fn=potential_fn,
                theta_transform=theta_transform,
                proposal=prior,
                method=mcmc_method,
                device=device,
                **mcmc_parameters or {},
            )
        elif sample_with == "vi":
            self._posterior = VIPosterior(
                potential_fn=potential_fn,
                theta_transform=theta_transform,
                prior=prior,  # type: ignore
                vi_method=vi_method,
                device=device,
                **vi_parameters or {},
            )
        elif sample_with == "importance":
            self._posterior = ImportanceSamplingPosterior(
                potential_fn=potential_fn,
                proposal=prior,
                device=device,
                **importance_sampling_parameters or {},
            )
        else:
            raise NotImplementedError

        # Store models at end of each round.
        self._model_bank.append(deepcopy(self._posterior))

        return deepcopy(self._posterior)

    @abstractmethod
    def _log_prob_proposal_posterior(
        self,
        theta: Tensor,
        x: Tensor,
        masks: Tensor,
        proposal: Optional[Any],
    ) -> Tensor:
        raise NotImplementedError

    def _loss(
        self,
        theta: Tensor,
        x: Tensor,
        masks: Tensor,
        proposal: Optional[Any],
        calibration_kernel: Callable,
        force_first_round_loss: bool = False,
    ) -> Tensor:
        """Return loss with proposal correction (`round_>0`) or without it (`round_=0`).

        The loss is the negative log prob. Irrespective of the round or SNPE method
        (A, B, or C), it can be weighted with a calibration kernel.

        Returns:
            Calibration kernel-weighted negative log prob.
            force_first_round_loss: If `True`, train with maximum likelihood,
                i.e., potentially ignoring the correction for using a proposal
                distribution different from the prior.
        """
        if self._round == 0 or force_first_round_loss:
            theta = reshape_to_batch_event(
                theta, event_shape=self._neural_net.input_shape
            )
            x = reshape_to_batch_event(x, event_shape=self._neural_net.condition_shape)
            # Use posterior log prob (without proposal correction) for first round.
            loss = self._neural_net.loss(theta, x)
        else:
            # Currently only works for `DensityEstimator` objects.
            # Must be extended ones other Estimators are implemented. See #966,
            loss = -self._log_prob_proposal_posterior(theta, x, masks, proposal)

        return calibration_kernel(x) * loss

    def _check_proposal(self, proposal):
        """
        Check for validity of the provided proposal distribution.

        If the proposal is a `NeuralPosterior`, we check if the default_x is set.
        If the proposal is **not** a `NeuralPosterior`, we warn since it is likely that
        the user simply passed the prior, but this would still trigger atomic loss.
        """
        if proposal is not None:
            check_if_proposal_has_default_x(proposal)

            if isinstance(proposal, RestrictedPrior):
                if proposal._prior is not self._prior:
                    warn(
                        "The proposal you passed is a `RestrictedPrior`, but the "
                        "proposal distribution it uses is not the prior (it can be "
                        "accessed via `RestrictedPrior._prior`). We do not "
                        "recommend to mix the `RestrictedPrior` with multi-round "
                        "SNPE.",
                        stacklevel=2,
                    )
            elif (
                not isinstance(proposal, NeuralPosterior)
                and proposal is not self._prior
            ):
                warn(
                    "The proposal you passed is neither the prior nor a "
                    "`NeuralPosterior` object. If you are an expert user and did so "
                    "for research purposes, this is fine. If not, you might be doing "
                    "something wrong: feel free to create an issue on Github.",
                    stacklevel=2,
                )
        elif self._round > 0:
            raise ValueError(
                "A proposal was passed but no prior was passed at initialisation. When "
                "running multi-round inference, a prior needs to be specified upon "
                "initialisation. Potential fix: setting the `._prior` attribute or "
                "re-initialisation. If the samples passed to `append_simulations()` "
                "were sampled from the prior, single-round inference can be performed "
                "with `append_simulations(..., proprosal=None)`."
            )<|MERGE_RESOLUTION|>--- conflicted
+++ resolved
@@ -335,15 +335,8 @@
         self._neural_net.to(self._device)
 
         if not resume_training:
-<<<<<<< HEAD
-            self.optimizer = optim.Adam(
-                list(self._neural_net.parameters()), lr=learning_rate
-            )
-            self.epoch, self._val_loss = 0, float("Inf")
-=======
             self.optimizer = Adam(list(self._neural_net.parameters()), lr=learning_rate)
             self.epoch, self._val_log_prob = 0, float("-Inf")
->>>>>>> 366b67f9
 
         while self.epoch <= max_num_epochs and not self._converged(
             self.epoch, stop_after_epochs
