# This file is part of sbi, a toolkit for simulation-based inference. sbi is licensed
# under the Affero General Public License v3, see <https://www.gnu.org/licenses/>.

from abc import ABC, abstractmethod
from copy import deepcopy
from datetime import datetime
from pathlib import Path
from typing import Any, Callable, Dict, Optional, Tuple, Union
from warnings import warn

import torch
from torch import Tensor
from torch.distributions import Distribution
from torch.utils import data
from torch.utils.data.sampler import SubsetRandomSampler
from torch.utils.tensorboard.writer import SummaryWriter

import sbi.inference
from sbi.inference.posteriors.base_posterior import NeuralPosterior
from sbi.simulators.simutils import simulate_in_batches
from sbi.utils import (
    check_prior,
    get_log_root,
    handle_invalid_x,
    mask_sims_from_prior,
    nle_nre_apt_msg_on_invalid_x,
    validate_theta_and_x,
    warn_if_zscoring_changes_data,
)
from sbi.utils.sbiutils import get_simulations_since_round
from sbi.utils.torchutils import check_if_prior_on_device, process_device
from sbi.utils.user_input_checks import prepare_for_sbi


def infer(
    simulator: Callable,
    prior: Distribution,
    method: str,
    num_simulations: int,
    num_workers: int = 1,
) -> NeuralPosterior:
    r"""Runs simulation-based inference and returns the posterior.

    This function provides a simple interface to run sbi. Inference is run for a single
    round and hence the returned posterior $p(\theta|x)$ can be sampled and evaluated
    for any $x$ (i.e. it is amortized).

    The scope of this function is limited to the most essential features of sbi. For
    more flexibility (e.g. multi-round inference, different density estimators) please
    use the flexible interface described here:
    https://sbi-dev.github.io/sbi/tutorial/02_flexible_interface/

    Args:
        simulator: A function that takes parameters $\theta$ and maps them to
            simulations, or observations, `x`, $\mathrm{sim}(\theta)\to x$. Any
            regular Python callable (i.e. function or class with `__call__` method)
            can be used.
        prior: A probability distribution that expresses prior knowledge about the
            parameters, e.g. which ranges are meaningful for them. Any
            object with `.log_prob()`and `.sample()` (for example, a PyTorch
            distribution) can be used.
        method: What inference method to use. Either of SNPE, SNLE or SNRE.
        num_simulations: Number of simulation calls. More simulations means a longer
            runtime, but a better posterior estimate.
        num_workers: Number of parallel workers to use for simulations.

    Returns: Posterior over parameters conditional on observations (amortized).
    """

    try:
        method_fun: Callable = getattr(sbi.inference, method.upper())
    except AttributeError:
        raise NameError(
            "Method not available. `method` must be one of 'SNPE', 'SNLE', 'SNRE'."
        )

    simulator, prior = prepare_for_sbi(simulator, prior)

    inference = method_fun(prior=prior)
    theta, x = simulate_for_sbi(
        simulator=simulator,
        proposal=prior,
        num_simulations=num_simulations,
        num_workers=num_workers,
    )
    _ = inference.append_simulations(theta, x).train()
    posterior = inference.build_posterior()

    return posterior


class NeuralInference(ABC):
    """Abstract base class for neural inference methods."""

    def __init__(
        self,
        prior: Optional[Distribution] = None,
        device: str = "cpu",
        logging_level: Union[int, str] = "WARNING",
        summary_writer: Optional[SummaryWriter] = None,
        show_progress_bars: bool = True,
    ):
        r"""Base class for inference methods.

        Args:
            prior: A probability distribution that expresses prior knowledge about the
                parameters, e.g. which ranges are meaningful for them. Must be a PyTorch
                distribution, see FAQ for details on how to use custom distributions.
            device: torch device on which to train the neural net and on which to
                perform all posterior operations, e.g. gpu or cpu.
            logging_level: Minimum severity of messages to log. One of the strings
               "INFO", "WARNING", "DEBUG", "ERROR" and "CRITICAL".
            summary_writer: A `SummaryWriter` to control, among others, log
                file location (default is `<current working directory>/logs`.)
            show_progress_bars: Whether to show a progressbar during simulation and
                sampling.
        """

        self._device = process_device(device)
        check_prior(prior)
        check_if_prior_on_device(self._device, prior)
        self._prior = prior

        self._posterior = None
        self._neural_net = None
        self._x_shape = None

        self._show_progress_bars = show_progress_bars

        # Initialize roundwise (theta, x, prior_masks) for storage of parameters,
        # simulations and masks indicating if simulations came from prior.
        self._theta_roundwise = []
        self._x_roundwise = []
        self._prior_masks = []
        self._model_bank = []

        # Initialize list that indicates the round from which simulations were drawn.
        self._data_round_index = []

        self._round = 0
        self._val_log_prob = float("-Inf")

        # XXX We could instantiate here the Posterior for all children. Two problems:
        #     1. We must dispatch to right PotentialProvider for mcmc based on name
        #     2. `method_family` cannot be resolved only from `self.__class__.__name__`,
        #         since SRE, AALR demand different handling but are both in SRE class.

        self._summary_writer = (
            self._default_summary_writer() if summary_writer is None else summary_writer
        )

        # Logging during training (by SummaryWriter).
        self._summary = dict(
            epochs_trained=[],
            best_validation_log_prob=[],
            validation_log_probs=[],
            training_log_probs=[],
            epoch_durations_sec=[],
        )

    def get_simulations(
        self,
        starting_round: int = 0,
    ) -> Tuple[Tensor, Tensor, Tensor]:
        r"""Returns all $\theta$, $x$, and prior_masks from rounds >= `starting_round`.

        If requested, do not return invalid data.

        Args:
            starting_round: The earliest round to return samples from (we start counting
                from zero).
            warn_on_invalid: Whether to give out a warning if invalid simulations were
                found.

        Returns: Parameters, simulation outputs, prior masks.
        """

        theta = get_simulations_since_round(
            self._theta_roundwise, self._data_round_index, starting_round
        )
        x = get_simulations_since_round(
            self._x_roundwise, self._data_round_index, starting_round
        )
        prior_masks = get_simulations_since_round(
            self._prior_masks, self._data_round_index, starting_round
        )

        return theta, x, prior_masks

    @abstractmethod
    def append_simulations(
        self,
        theta: Tensor,
        x: Tensor,
        exclude_invalid_x: bool = False,
        from_round: int = 0,
        algorithm: Optional[str] = None,
        data_device: Optional[str] = None,
    ) -> "NeuralInference":
        r"""Store parameters and simulation outputs to use them for later training.

        Data are stored as entries in lists for each type of variable (parameter/data).

        Stores $\theta$, $x$, prior_masks (indicating if simulations are coming from the
        prior or not) and an index indicating which round the batch of simulations came
        from.

        Args:
            theta: Parameter sets.
            x: Simulation outputs.
            exclude_invalid_x: Whether invalid simulations are discarded during
                training. If `False`, The inference algorithm raises an error when invalid simulations are
                found. If `True`, invalid simulations are discarded and training
                can proceed, but this gives systematically wrong results.
            from_round: Which round the data stemmed from. Round 0 means from the prior.
                With default settings, this is not used at all for the inference algorithm. Only when
                the user later on requests `.train(discard_prior_samples=True)`, we
                use these indices to find which training data stemmed from the prior.
            algorithm: Which algorithm is used. This is used to give a more informative
                warning or error message when invalid simulations are found.
            data_device: Where to store the data, default is on the same device where
                the training is happening. If training a large dataset on a GPU with not
                much VRAM can set to 'cpu' to store data on system memory instead.
        Returns:
            NeuralInference object (returned so that this function is chainable).
        """

        is_valid_x, num_nans, num_infs = handle_invalid_x(x, exclude_invalid_x)

        x = x[is_valid_x]
        theta = theta[is_valid_x]

        # Check for problematic z-scoring
        warn_if_zscoring_changes_data(x)
        nle_nre_apt_msg_on_invalid_x(
            num_nans, num_infs, exclude_invalid_x, algorithm or type(self).__name__
        )

        if data_device is None:
            data_device = self._device
        theta, x = validate_theta_and_x(
            theta, x, data_device=data_device, training_device=self._device
        )

        prior_masks = mask_sims_from_prior(int(from_round), theta.size(0))

        self._theta_roundwise.append(theta)
        self._x_roundwise.append(x)
        self._prior_masks.append(prior_masks)

        self._data_round_index.append(int(from_round))

        return self

    @abstractmethod
    def train(
        self,
        training_batch_size: int = 50,
        learning_rate: float = 5e-4,
        validation_fraction: float = 0.1,
        stop_after_epochs: int = 20,
        max_num_epochs: Optional[int] = None,
        clip_max_norm: Optional[float] = 5.0,
        calibration_kernel: Optional[Callable] = None,
        exclude_invalid_x: bool = True,
        discard_prior_samples: bool = False,
        retrain_from_scratch: bool = False,
        show_train_summary: bool = False,
    ) -> NeuralPosterior:
        raise NotImplementedError

    def get_dataloaders(
        self,
        starting_round: int = 0,
        training_batch_size: int = 50,
        validation_fraction: float = 0.1,
        resume_training: bool = False,
        dataloader_kwargs: Optional[dict] = None,
    ) -> Tuple[data.DataLoader, data.DataLoader]:
        """Return dataloaders for training and validation.

        Args:
            dataset: holding all theta and x, optionally masks.
            training_batch_size: training arg of inference methods.
            resume_training: Whether the current call is resuming training so that no
                new training and validation indices into the dataset have to be created.
            dataloader_kwargs: Additional or updated kwargs to be passed to the training
                and validation dataloaders (like, e.g., a collate_fn).

        Returns:
            Tuple of dataloaders for training and validation.

        """

        #
        theta, x, prior_masks = self.get_simulations(starting_round)

        dataset = data.TensorDataset(theta, x, prior_masks)

        # Get total number of training examples.
        num_examples = theta.size(0)
        # Select random train and validation splits from (theta, x) pairs.
        num_training_examples = int((1 - validation_fraction) * num_examples)
        num_validation_examples = num_examples - num_training_examples

        if not resume_training:
            # Seperate indicies for training and validation
            permuted_indices = torch.randperm(num_examples)
            self.train_indices, self.val_indices = (
                permuted_indices[:num_training_examples],
                permuted_indices[num_training_examples:],
            )

        # Create training and validation loaders using a subset sampler.
        # Intentionally use dicts to define the default dataloader args
        # Then, use dataloader_kwargs to override (or add to) any of these defaults
        # https://stackoverflow.com/questions/44784577/in-method-call-args-how-to-override-keyword-argument-of-unpacked-dict
        train_loader_kwargs = {
            "batch_size": min(training_batch_size, num_training_examples),
            "drop_last": True,
            "sampler": SubsetRandomSampler(self.train_indices.tolist()),
        }
        val_loader_kwargs = {
            "batch_size": min(training_batch_size, num_validation_examples),
            "shuffle": False,
            "drop_last": True,
            "sampler": SubsetRandomSampler(self.val_indices.tolist()),
        }
        if dataloader_kwargs is not None:
            train_loader_kwargs = dict(train_loader_kwargs, **dataloader_kwargs)
            val_loader_kwargs = dict(val_loader_kwargs, **dataloader_kwargs)

        train_loader = data.DataLoader(dataset, **train_loader_kwargs)
        val_loader = data.DataLoader(dataset, **val_loader_kwargs)

        return train_loader, val_loader

    def _converged(self, epoch: int, stop_after_epochs: int) -> bool:
        """Return whether the training converged yet and save best model state so far.

        Checks for improvement in validation performance over previous epochs.

        Args:
            epoch: Current epoch in training.
            stop_after_epochs: How many fruitless epochs to let pass before stopping.

        Returns:
            Whether the training has stopped improving, i.e. has converged.
        """
        converged = False

        assert self._neural_net is not None
<<<<<<< HEAD
        density_estimator = self._neural_net
=======
        neural_net = self._neural_net
>>>>>>> c2c1b477

        # (Re)-start the epoch count with the first epoch or any improvement.
        if epoch == 0 or self._val_log_prob > self._best_val_log_prob:
            self._best_val_log_prob = self._val_log_prob
            self._epochs_since_last_improvement = 0
            self._best_model_state_dict = deepcopy(neural_net.state_dict())
        else:
            self._epochs_since_last_improvement += 1

        # If no validation improvement over many epochs, stop training.
        if self._epochs_since_last_improvement > stop_after_epochs - 1:
            neural_net.load_state_dict(self._best_model_state_dict)
            converged = True

        return converged

    def _default_summary_writer(self) -> SummaryWriter:
        """Return summary writer logging to method- and simulator-specific directory."""

        method = self.__class__.__name__
        logdir = Path(
            get_log_root(), method, datetime.now().isoformat().replace(":", "_")
        )
        return SummaryWriter(logdir)

    @staticmethod
    def _describe_round(round_: int, summary: Dict[str, list]) -> str:
        epochs = summary["epochs_trained"][-1]
        best_validation_log_prob = summary["best_validation_log_prob"][-1]

        description = f"""
        -------------------------
        ||||| ROUND {round_ + 1} STATS |||||:
        -------------------------
        Epochs trained: {epochs}
        Best validation performance: {best_validation_log_prob:.4f}
        -------------------------
        """

        return description

    @staticmethod
    def _maybe_show_progress(show: bool, epoch: int) -> None:
        if show:
            # end="\r" deletes the print statement when a new one appears.
            # https://stackoverflow.com/questions/3419984/. `\r` in the beginning due
            # to #330.
            print("\r", f"Training neural network. Epochs trained: {epoch}", end="")

    def _report_convergence_at_end(
        self, epoch: int, stop_after_epochs: int, max_num_epochs: int
    ) -> None:
        if self._converged(epoch, stop_after_epochs):
            print(
                "\r",
                f"Neural network successfully converged after {epoch} epochs.",
                end="",
            )
        elif max_num_epochs == epoch:
            warn(
                "Maximum number of epochs `max_num_epochs={max_num_epochs}` reached,"
                "but network has not yet fully converged. Consider increasing it."
            )

    def _summarize(
        self,
        round_: int,
    ) -> None:
        """Update the summary_writer with statistics for a given round.

        During training several performance statistics are added to the summary, e.g.,
        using `self._summary['key'].append(value)`. This function writes these values
        into summary writer object.

        Args:
            round: index of round

        Scalar tags:
            - epochs_trained:
                number of epochs trained
            - best_validation_log_prob:
                best validation log prob (for each round).
            - validation_log_probs:
                validation log probs for every epoch (for each round).
            - training_log_probs
                training log probs for every epoch (for each round).
            - epoch_durations_sec
                epoch duration for every epoch (for each round)

        """

        # Add most recent training stats to summary writer.
        self._summary_writer.add_scalar(
            tag="epochs_trained",
            scalar_value=self._summary["epochs_trained"][-1],
            global_step=round_ + 1,
        )

        self._summary_writer.add_scalar(
            tag="best_validation_log_prob",
            scalar_value=self._summary["best_validation_log_prob"][-1],
            global_step=round_ + 1,
        )

        # Add validation log prob for every epoch.
        # Offset with all previous epochs.
        offset = (
            torch.tensor(self._summary["epochs_trained"][:-1], dtype=torch.int)
            .sum()
            .item()
        )
        for i, vlp in enumerate(self._summary["validation_log_probs"][offset:]):
            self._summary_writer.add_scalar(
                tag="validation_log_probs",
                scalar_value=vlp,
                global_step=offset + i,
            )

        for i, tlp in enumerate(self._summary["training_log_probs"][offset:]):
            self._summary_writer.add_scalar(
                tag="training_log_probs",
                scalar_value=tlp,
                global_step=offset + i,
            )

        for i, eds in enumerate(self._summary["epoch_durations_sec"][offset:]):
            self._summary_writer.add_scalar(
                tag="epoch_durations_sec",
                scalar_value=eds,
                global_step=offset + i,
            )

        self._summary_writer.flush()

    @property
    def summary(self):
        return self._summary

    def __getstate__(self) -> Dict:
        """Returns the state of the object that is supposed to be pickled.

        Attributes that can not be serialized are set to `None`.

        Returns:
            Dictionary containing the state.
        """
        warn(
            "When the inference object is pickled, the behaviour of the loaded object "
            "changes in the following two ways: "
            "1) `.train(..., retrain_from_scratch=True)` is not supported. "
            "2) When the loaded object calls the `.train()` method, it generates a new "
            "tensorboard summary writer (instead of appending to the current one)."
        )
        dict_to_save = {}
        unpicklable_attributes = ["_summary_writer", "_build_neural_net"]
        for key in self.__dict__.keys():
            if key in unpicklable_attributes:
                dict_to_save[key] = None
            else:
                dict_to_save[key] = self.__dict__[key]
        return dict_to_save

    def __setstate__(self, state_dict: Dict):
        """Sets the state when being loaded from pickle.

        Also creates a new summary writer (because the previous one was set to `None`
        during serializing, see `__get_state__()`).

        Args:
            state_dict: State to be restored.
        """
        state_dict["_summary_writer"] = self._default_summary_writer()
        self.__dict__ = state_dict


def simulate_for_sbi(
    simulator: Callable,
    proposal: Any,
    num_simulations: int,
    num_workers: int = 1,
    simulation_batch_size: int = 1,
    seed: Optional[int] = None,
    show_progress_bar: bool = True,
) -> Tuple[Tensor, Tensor]:
    r"""Returns ($\theta, x$) pairs obtained from sampling the proposal and simulating.

    This function performs two steps:

    - Sample parameters $\theta$ from the `proposal`.
    - Simulate these parameters to obtain $x$.

    Args:
        simulator: A function that takes parameters $\theta$ and maps them to
            simulations, or observations, `x`, $\text{sim}(\theta)\to x$. Any
            regular Python callable (i.e. function or class with `__call__` method)
            can be used.
        proposal: Probability distribution that the parameters $\theta$ are sampled
            from.
        num_simulations: Number of simulations that are run.
        num_workers: Number of parallel workers to use for simulations.
        simulation_batch_size: Number of parameter sets that the simulator
            maps to data x at once. If None, we simulate all parameter sets at the
            same time. If >= 1, the simulator has to process data of shape
            (simulation_batch_size, parameter_dimension).
        seed: Seed for reproducibility.
        show_progress_bar: Whether to show a progress bar for simulating. This will not
            affect whether there will be a progressbar while drawing samples from the
            proposal.

    Returns: Sampled parameters $\theta$ and simulation-outputs $x$.
    """

    theta = proposal.sample((num_simulations,))

    x = simulate_in_batches(
        simulator=simulator,
        theta=theta,
        sim_batch_size=simulation_batch_size,
        num_workers=num_workers,
        seed=seed,
        show_progress_bars=show_progress_bar,
    )

    return theta, x


def check_if_proposal_has_default_x(proposal: Any):
    """Check for validity of the provided proposal distribution.

    If the proposal is a `NeuralPosterior`, we check if the default_x is set and
    if it matches the `_x_o_training_focused_on`.
    """
    if isinstance(proposal, NeuralPosterior):
        if proposal.default_x is None:
            raise ValueError(
                "`proposal.default_x` is None, i.e. there is no "
                "x_o for training. Set it with "
                "`posterior.set_default_x(x_o)`."
            )<|MERGE_RESOLUTION|>--- conflicted
+++ resolved
@@ -350,11 +350,7 @@
         converged = False
 
         assert self._neural_net is not None
-<<<<<<< HEAD
-        density_estimator = self._neural_net
-=======
         neural_net = self._neural_net
->>>>>>> c2c1b477
 
         # (Re)-start the epoch count with the first epoch or any improvement.
         if epoch == 0 or self._val_log_prob > self._best_val_log_prob:
