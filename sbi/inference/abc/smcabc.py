--- conflicted
+++ resolved
@@ -381,7 +381,6 @@
         ))  # Dim(num_initial_pop, num_iid_samples, -1)
 
         # Infer x shape to test and set x_o.
-<<<<<<< HEAD
         if not self.distance.requires_iid_data:
             x = x.squeeze(1)
             self.x_shape = x[0].unsqueeze(0).shape
@@ -390,10 +389,6 @@
         self.x_o = process_x(
             x_o, self.x_shape, allow_iid_x=self.distance.requires_iid_data
         )
-=======
-        self.x_shape = x[0].shape
-        self.x_o = process_x(x_o, self.x_shape)
->>>>>>> 1b268b83
 
         distances = self.distance(self.x_o, x)
         sortidx = torch.argsort(distances)
