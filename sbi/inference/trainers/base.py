# This file is part of sbi, a toolkit for simulation-based inference. sbi is licensed
# under the Apache License Version 2.0, see <https://www.apache.org/licenses/>

import warnings
from abc import ABC, abstractmethod
from copy import deepcopy
from dataclasses import asdict
from datetime import datetime
from pathlib import Path
from typing import (
    Any,
    Callable,
    Dict,
    List,
    Literal,
    Optional,
    Tuple,
    Union,
)
from warnings import warn

import torch
from torch import Tensor, nn
from torch.distributions import Distribution
from torch.utils import data
from torch.utils.data.sampler import SubsetRandomSampler
from torch.utils.tensorboard.writer import SummaryWriter
from typing_extensions import Self

from sbi.inference.posteriors.base_posterior import NeuralPosterior
from sbi.inference.posteriors.direct_posterior import DirectPosterior
from sbi.inference.posteriors.importance_posterior import ImportanceSamplingPosterior
from sbi.inference.posteriors.mcmc_posterior import MCMCPosterior
from sbi.inference.posteriors.posterior_parameters import (
    DirectPosteriorParameters,
    ImportanceSamplingPosteriorParameters,
    MCMCPosteriorParameters,
    PosteriorParameters,
    RejectionPosteriorParameters,
    VIPosteriorParameters,
    VectorFieldPosteriorParameters,
)
from sbi.inference.posteriors.rejection_posterior import RejectionPosterior
from sbi.inference.posteriors.vector_field_posterior import VectorFieldPosterior
from sbi.inference.posteriors.vi_posterior import VIPosterior
from sbi.inference.potentials.base_potential import BasePotential
from sbi.neural_nets.estimators.base import (
    ConditionalDensityEstimator,
    ConditionalEstimator,
    ConditionalVectorFieldEstimator,
    MaskedConditionalEstimator,
    MaskedConditionalVectorFieldEstimator,
)
from sbi.neural_nets.ratio_estimators import RatioEstimator
from sbi.sbi_types import TorchTransform
from sbi.utils import (
    check_prior,
    get_log_root,
    handle_invalid_x,
    mask_sims_from_prior,
    nle_nre_apt_msg_on_invalid_x,
    validate_theta_and_x,
    warn_if_zscoring_changes_data,
)
from sbi.utils.sbiutils import get_simulations_since_round
from sbi.utils.simulation_utils import simulate_for_sbi
from sbi.utils.torchutils import check_if_prior_on_device, process_device
from sbi.utils.user_input_checks import (
    check_sbi_inputs,
    process_prior,
    process_simulator,
)


def infer(
    simulator: Callable,
    prior: Distribution,
    method: str,
    num_simulations: int,
    num_workers: int = 1,
    init_kwargs: Optional[Dict] = None,
    train_kwargs: Optional[Dict] = None,
    build_posterior_kwargs: Optional[Dict] = None,
) -> NeuralPosterior:
    r"""Runs simulation-based inference and returns the posterior.

    This function provides a simple interface to run sbi. Inference is run for a single
    round and hence the returned posterior $p(\theta|x)$ can be sampled and evaluated
    for any $x$ (i.e. it is amortized).

    The scope of this function is limited to the most essential features of sbi. For
    more flexibility (e.g. multi-round inference, different density estimators) please
    use the flexible interface described here:
    https://sbi-dev.github.io/sbi/latest/tutorials/02_multiround_inference/

    Args:
        simulator: A function that takes parameters $\theta$ and maps them to
            simulations, or observations, `x`, $\mathrm{sim}(\theta)\to x$. Any
            regular Python callable (i.e. function or class with `__call__` method)
            can be used.
        prior: A probability distribution that expresses prior knowledge about the
            parameters, e.g. which ranges are meaningful for them. Any
            object with `.log_prob()`and `.sample()` (for example, a PyTorch
            distribution) can be used.
        method: What inference method to use. Either of SNPE, SNLE or SNRE.
        num_simulations: Number of simulation calls. More simulations means a longer
            runtime, but a better posterior estimate.
        num_workers: Number of parallel workers to use for simulations.
        init_kwargs: Additional keyword arguments for the inference method
            which are passed to `__init__`.
        train_kwargs: Additional keyword arguments for training the density estimator.
        build_posterior_kwargs: Additional keyword arguments for `build_posterior`.

    Returns: Posterior over parameters conditional on observations (amortized).
    """

    try:
        # Moved here to avoid circular imports at initialization.
        import sbi.inference  # noqa: R0401

        method_fun: Callable = getattr(sbi.inference, method.upper())
    except AttributeError as err:
        raise NameError(
            "Method not available. `method` must be one of 'SNPE', 'SNLE', 'SNRE'."
        ) from err

    if (
        init_kwargs is not None
        or build_posterior_kwargs is not None
        or train_kwargs is not None
    ):
        warn(
            "We discourage the use the simple interface in more complicated settings. "
            "Have a look into the flexible interface, e.g. in our tutorial "
            "(https://sbi-dev.github.io/sbi/latest/tutorials/00_getting_started).",
            stacklevel=2,
        )
    # Set variables to empty dicts to be able to pass them
    # to the functions later on (if necessary).
    if build_posterior_kwargs is None:
        build_posterior_kwargs = {}
    if train_kwargs is None:
        train_kwargs = {}
    if init_kwargs is None:
        init_kwargs = {}

    prior, _, prior_returns_numpy = process_prior(prior)
    simulator = process_simulator(simulator, prior, prior_returns_numpy)
    check_sbi_inputs(simulator, prior)

    inference = method_fun(prior=prior, **init_kwargs)
    theta, x = simulate_for_sbi(
        simulator=simulator,
        proposal=prior,
        num_simulations=num_simulations,
        num_workers=num_workers,
    )
    _ = inference.append_simulations(theta, x).train(**train_kwargs)
    posterior = inference.build_posterior(**build_posterior_kwargs)

    return posterior


def check_if_proposal_has_default_x(proposal: Any):
    """Check for validity of the provided proposal distribution.

    If the proposal is a `NeuralPosterior`, we check if the default_x is set and
    if it matches the `_x_o_training_focused_on`.
    """
    if isinstance(proposal, NeuralPosterior) and proposal.default_x is None:
        raise ValueError(
            "`proposal.default_x` is None, i.e. there is no "
            "x_o for training. Set it with "
            "`posterior.set_default_x(x_o)`."
        )


class BaseNeuralInference:
    "Mixin for NeuralInference objects"

    _neural_net: Optional[
        Union[RatioEstimator, ConditionalEstimator, MaskedConditionalEstimator]
    ]
    _train_loss: float
    _val_loss: float
    _prior: Optional[Distribution]
    _device: str
    _summary_writer: SummaryWriter
    _summary: Dict[str, list]

    def __init__(
        self,
        prior: Optional[Distribution] = None,
        device: str = "cpu",
        logging_level: Union[int, str] = "WARNING",
        summary_writer: Optional[SummaryWriter] = None,
        show_progress_bars: bool = True,
    ):
        r"""Base class for inference methods.

        Args:
            prior: A probability distribution that expresses prior knowledge about the
                parameters, e.g. which ranges are meaningful for them. Must be a PyTorch
                distribution, see FAQ for details on how to use custom distributions.
            device: torch device on which to train the neural net and on which to
                perform all posterior operations, e.g. gpu or cpu.
            logging_level: Minimum severity of messages to log. One of the strings
               "INFO", "WARNING", "DEBUG", "ERROR" and "CRITICAL".
            summary_writer: A `SummaryWriter` to control, among others, log
                file location (default is `<current working directory>/logs`.)
            show_progress_bars: Whether to show a progressbar during simulation and
                sampling.
        """

        self._device = process_device(device)
        check_prior(prior)
        check_if_prior_on_device(self._device, prior)
        self._prior = prior

        self._posterior = None
        self._neural_net = None

        self._show_progress_bars = show_progress_bars

        # Initialize roundwise prior_masks for storage of masks
        # indicating if simulations came from prior.
        self._prior_masks = []
        self._model_bank = []

        # Initialize list that indicates the round from which simulations were drawn.
        self._data_round_index = []

        self._round = 0
        self._val_loss = float("Inf")

        self._summary_writer = (
            self._default_summary_writer() if summary_writer is None else summary_writer
        )

        # Logging during training (by SummaryWriter).
        self._summary = dict(
            epochs_trained=[],
            best_validation_loss=[],
            validation_loss=[],
            training_loss=[],
            epoch_durations_sec=[],
        )

    @abstractmethod
    def append_simulations(
        self,
<<<<<<< HEAD
        *args,
        **kwargs,
    ) -> "BaseNeuralInference":
        "Abstract definition to append simulations"
        ...
=======
        theta: Tensor,
        x: Tensor,
        exclude_invalid_x: bool = False,
        from_round: int = 0,
        algorithm: Optional[str] = None,
        data_device: Optional[str] = None,
    ) -> Self:
        r"""Store parameters and simulation outputs to use them for later training.

        Data are stored as entries in lists for each type of variable (parameter/data).

        Stores $\theta$, $x$, prior_masks (indicating if simulations are coming from the
        prior or not) and an index indicating which round the batch of simulations came
        from.

        Args:
            theta: Parameter sets.
            x: Simulation outputs.
            exclude_invalid_x: Whether invalid simulations are discarded during
                training. If `False`, The inference algorithm raises an error when
                invalid simulations are found. If `True`, invalid simulations are
                discarded and training can proceed, but this gives systematically wrong
                results.
            from_round: Which round the data stemmed from. Round 0 means from the prior.
                With default settings, this is not used at all for the inference
                algorithm. Only when the user later on requests
                `.train(discard_prior_samples=True)`, we use these indices to find which
                training data stemmed from the prior.
            algorithm: Which algorithm is used. This is used to give a more informative
                warning or error message when invalid simulations are found.
            data_device: Where to store the data, default is on the same device where
                the training is happening. If training a large dataset on a GPU with not
                much VRAM can set to 'cpu' to store data on system memory instead.
        Returns:
            NeuralInference object (returned so that this function is chainable).
        """

        is_valid_x, num_nans, num_infs = handle_invalid_x(x, exclude_invalid_x)

        x = x[is_valid_x]
        theta = theta[is_valid_x]

        # Check for problematic z-scoring
        warn_if_zscoring_changes_data(x)
        nle_nre_apt_msg_on_invalid_x(
            num_nans, num_infs, exclude_invalid_x, algorithm or type(self).__name__
        )

        if data_device is None:
            data_device = self._device
        theta, x = validate_theta_and_x(
            theta, x, data_device=data_device, training_device=self._device
        )

        prior_masks = mask_sims_from_prior(int(from_round), theta.size(0))
>>>>>>> d1c13468

    @abstractmethod
    def get_simulations(
        self,
        *args,
        **kwargs,
    ) -> Tuple[Tensor, Tensor] | Tuple[Tensor, Tensor, Tensor]:
        "Abstract definition to get appended simulations"
        # TODO: this could be improved using TypeVarTuple from python >=3.11
        # where one can enforce child classes to take either the tuple of 2
        # (maskedNuerualInference) or tuple of 3 (NeuralInference)
        # at the moment any child can return both
        ...

    @abstractmethod
    def get_dataloaders(
        self,
        *args,
        **kwargs,
    ) -> Tuple[data.DataLoader, data.DataLoader]:
        "Abstract definition to get simulations dataloaders for training and validation"
        ...

    @abstractmethod
    def _get_potential_function(
        self,
        prior: Distribution,
        estimator: nn.Module,
    ) -> Tuple[BasePotential, TorchTransform]:
        """Abstract definition for subclass-specific potential creation"""
        ...

    @abstractmethod
    def train(
        self,
        training_batch_size: int = 200,
        learning_rate: float = 5e-4,
        validation_fraction: float = 0.1,
        stop_after_epochs: int = 20,
        max_num_epochs: Optional[int] = None,
        clip_max_norm: Optional[float] = 5.0,
        calibration_kernel: Optional[Callable] = None,
        exclude_invalid_x: bool = True,
        discard_prior_samples: bool = False,
        retrain_from_scratch: bool = False,
        show_train_summary: bool = False,
<<<<<<< HEAD
    ) -> NeuralPosterior:
        "Abstract definition for estimator training"
        ...
=======
    ) -> NeuralPosterior: ...

    @abstractmethod
    def _get_potential_function(
        self,
        prior: Distribution,
        estimator: Union[RatioEstimator, ConditionalEstimator],
    ) -> Tuple[BasePotential, TorchTransform]:
        """Subclass-specific potential creation"""
        ...

    def get_simulations(
        self,
        starting_round: int = 0,
    ) -> Tuple[Tensor, Tensor, Tensor]:
        r"""Returns all $\theta$, $x$, and prior_masks from rounds >= `starting_round`.

        If requested, do not return invalid data.

        Args:
            starting_round: The earliest round to return samples from (we start counting
                from zero).
            warn_on_invalid: Whether to give out a warning if invalid simulations were
                found.

        Returns: Parameters, simulation outputs, prior masks.
        """

        theta = get_simulations_since_round(
            self._theta_roundwise, self._data_round_index, starting_round
        )
        x = get_simulations_since_round(
            self._x_roundwise, self._data_round_index, starting_round
        )
        prior_masks = get_simulations_since_round(
            self._prior_masks, self._data_round_index, starting_round
        )

        return theta, x, prior_masks

    def get_dataloaders(
        self,
        starting_round: int = 0,
        training_batch_size: int = 200,
        validation_fraction: float = 0.1,
        resume_training: bool = False,
        dataloader_kwargs: Optional[dict] = None,
    ) -> Tuple[data.DataLoader, data.DataLoader]:
        """Return dataloaders for training and validation.

        Args:
            dataset: holding all theta and x, optionally masks.
            training_batch_size: training arg of inference methods.
            resume_training: Whether the current call is resuming training so that no
                new training and validation indices into the dataset have to be created.
            dataloader_kwargs: Additional or updated kwargs to be passed to the training
                and validation dataloaders (like, e.g., a collate_fn).

        Returns:
            Tuple of dataloaders for training and validation.

        """

        #
        theta, x, prior_masks = self.get_simulations(starting_round)

        dataset = data.TensorDataset(theta, x, prior_masks)

        # Get total number of training examples.
        num_examples = theta.size(0)
        # Select random train and validation splits from (theta, x) pairs.
        num_training_examples = int((1 - validation_fraction) * num_examples)
        num_validation_examples = num_examples - num_training_examples

        if not resume_training:
            # Separate indices for training and validation
            permuted_indices = torch.randperm(num_examples)
            self.train_indices, self.val_indices = (
                permuted_indices[:num_training_examples],
                permuted_indices[num_training_examples:],
            )

        # Create training and validation loaders using a subset sampler.
        # Intentionally use dicts to define the default dataloader args
        # Then, use dataloader_kwargs to override (or add to) any of these defaults
        # https://stackoverflow.com/questions/44784577/in-method-call-args-how-to-override-keyword-argument-of-unpacked-dict
        train_loader_kwargs = {
            "batch_size": min(training_batch_size, num_training_examples),
            "drop_last": True,
            "sampler": SubsetRandomSampler(self.train_indices.tolist()),
        }
        val_loader_kwargs = {
            "batch_size": min(training_batch_size, num_validation_examples),
            "shuffle": False,
            "drop_last": True,
            "sampler": SubsetRandomSampler(self.val_indices.tolist()),
        }
        if dataloader_kwargs is not None:
            train_loader_kwargs = dict(train_loader_kwargs, **dataloader_kwargs)
            val_loader_kwargs = dict(val_loader_kwargs, **dataloader_kwargs)

        train_loader = data.DataLoader(dataset, **train_loader_kwargs)
        val_loader = data.DataLoader(dataset, **val_loader_kwargs)

        return train_loader, val_loader

    def build_posterior(
        self,
        estimator: Optional[Union[RatioEstimator, ConditionalEstimator]],
        prior: Optional[Distribution],
        sample_with: Literal[
            "mcmc", "rejection", "vi", "importance", "direct", "sde", "ode"
        ],
        posterior_parameters: Optional[PosteriorParameters],
        **kwargs,
    ) -> NeuralPosterior:
        r"""Method for building posteriors.

        This method serves as a base method for constructing a posterior based
        on a given estimator and prior. The posterior can be sampled using one of
        several inference methods specified by `sample_with`.

        Args:
            estimator: The estimator that the posterior is based on.
            prior: A probability distribution that expresses prior knowledge about the
                parameters, e.g. which ranges are meaningful for them. Must be a PyTorch
                distribution, see FAQ for details on how to use custom distributions.
            sample_with: The inference method to use. Must be one of:
                - "mcmc"
                - "rejection"
                - "vi"
                - "importance"
                - "direct"
                - "sde"
                - "ode"
            posterior_parameters: Configuration passed to the init method for the
                posterior. Must be of type PosteriorParameters.
            **kwargs: Additional method-specific parameters.

        Returns:
            NeuralPosterior object.
        """

        prior = self._resolve_prior(prior)
        estimator, device = self._resolve_estimator(estimator)

        posterior_parameters = self._resolve_posterior_parameters(
            sample_with, posterior_parameters, **kwargs
        )

        self._posterior = self._create_posterior(
            estimator,
            prior,
            sample_with,
            device,
            posterior_parameters,
        )

        # Store models at end of each round.
        self._model_bank.append(deepcopy(self._posterior))

        return deepcopy(self._posterior)
>>>>>>> d1c13468

    def _resolve_prior(self, prior: Optional[Distribution]) -> Distribution:
        """
        Resolves the prior distribution to use.

        If a prior is passed, it is validated and returned.
        If not passed, attempts to use the stored `self._prior`.
        Raises a ValueError if no valid prior is available.

        Args:
            prior: Optional prior distribution to resolve.

        Returns:
            A valid prior distribution.
        """

        if prior is None:
            if self._prior is None:
                cls_name = self.__class__.__name__
                # TODO: this could be re-designed to allow priors to be None
                # as many methods can work without it anyway.
                raise ValueError(
                    f"""You did not pass a prior. You have to pass the prior either at
                    initialization `inference = {cls_name}(prior)` or to `
                    .build_posterior (prior=prior)`."""
                )
            prior = self._prior
        else:
            check_prior(prior)

        return prior

    def _resolve_estimator(
        self, estimator: Optional[nn.Module]
    ) -> Tuple[nn.Module, str]:
        """
        Resolves the estimator and determines its device.

        If no estimator is provided, the internal neural net (`self._neural_net`)
        is used and the device is taken from `self._device`. Otherwise, validates
        the passed estimator and infers its device.

        Args:
            estimator: Optional estimator to use.

        Returns:
            A tuple of (estimator, device).
        """

        if estimator is None:
            assert self._neural_net is not None, (
                "Provide an estimator or initialize self._neural_net."
            )
            estimator = self._neural_net
            # If internal net is used device is defined
            device = self._device
        else:
            if not isinstance(
                estimator,
                (ConditionalEstimator, RatioEstimator, MaskedConditionalEstimator),
            ):
                raise TypeError(
                    f"`estimator` must be ConditionalEstimator, RatioEstimator "
                    f"or MaskedConditionalEstimator, got {type(estimator).__name__}",
                )
            # Otherwise, infer it from the device of the net parameters
            device = str(next(estimator.parameters()).device)

        return estimator, device

    def _resolve_posterior_parameters(
        self,
        sample_with: Literal[
            "mcmc", "rejection", "vi", "importance", "direct", "sde", "ode"
        ],
        posterior_parameters: Optional[PosteriorParameters],
        **kwargs,
    ) -> PosteriorParameters:
        """
        Resolve posterior parameters based on the sampling strategy.

        If `posterior_parameters` is provided, it is returned directly.

        If `posterior_parameters` is not provided, this method extracts
        sampling-specific parameters from `kwargs` using predefined keys
        to instantiate the appropriate posterior parameters dataclass.

        Raises:
            NotImplementedError: If an unsupported `sample_with` method is provided.
            ValueError: If posterior_parameter and a configuration dictionary are passed
                together.

        Args:
            sample_with: The posterior sampling method to use.
            posterior_parameters: Optional preconstructed posterior parameter object.
            **kwargs: Additional parameters to construct the posterior parameters.

        Returns:
            A dataclass instance containing the resolved posterior
            parameters.
        """

        deprecated_params = self._resolve_deprecated_posterior_parameters(**kwargs)

        if posterior_parameters is not None:
            self._validate_no_duplicate_parameters(deprecated_params)
            self._validate_posterior_parameters_consistency(
                posterior_parameters, **kwargs
            )
        else:
            self._raise_deprecation_warning(deprecated_params, **kwargs)
            posterior_parameters = self._build_posterior_parameters(
                sample_with, **kwargs
            )

        return posterior_parameters

    def _build_posterior_parameters(
        self,
        sample_with: Literal[
            "mcmc", "rejection", "vi", "importance", "direct", "sde", "ode"
        ],
        **kwargs,
    ) -> PosteriorParameters:
        """
        Resolve parameters passed through kwargs and convert into a
        subclass of PosteriorParameters.

        Args:
            sample_with: The posterior sampling method to use.
            **kwargs: Additional parameters to construct the posterior parameters.
        Returns
            A dataclass instance containing the resolved posterior
            parameters.
        """

        if sample_with == "direct":
            params = kwargs.get("direct_sampling_parameters", {}) or {}
            posterior_parameters = DirectPosteriorParameters(**params)
        elif sample_with == "mcmc":
            params = kwargs.get("mcmc_parameters", {}) or {}
            posterior_parameters = MCMCPosteriorParameters(
                method=kwargs.get("mcmc_method", "slice_np_vectorized"), **params
            )
        elif sample_with in ("ode", "sde"):
            params = kwargs.get("vectorfield_sampling_parameters", {}) or {}
            posterior_parameters = VectorFieldPosteriorParameters(**params)
        elif sample_with == "rejection":
            params = kwargs.get("rejection_sampling_parameters", {}) or {}
            posterior_parameters = RejectionPosteriorParameters(**params)
        elif sample_with == "vi":
            params = kwargs.get("vi_parameters", {}) or {}
            posterior_parameters = VIPosteriorParameters(
                vi_method=kwargs.get("vi_method", "rKL"), **params
            )
        elif sample_with == "importance":
            params = kwargs.get("importance_sampling_parameters", {}) or {}
            posterior_parameters = ImportanceSamplingPosteriorParameters(**params)
        else:
            raise NotImplementedError(
                "Posterior parameter construction not implemented for",
                f"'{sample_with}'",
            )

        return posterior_parameters

    def _resolve_deprecated_posterior_parameters(self, **kwargs) -> List[str]:
        """
        Identify deprecated posterior construction parameters
        provided to the method.

        Args:
            **kwargs: Keyword arguments potentially containing deprecated
                      posterior parameters.

        Returns:
            A list of names of deprecated posterior parameters that were provided.
        """

        deprecated_params = {
            "direct_sampling_parameters",
            "mcmc_parameters",
            "vectorfield_sampling_parameters",
            "rejection_sampling_parameters",
            "vi_parameters",
            "importance_sampling_parameters",
        }

        # Check if any deprecated parameters were provided
        provided_deprecated_params = [
            param for param in deprecated_params if kwargs.get(param) is not None
        ]

        return provided_deprecated_params

    def _raise_deprecation_warning(
        self, deprecated_params: List[str], **kwargs
    ) -> None:
        """
        Raise a deprecation warning if a deprecated posterior parameters or
        non-default arguments are used.

        Args:
            deprecated_params: List of deprecated posterior parameter names provided.
            **kwargs: Additional keyword arguments.
        """

        deprecated_params = deprecated_params.copy()
        default_mcmc_method = "slice_np_vectorized"
        default_vi_method = "rKL"

        # Check if deprecated parameters are used
        if (
            kwargs.get("mcmc_method") == default_mcmc_method
            or kwargs.get("mcmc_method") is None
        ):
            deprecated_params.append("mcmc_method")
        if (
            kwargs.get("vi_method") == default_vi_method
            or kwargs.get("vi_method") is None
        ):
            deprecated_params.append("vi_method")

        if deprecated_params:
            warnings.warn(
                f"The following arguments are deprecated and"
                " will be removed in a future version: "
                f"{', '.join(deprecated_params)}. Please use `posterior_parameters`"
                " instead. Refer to this guide for details:\n"
                "https://sbi.readthedocs.io/en/latest/how_to_guide/19_posterior_parameters.html#",
                FutureWarning,
                stacklevel=2,
            )

    def _validate_no_duplicate_parameters(self, deprecated_params: List[str]) -> None:
        """
        Validate that deprecated and new-style posterior parameters are not used
        together.

        Args:
            deprecated_params: List of deprecated posterior parameter names provided.

        Raises:
            ValueError: If both deprecated parameters and new-style
                        `posterior_parameters`are used in the same call.
        """

        if deprecated_params:
            raise ValueError(
                f"Cannot use both old-style parameters {deprecated_params} "
                f"and new-style posterior_parameters. Please use only one approach."
            )

    def _validate_posterior_parameters_consistency(
        self, posterior_parameters: PosteriorParameters, **kwargs
    ) -> None:
        """
        This method raises a warning for mismatches between values passed in
        mcmc_method and MCMCPosteriorParameters.method, or vi_method and
        VIPosteriorParameters.vi_method.

        Args:
            posterior_parameters: Configuration passed to the init method for the
                posterior.
            kwargs: keyword arguments passed from build_posterior method.
        """

        if not isinstance(posterior_parameters, PosteriorParameters):
            raise TypeError(
                "posterior_parameters must be PosteriorParameters,"
                f" got {type(posterior_parameters).__name__}",
            )
        elif isinstance(posterior_parameters, MCMCPosteriorParameters):
            mcmc_method = kwargs.get("mcmc_method")
            if (
                mcmc_method != "slice_np_vectorized"
                and posterior_parameters.method != mcmc_method
            ):
                warnings.warn(
                    f"Conflicting mcmc_method='{mcmc_method}' ignored in favor of "
                    f"posterior_parameters.method='{posterior_parameters.method}'",
                    stacklevel=2,
                )
        elif isinstance(posterior_parameters, VIPosteriorParameters):
            vi_method = kwargs.get("vi_method")
            if vi_method != "rKL" and posterior_parameters.vi_method != vi_method:
                warnings.warn(
                    f"Conflicting vi_method='{vi_method}' ignored in favor of "
                    f"posterior_parameters.vi_method='{posterior_parameters.vi_method}'",
                    stacklevel=2,
                )

    def _create_posterior(
        self,
        estimator: nn.Module,
        prior: Distribution,
        sample_with: Literal[
            "mcmc", "rejection", "vi", "importance", "direct", "sde", "ode"
        ],
        device: Union[str, torch.device],
        posterior_parameters: PosteriorParameters,
    ) -> NeuralPosterior:
        """
        Create a posterior object using the specified inference method.

        Depending on the value of `sample_with`, this method instantiates one of the
        supported posterior inference strategies.

        Args:
            estimator: The estimator that the posterior is based on.
            prior: A probability distribution that expresses prior knowledge about the
                parameters, e.g. which ranges are meaningful for them. Must be a PyTorch
                distribution, see FAQ for details on how to use custom distributions.
            sample_with: The inference method to use. Must be one of:
                - "mcmc"
                - "rejection"
                - "vi"
                - "importance"
                - "direct"
                - "sde"
                - "ode"
            device: torch device on which to train the neural net and on which to
                perform all posterior operations, e.g. gpu or cpu.
            posterior_parameters: Configuration passed to the init method for the
                posterior. Must be of type PosteriorParameters.

        Returns:
            NeuralPosterior object.
        """

        if isinstance(posterior_parameters, DirectPosteriorParameters):
            posterior_estimator = estimator
            if not isinstance(posterior_estimator, ConditionalDensityEstimator):
                raise TypeError(
                    f"Expected posterior_estimator to be an instance of "
                    " ConditionalDensityEstimator, "
                    f"but got {type(posterior_estimator).__name__} instead."
                )
            posterior = DirectPosterior(
                posterior_estimator=posterior_estimator,
                prior=prior,
                device=device,
                **asdict(posterior_parameters),
            )
        elif isinstance(posterior_parameters, VectorFieldPosteriorParameters):
            vector_field_estimator = estimator
            if not isinstance(vector_field_estimator, ConditionalVectorFieldEstimator):
                raise TypeError(
                    f"Expected vector_field_estimator to be an instance of "
                    " ConditionalVectorFieldEstimator, "
                    f"but got {type(vector_field_estimator).__name__} instead."
                )
            if sample_with not in ("ode", "sde"):
                raise ValueError(
                    "`sample_with` must be either",
                    f" 'ode' or 'sde', got '{sample_with}'",
                )
            posterior = VectorFieldPosterior(
                vector_field_estimator=vector_field_estimator,
                prior=prior,
                device=device,
                sample_with=sample_with,
                **asdict(posterior_parameters),
            )
        else:
            # Posteriors requiring potential_fn and theta_transform
            potential_fn, theta_transform = self._get_potential_function(
                prior, estimator
            )
            if isinstance(posterior_parameters, MCMCPosteriorParameters):
                posterior = MCMCPosterior(
                    potential_fn=potential_fn,
                    theta_transform=theta_transform,
                    proposal=prior,
                    device=device,
                    **asdict(posterior_parameters),
                )
            elif isinstance(posterior_parameters, RejectionPosteriorParameters):
                posterior = RejectionPosterior(
                    potential_fn=potential_fn,
                    proposal=prior,
                    device=device,
                    **asdict(posterior_parameters),
                )
            elif isinstance(posterior_parameters, VIPosteriorParameters):
                posterior = VIPosterior(
                    potential_fn=potential_fn,
                    theta_transform=theta_transform,
                    prior=prior,
                    device=device,
                    **asdict(posterior_parameters),
                )
            elif isinstance(
                posterior_parameters, ImportanceSamplingPosteriorParameters
            ):
                posterior = ImportanceSamplingPosterior(
                    potential_fn=potential_fn,
                    proposal=prior,
                    device=device,
                    **asdict(posterior_parameters),
                )
<<<<<<< HEAD

=======
            else:
                raise NotImplementedError(
                    "Sampling method not implemented for",
                    f"'{posterior_parameters}'",
                )
>>>>>>> d1c13468
        return posterior

    def _converged(self, epoch: int, stop_after_epochs: int) -> bool:
        """Return whether the training converged yet and save best model state so far.

        Checks for improvement in validation performance over previous epochs.

        Args:
            epoch: Current epoch in training.
            stop_after_epochs: How many fruitless epochs to let pass before stopping.

        Returns:
            Whether the training has stopped improving, i.e. has converged.
        """
        converged = False

        assert self._neural_net is not None
        neural_net = self._neural_net

        # (Re)-start the epoch count with the first epoch or any improvement.
        if epoch == 0 or self._val_loss < self._best_val_loss:
            self._best_val_loss = self._val_loss
            self._epochs_since_last_improvement = 0
            self._best_model_state_dict = deepcopy(neural_net.state_dict())
        else:
            self._epochs_since_last_improvement += 1

        # If no validation improvement over many epochs, stop training.
        if self._epochs_since_last_improvement > stop_after_epochs - 1:
            neural_net.load_state_dict(self._best_model_state_dict)
            converged = True

        return converged

    def _report_convergence_at_end(
        self, epoch: int, stop_after_epochs: int, max_num_epochs: int
    ) -> None:
        if self._converged(epoch, stop_after_epochs):
            print(
                "\r",
                f"Neural network successfully converged after {epoch} epochs.",
                end="",
            )
        elif max_num_epochs == epoch:
            warn(
                f"Maximum number of epochs `max_num_epochs={max_num_epochs}` reached,"
                "but network has not yet fully converged. Consider increasing it.",
                stacklevel=2,
            )

    @property
    def summary(self):
        return self._summary

    def _default_summary_writer(self) -> SummaryWriter:
        """Return summary writer logging to method- and simulator-specific directory."""

        method = self.__class__.__name__
        logdir = Path(
            get_log_root(), method, datetime.now().isoformat().replace(":", "_")
        )
        return SummaryWriter(logdir)

    def _summarize(
        self,
        round_: int,
    ) -> None:
        """Update the summary_writer with statistics for a given round.

        During training several performance statistics are added to the summary, e.g.,
        using `self._summary['key'].append(value)`. This function writes these values
        into summary writer object.

        Args:
            round: index of round

        Scalar tags:
            - epochs_trained:
                number of epochs trained
            - best_validation_loss:
                best validation loss (for each round).
            - validation_loss:
                validation loss for every epoch (for each round).
            - training_loss
                training loss for every epoch (for each round).
            - epoch_durations_sec
                epoch duration for every epoch (for each round)

        """

        # Add most recent training stats to summary writer.
        self._summary_writer.add_scalar(
            tag="epochs_trained",
            scalar_value=self._summary["epochs_trained"][-1],
            global_step=round_ + 1,
        )

        self._summary_writer.add_scalar(
            tag="best_validation_loss",
            scalar_value=self._summary["best_validation_loss"][-1],
            global_step=round_ + 1,
        )

        # Add validation loss for every epoch.
        # Offset with all previous epochs.
        offset = (
            torch.tensor(self._summary["epochs_trained"][:-1], dtype=torch.int)
            .sum()
            .item()
        )
        for i, vlp in enumerate(self._summary["validation_loss"][offset:]):
            self._summary_writer.add_scalar(
                tag="validation_loss",
                scalar_value=vlp,
                global_step=offset + i,
            )

        for i, tlp in enumerate(self._summary["training_loss"][offset:]):
            self._summary_writer.add_scalar(
                tag="training_loss",
                scalar_value=tlp,
                global_step=offset + i,
            )

        for i, eds in enumerate(self._summary["epoch_durations_sec"][offset:]):
            self._summary_writer.add_scalar(
                tag="epoch_durations_sec",
                scalar_value=eds,
                global_step=offset + i,
            )

        self._summary_writer.flush()

    @staticmethod
    def _describe_round(round_: int, summary: Dict[str, list]) -> str:
        epochs = summary["epochs_trained"][-1]
        best_validation_loss = summary["best_validation_loss"][-1]

        description = f"""
        -------------------------
        ||||| ROUND {round_ + 1} STATS |||||:
        -------------------------
        Epochs trained: {epochs}
        Best validation performance: {best_validation_loss:.4f}
        -------------------------
        """

        return description

    @staticmethod
    def _maybe_show_progress(show: bool, epoch: int) -> None:
        if show:
            # end="\r" deletes the print statement when a new one appears.
            # https://stackoverflow.com/questions/3419984/. `\r` in the beginning due
            # to #330.
            print("\r", f"Training neural network. Epochs trained: {epoch}", end="")

    def __getstate__(self) -> Dict:
        """Returns the state of the object that is supposed to be pickled.

        Attributes that can not be serialized are set to `None`.

        Returns:
            Dictionary containing the state.
        """
        warn(
            "When the inference object is pickled, the behaviour of the loaded object "
            "changes in the following two ways: "
            "1) `.train(..., retrain_from_scratch=True)` is not supported. "
            "2) When the loaded object calls the `.train()` method, it generates a new "
            "tensorboard summary writer (instead of appending to the current one).",
            stacklevel=2,
        )
        dict_to_save = {}
        unpicklable_attributes = ["_summary_writer", "_build_neural_net"]
        for key in self.__dict__:
            if key in unpicklable_attributes:
                dict_to_save[key] = None
            else:
                dict_to_save[key] = self.__dict__[key]
        return dict_to_save

    def __setstate__(self, state_dict: Dict):
        """Sets the state when being loaded from pickle.

        Also creates a new summary writer (because the previous one was set to `None`
        during serializing, see `__get_state__()`).

        Args:
            state_dict: State to be restored.
        """
        state_dict["_summary_writer"] = self._default_summary_writer()
        self.__dict__ = state_dict


class NeuralInference(ABC, BaseNeuralInference):
    """Abstract base class for neural inference methods."""

    _neural_net: Optional[RatioEstimator | ConditionalEstimator]

    def __init__(
        self,
        prior: Optional[Distribution] = None,
        device: str = "cpu",
        logging_level: Union[int, str] = "WARNING",
        summary_writer: Optional[SummaryWriter] = None,
        show_progress_bars: bool = True,
    ):
        # Initialize roundwise (theta, x) for storage of parameters,
        # and simulations.
        super().__init__(
            prior, device, logging_level, summary_writer, show_progress_bars
        )
        self._theta_roundwise = []
        self._x_roundwise = []
        self._x_shape = None

    def append_simulations(
        self,
        theta: Tensor,
        x: Tensor,
        exclude_invalid_x: bool = False,
        from_round: int = 0,
        algorithm: Optional[str] = None,
        data_device: Optional[str] = None,
    ) -> "NeuralInference":
        r"""Store parameters and simulation outputs to use them for later training.

        Data are stored as entries in lists for each type of variable (parameter/data).

        Stores $\theta$, $x$, prior_masks (indicating if simulations are coming from the
        prior or not) and an index indicating which round the batch of simulations came
        from.

        Args:
            theta: Parameter sets.
            x: Simulation outputs.
            exclude_invalid_x: Whether invalid simulations are discarded during
                training. If `False`, The inference algorithm raises an error when
                invalid simulations are found. If `True`, invalid simulations are
                discarded and training can proceed, but this gives systematically wrong
                results.
            from_round: Which round the data stemmed from. Round 0 means from the prior.
                With default settings, this is not used at all for the inference
                algorithm. Only when the user later on requests
                `.train(discard_prior_samples=True)`, we use these indices to find which
                training data stemmed from the prior.
            algorithm: Which algorithm is used. This is used to give a more informative
                warning or error message when invalid simulations are found.
            data_device: Where to store the data, default is on the same device where
                the training is happening. If training a large dataset on a GPU with not
                much VRAM can set to 'cpu' to store data on system memory instead.
        Returns:
            NeuralInference object (returned so that this function is chainable).
        """

        is_valid_x, num_nans, num_infs = handle_invalid_x(x, exclude_invalid_x)

        x = x[is_valid_x]
        theta = theta[is_valid_x]

        # Check for problematic z-scoring
        warn_if_zscoring_changes_data(x)
        nle_nre_apt_msg_on_invalid_x(
            num_nans, num_infs, exclude_invalid_x, algorithm or type(self).__name__
        )

        if data_device is None:
            data_device = self._device
        theta, x = validate_theta_and_x(
            theta, x, data_device=data_device, training_device=self._device
        )

        prior_masks = mask_sims_from_prior(int(from_round), theta.size(0))

        self._theta_roundwise.append(theta)
        self._x_roundwise.append(x)
        self._prior_masks.append(prior_masks)

        self._data_round_index.append(int(from_round))

        return self

    def get_simulations(
        self,
        starting_round: int = 0,
    ) -> Tuple[Tensor, Tensor, Tensor]:
        r"""Returns all $\theta$, $x$, and prior_masks from rounds >= `starting_round`.

        If requested, do not return invalid data.

        Args:
            starting_round: The earliest round to return samples from (we start counting
                from zero).
            warn_on_invalid: Whether to give out a warning if invalid simulations were
                found.

        Returns: Parameters, simulation outputs, prior masks.
        """

        theta = get_simulations_since_round(
            self._theta_roundwise, self._data_round_index, starting_round
        )
        x = get_simulations_since_round(
            self._x_roundwise, self._data_round_index, starting_round
        )
        prior_masks = get_simulations_since_round(
            self._prior_masks, self._data_round_index, starting_round
        )

        return theta, x, prior_masks

    def get_dataloaders(
        self,
        starting_round: int = 0,
        training_batch_size: int = 200,
        validation_fraction: float = 0.1,
        resume_training: bool = False,
        dataloader_kwargs: Optional[dict] = None,
    ) -> Tuple[data.DataLoader, data.DataLoader]:
        r"""Return dataloaders for training and validation.

        Args:
            starting_round: round from which loading data.
            training_batch_size: training arg of inference methods.
            validation_fraction: float in (0, 1) indicating which fraction of data
                should be reserved for validation.
            resume_training: Whether the current call is resuming training so that no
                new training and validation indices into the dataset have to be created.
            dataloader_kwargs: Additional or updated kwargs to be passed to the training
                and validation dataloaders (like, e.g., a collate_fn).

        Returns:
            Tuple of dataloaders for training and validation.

        """

        #
        theta, x, prior_masks = self.get_simulations(starting_round)

        dataset = data.TensorDataset(theta, x, prior_masks)

        # Get total number of training examples.
        num_examples = theta.size(0)
        # Select random train and validation splits from (theta, x) pairs.
        num_training_examples = int((1 - validation_fraction) * num_examples)
        num_validation_examples = num_examples - num_training_examples

        if not resume_training:
            # Separate indices for training and validation
            permuted_indices = torch.randperm(num_examples)
            self.train_indices, self.val_indices = (
                permuted_indices[:num_training_examples],
                permuted_indices[num_training_examples:],
            )

        # Create training and validation loaders using a subset sampler.
        # Intentionally use dicts to define the default dataloader args
        # Then, use dataloader_kwargs to override (or add to) any of these defaults
        # https://stackoverflow.com/questions/44784577/in-method-call-args-how-to-override-keyword-argument-of-unpacked-dict
        train_loader_kwargs = {
            "batch_size": min(training_batch_size, num_training_examples),
            "drop_last": True,
            "sampler": SubsetRandomSampler(self.train_indices.tolist()),
        }
        val_loader_kwargs = {
            "batch_size": min(training_batch_size, num_validation_examples),
            "shuffle": False,
            "drop_last": True,
            "sampler": SubsetRandomSampler(self.val_indices.tolist()),
        }
        if dataloader_kwargs is not None:
            train_loader_kwargs = dict(train_loader_kwargs, **dataloader_kwargs)
            val_loader_kwargs = dict(val_loader_kwargs, **dataloader_kwargs)

        train_loader = data.DataLoader(dataset, **train_loader_kwargs)
        val_loader = data.DataLoader(dataset, **val_loader_kwargs)

        return train_loader, val_loader

    def build_posterior(
        self,
        estimator: Optional[Union[RatioEstimator, ConditionalEstimator]],
        prior: Optional[Distribution],
        sample_with: Literal[
            "mcmc", "rejection", "vi", "importance", "direct", "sde", "ode"
        ],
        **kwargs,
    ) -> NeuralPosterior:
        r"""Method for building posteriors.

        This method serves as a base method for constructing a posterior based
        on a given estimator and prior. The posterior can be sampled using one of
        several inference methods specified by `sample_with`.

        Args:
            estimator: The estimator that the posterior is based on.
            prior: A probability distribution that expresses prior knowledge about the
                parameters, e.g. which ranges are meaningful for them. Must be a PyTorch
                distribution, see FAQ for details on how to use custom distributions.
            sample_with: The inference method to use. Must be one of:
                - "mcmc"
                - "rejection"
                - "vi"
                - "importance"
                - "direct"
                - "sde"
                - "ode"
            **kwargs: Additional method-specific parameters.

        Returns:
            NeuralPosterior object.
        """

        prior = self._resolve_prior(prior)
        estimator, device = self._resolve_estimator(estimator)

        self._posterior = self._create_posterior(
            estimator,
            prior,
            sample_with,
            device,
            **kwargs,
        )

        # Store models at end of each round.
        self._model_bank.append(deepcopy(self._posterior))

        return deepcopy(self._posterior)

    def _resolve_estimator(
        self, estimator: Optional[Union[RatioEstimator, ConditionalEstimator]]
    ) -> Tuple[Union[RatioEstimator, ConditionalEstimator], str]:
        """
        Resolves the estimator and determines its device.

        If no estimator is provided, the internal neural net (`self._neural_net`)
        is used and the device is taken from `self._device`. Otherwise, validates
        the passed estimator and infers its device.

        Args:
            estimator: Optional estimator to use.

        Returns:
            A tuple of (estimator, device).
        """
        resolved_estimator, device = super()._resolve_estimator(estimator)
        assert isinstance(resolved_estimator, (RatioEstimator, ConditionalEstimator)), (
            f"Expected `estimator` to be a RatioEstimator, ConditionalEstimator "
            f"or None but got {type(resolved_estimator).__name__}. "
            "Ensure that the estimator passed to NeuralInference is of the "
            "correct type. "
        )
        return resolved_estimator, device


class MaskedNeuralInference(ABC, BaseNeuralInference):
    """Abstract base class for masked neural inference methods."""

    _neural_net: Optional[MaskedConditionalEstimator]

    def __init__(
        self,
        prior: Optional[Distribution] = None,
        device: str = "cpu",
        logging_level: Union[int, str] = "WARNING",
        summary_writer: Optional[SummaryWriter] = None,
        show_progress_bars: bool = True,
    ):
        r"""Base class for masked inference methods.

        Args:
            prior: A probability distribution that expresses prior knowledge about the
                parameters, e.g. which ranges are meaningful for them. Must be a PyTorch
                distribution, see FAQ for details on how to use custom distributions.
            device: torch device on which to train the neural net and on which to
                perform all posterior operations, e.g. gpu or cpu.
            logging_level: Minimum severity of messages to log. One of the strings
               "INFO", "WARNING", "DEBUG", "ERROR" and "CRITICAL".
            summary_writer: A `SummaryWriter` to control, among others, log
                file location (default is `<current working directory>/logs`.)
            show_progress_bars: Whether to show a progressbar during simulation and
                sampling.
        """

        super().__init__(
            prior, device, logging_level, summary_writer, show_progress_bars
        )

        # Initialize roundwise inputs for storage of parameters and
        # simulations.
        self._inputs_roundwise = []
        self._inputs_shape = None

        # Initialize condition and edge mask generators
        self._condition_mask_generator = self._default_condition_masks_generator
        self._edge_mask_generator = self._default_edge_masks_generator

    # Must be re-defined to specify the new interface using inputs
    # rather than thetas and x
    def get_simulations(
        self,
        starting_round: int = 0,
    ) -> Tuple[Tensor, Tensor]:
        r"""Returns all inputs, valid_inputs_masks, prior_masks
        from rounds >= `starting_round`.

        Args:
            starting_round: The earliest round to return samples from (we start counting
                from zero).
            warn_on_invalid: Whether to give out a warning if invalid simulations were
                found.

        Returns: simulation outputs, invalid data masks, prior masks.
        """

        inputs = get_simulations_since_round(
            self._inputs_roundwise, self._data_round_index, starting_round
        )
        prior_masks = get_simulations_since_round(
            self._prior_masks, self._data_round_index, starting_round
        )

        return inputs, prior_masks

    # Must be re-defined to specify the new interface using inputs
    # rather than thetas and x
    def get_dataloaders(
        self,
        starting_round: int = 0,
        training_batch_size: int = 200,
        validation_fraction: float = 0.1,
        resume_training: bool = False,
        dataloader_kwargs: Optional[dict] = None,
    ) -> Tuple[data.DataLoader, data.DataLoader]:
        """Return dataloaders for training and validation.

        Args:
            starting_round: round from which loading data.
            training_batch_size: training arg of inference methods.
            validation_fraction: float in (0, 1) indicating which fraction of data
                should be reserved for validation.
            resume_training: Whether the current call is resuming training so that no
                new training and validation indices into the dataset have to be created.
            dataloader_kwargs: Additional or updated kwargs to be passed to the training
                and validation dataloaders (like, e.g., a collate_fn)

        Returns:
            Tuple of dataloaders for training and validation.
        """

        #
        inputs, prior_masks = self.get_simulations(starting_round)

        dataset = data.TensorDataset(inputs, prior_masks)

        # Get total number of training examples.
        num_examples = inputs.size(0)
        # Select random train and validation splits from (theta, x) pairs.
        num_training_examples = int((1 - validation_fraction) * num_examples)
        num_validation_examples = num_examples - num_training_examples

        if not resume_training:
            # Separate indices for training and validation
            permuted_indices = torch.randperm(num_examples)
            self.train_indices, self.val_indices = (
                permuted_indices[:num_training_examples],
                permuted_indices[num_training_examples:],
            )

        # Create training and validation loaders using a subset sampler.
        # Intentionally use dicts to define the default dataloader args
        # Then, use dataloader_kwargs to override (or add to) any of these defaults
        # https://stackoverflow.com/questions/44784577/in-method-call-args-how-to-override-keyword-argument-of-unpacked-dict
        train_loader_kwargs = {
            "batch_size": min(training_batch_size, num_training_examples),
            "drop_last": True,
            "sampler": SubsetRandomSampler(self.train_indices.tolist()),
        }
        val_loader_kwargs = {
            "batch_size": min(training_batch_size, num_validation_examples),
            "shuffle": False,
            "drop_last": True,
            "sampler": SubsetRandomSampler(self.val_indices.tolist()),
        }
        if dataloader_kwargs is not None:
            train_loader_kwargs = dict(train_loader_kwargs, **dataloader_kwargs)
            val_loader_kwargs = dict(val_loader_kwargs, **dataloader_kwargs)

        train_loader = data.DataLoader(dataset, **train_loader_kwargs)
        val_loader = data.DataLoader(dataset, **val_loader_kwargs)

        return train_loader, val_loader

    def set_condition_masks_generator(
        self,
        condition_mask_generator: Union[Callable[[Tensor], Tensor], Tensor, list, set],
    ):
        """Set the condition mask generator.

        The condition mask generator is a callable that generates the condition masks
        thay will be employed at training time. It can otherwise also accept a fixed
        condition mask or a set of condition masks which will be drawn uniformly.

        If a callable is passed it must accept as parameter the input tensor to inform
        it about the shapes that should be used to generate the masks.

        Args:
            condition_mask_generator: Callable that takes `inputs` and returns a
                boolean tensor, or a fixed boolean tensor, or a list/tuple/set of
                boolean tensors from which to randomly sample.

        Returns:
            MaskedNeuralInference object (returned so that this function is chainable).
        """
        if isinstance(condition_mask_generator, Callable):
            self._condition_mask_generator = condition_mask_generator
        elif isinstance(condition_mask_generator, Tensor):
            self._condition_mask_generator = lambda inputs: condition_mask_generator
        elif isinstance(condition_mask_generator, (list, tuple, set)):
            masks_list = list(condition_mask_generator)

            def generator(inputs):
                idx = torch.randint(len(masks_list), (inputs.shape[0],))
                masks = [masks_list[i] for i in idx]
                return torch.stack(masks)

            self._condition_mask_generator = generator
        return self  # Chainable

    def set_edge_masks_generator(
        self, edge_mask_generator: Union[Callable[[Tensor], Tensor], Tensor, list, set]
    ):
        """Set the edge mask generator.

        The edge mask generator is a callable that generates the edge masks
        thay will be employed at training time. It can otherwise also accept a fixed
        edge mask or a set of edge masks which will be drawn uniformly.

        If a callable is passed it must accept as parameter the input tensor to inform
        it about the shapes that should be used to generate the masks.

        Args:
            edge_mask_generator: Callable that takes `inputs` and returns a
                boolean tensor, or a fixed boolean tensor, or a list/tuple/set of
                boolean tensors from which to randomly sample.

        Returns:
            MaskedNeuralInference object (returned so that this function is chainable).
        """
        if isinstance(edge_mask_generator, Callable):
            self._edge_mask_generator = edge_mask_generator
        elif isinstance(edge_mask_generator, Tensor):
            self._edge_mask_generator = lambda inputs: edge_mask_generator
        elif isinstance(edge_mask_generator, (list, tuple, set)):
            masks_list = list(edge_mask_generator)

            def generator(inputs):
                idx = torch.randint(len(masks_list), (inputs.shape[0],))
                masks = [masks_list[i] for i in idx]
                return torch.stack(masks)

            self._edge_mask_generator = generator
        return self  # Chainable

    def _default_condition_masks_generator(self, inputs):
        """The default condition mask generator employed
        if none is specified by the user. It consists on batch-wise
        Bernoulli masks at p=0.5, with an extra check that ensures
        that the full observed (full True) degenerate case is avoided
        setting a random variable to latent.
        """

        batch_dims = inputs.shape[:-2]
        num_nodes = inputs.shape[-2]

        # Generate masks with Bernoulli
        condition_masks = torch.bernoulli(
            torch.full((*batch_dims, num_nodes), 0.5, device=inputs.device)
        ).bool()

        # Find rows that are all True (all observed)
        all_observed = condition_masks.all(dim=-1)

        # If there are any such rows, flip a random element to ensure
        # there's at least one True and one False
        if all_observed.any():
            invalid_indices = torch.where(all_observed)

            # For each invalid row, select a random column to flip
            cols_to_flip = torch.randint(
                num_nodes, (invalid_indices[0].shape[0],), device=inputs.device
            )

            # Create full indices for flipping and apply the flip
            indices_to_flip = invalid_indices + (cols_to_flip,)
            condition_masks[indices_to_flip] = ~condition_masks[indices_to_flip]
        return condition_masks

    def _default_edge_masks_generator(self, inputs):
        """The default edge mask generator employed
        if none is specified by the user. It simply pass
        None as a full-attention masks (equivalent to a
        full ones) in order to save memory. `input` is specified
        for compatibility altough ignored."""

        return None

    def build_conditional(
        self,
        condition_mask: Union[Tensor, list],
        edge_mask: Optional[Tensor] = None,
        mvf_estimator: Optional[MaskedConditionalVectorFieldEstimator] = None,
        prior: Optional[Distribution] = None,
        sample_with: Literal['ode', 'sde'] = "sde",
        **kwargs,
    ) -> NeuralPosterior:
        r"""Method for building an arbitrary conditional.

        This method serves as a base method for constructing a conditional based
        on a given estimator and prior. The conditional can be sampled using one of
        several inference methods specified by `sample_with`.

        This method serves the NeuralPosterior object to provide the final conditional,
        despite the name, the returned object will not (necessarely) represent a
        posterior but the appropriate conditional defined by the fixed condition
        mask passed.

        Args:
            condition_masks: A boolean mask indicating the role of each variable.
            Expected shape: `(batch_size, num_variables)`.
            - `True` (or `1`): The variable at this position is observed and its
                features will be used for conditioning.
            - `False` (or `0`): The variable at this position is latent and its
                features are subject to inference.
            estimator: The estimator that the conditional is based on.
            prior: A probability distribution that expresses prior knowledge about the
                parameters, e.g. which ranges are meaningful for them. Must be a PyTorch
                distribution, see FAQ for details on how to use custom distributions.
            sample_with: The inference method to use. Must be one of:
                - "sde"
                - "ode"
            **kwargs: Additional method-specific parameters.

        Returns:
            NeuralPosterior object.
        """

        condition_mask = torch.as_tensor(condition_mask)
        if edge_mask is not None:
            edge_mask = torch.as_tensor(edge_mask)

        prior = self._resolve_prior(prior)
        vf_estimator, device = self._resolve_estimator(
            mvf_estimator,
            condition_mask,
            edge_mask,
        )

        self._posterior = self._create_posterior(
            vf_estimator,
            prior,
            sample_with,
            device,
            **kwargs,
        )

        # Store models at end of each round.
        self._model_bank.append(deepcopy(self._posterior))

        return deepcopy(self._posterior)

    def _resolve_estimator(
        self,
        estimator: Optional[MaskedConditionalEstimator],
        fixed_condition_mask: Tensor,
        fixed_edge_mask: Optional[Tensor],
    ) -> Tuple[ConditionalEstimator, str]:
        """
        Resolves the masked estimator into an un-masked version and determines its
        device.

        To extract the un-masked estimator condition and edge masks must be provided to
        inform the role of each variable and their dependencies.

        If no estimator is provided, the internal neural net (`self._neural_net`)
        is used and the device is taken from `self._device`. Otherwise, validates
        the passed estimator and infers its device.

        Args:
            estimator: Optional estimator to use.
            fixed_condition_mask: A boolean mask indicating the role of each variable.
                Expected shape: `(batch_size, num_variables)`.
                - `True` (or `1`): The variable at this position is observed and its
                    features will be used for conditioning.
                - `False` (or `0`): The variable at this position is latent and its
                    features are subject to inference.
            fixed_edge_mask: A boolean mask defining the adjacency matrix of the
                directed acyclic graph (DAG) representing dependencies among variables.
                Expected shape: `(batch_size, num_variables, num_variables)`.
                - `True` (or `1`): An edge exists from the row variable to the column
                    variable.
                - `False` (or `0`): No edge exists between these variables.
                - if None, it will be equivalent to a full attention (i.e., full ones)
                                mask, we suggest you to use None instead of ones
                                to save memory resources

        Returns:
            A tuple of (estimator, device).
        """

        resolved_estimator, device = super()._resolve_estimator(estimator)
        assert isinstance(resolved_estimator, MaskedConditionalEstimator), (
            f"Expected `estimator` to be a MaskedConditionalEstimator "
            f"or None but got {type(resolved_estimator).__name__}. "
            "Ensure that the estimator passed to NeuralInference is of the "
            "correct type. "
        )

        assert hasattr(
            resolved_estimator, "build_conditional_vector_field_estimator"
        ), (
            "The masked estimator provided does not implement "
            "build_conditional_vector_field_estimator method to convert to "
            "a un-masked equivalent. This error is probably being raised "
            "because you tried to `build_posterior`, `build_likelihood`, "
            "or `build_conditional` over such estimator. "
            "Please provide a build_conditional_vector_field_estimator method."
        )
        unmasked_resolved_estimator = (
            resolved_estimator.build_conditional_vector_field_estimator(
                fixed_condition_mask=fixed_condition_mask,
                fixed_edge_mask=fixed_edge_mask,
            )
        )

        return unmasked_resolved_estimator, device<|MERGE_RESOLUTION|>--- conflicted
+++ resolved
@@ -249,69 +249,11 @@
     @abstractmethod
     def append_simulations(
         self,
-<<<<<<< HEAD
         *args,
         **kwargs,
-    ) -> "BaseNeuralInference":
+    ) -> Self:
         "Abstract definition to append simulations"
         ...
-=======
-        theta: Tensor,
-        x: Tensor,
-        exclude_invalid_x: bool = False,
-        from_round: int = 0,
-        algorithm: Optional[str] = None,
-        data_device: Optional[str] = None,
-    ) -> Self:
-        r"""Store parameters and simulation outputs to use them for later training.
-
-        Data are stored as entries in lists for each type of variable (parameter/data).
-
-        Stores $\theta$, $x$, prior_masks (indicating if simulations are coming from the
-        prior or not) and an index indicating which round the batch of simulations came
-        from.
-
-        Args:
-            theta: Parameter sets.
-            x: Simulation outputs.
-            exclude_invalid_x: Whether invalid simulations are discarded during
-                training. If `False`, The inference algorithm raises an error when
-                invalid simulations are found. If `True`, invalid simulations are
-                discarded and training can proceed, but this gives systematically wrong
-                results.
-            from_round: Which round the data stemmed from. Round 0 means from the prior.
-                With default settings, this is not used at all for the inference
-                algorithm. Only when the user later on requests
-                `.train(discard_prior_samples=True)`, we use these indices to find which
-                training data stemmed from the prior.
-            algorithm: Which algorithm is used. This is used to give a more informative
-                warning or error message when invalid simulations are found.
-            data_device: Where to store the data, default is on the same device where
-                the training is happening. If training a large dataset on a GPU with not
-                much VRAM can set to 'cpu' to store data on system memory instead.
-        Returns:
-            NeuralInference object (returned so that this function is chainable).
-        """
-
-        is_valid_x, num_nans, num_infs = handle_invalid_x(x, exclude_invalid_x)
-
-        x = x[is_valid_x]
-        theta = theta[is_valid_x]
-
-        # Check for problematic z-scoring
-        warn_if_zscoring_changes_data(x)
-        nle_nre_apt_msg_on_invalid_x(
-            num_nans, num_infs, exclude_invalid_x, algorithm or type(self).__name__
-        )
-
-        if data_device is None:
-            data_device = self._device
-        theta, x = validate_theta_and_x(
-            theta, x, data_device=data_device, training_device=self._device
-        )
-
-        prior_masks = mask_sims_from_prior(int(from_round), theta.size(0))
->>>>>>> d1c13468
 
     @abstractmethod
     def get_simulations(
@@ -358,174 +300,9 @@
         discard_prior_samples: bool = False,
         retrain_from_scratch: bool = False,
         show_train_summary: bool = False,
-<<<<<<< HEAD
     ) -> NeuralPosterior:
         "Abstract definition for estimator training"
         ...
-=======
-    ) -> NeuralPosterior: ...
-
-    @abstractmethod
-    def _get_potential_function(
-        self,
-        prior: Distribution,
-        estimator: Union[RatioEstimator, ConditionalEstimator],
-    ) -> Tuple[BasePotential, TorchTransform]:
-        """Subclass-specific potential creation"""
-        ...
-
-    def get_simulations(
-        self,
-        starting_round: int = 0,
-    ) -> Tuple[Tensor, Tensor, Tensor]:
-        r"""Returns all $\theta$, $x$, and prior_masks from rounds >= `starting_round`.
-
-        If requested, do not return invalid data.
-
-        Args:
-            starting_round: The earliest round to return samples from (we start counting
-                from zero).
-            warn_on_invalid: Whether to give out a warning if invalid simulations were
-                found.
-
-        Returns: Parameters, simulation outputs, prior masks.
-        """
-
-        theta = get_simulations_since_round(
-            self._theta_roundwise, self._data_round_index, starting_round
-        )
-        x = get_simulations_since_round(
-            self._x_roundwise, self._data_round_index, starting_round
-        )
-        prior_masks = get_simulations_since_round(
-            self._prior_masks, self._data_round_index, starting_round
-        )
-
-        return theta, x, prior_masks
-
-    def get_dataloaders(
-        self,
-        starting_round: int = 0,
-        training_batch_size: int = 200,
-        validation_fraction: float = 0.1,
-        resume_training: bool = False,
-        dataloader_kwargs: Optional[dict] = None,
-    ) -> Tuple[data.DataLoader, data.DataLoader]:
-        """Return dataloaders for training and validation.
-
-        Args:
-            dataset: holding all theta and x, optionally masks.
-            training_batch_size: training arg of inference methods.
-            resume_training: Whether the current call is resuming training so that no
-                new training and validation indices into the dataset have to be created.
-            dataloader_kwargs: Additional or updated kwargs to be passed to the training
-                and validation dataloaders (like, e.g., a collate_fn).
-
-        Returns:
-            Tuple of dataloaders for training and validation.
-
-        """
-
-        #
-        theta, x, prior_masks = self.get_simulations(starting_round)
-
-        dataset = data.TensorDataset(theta, x, prior_masks)
-
-        # Get total number of training examples.
-        num_examples = theta.size(0)
-        # Select random train and validation splits from (theta, x) pairs.
-        num_training_examples = int((1 - validation_fraction) * num_examples)
-        num_validation_examples = num_examples - num_training_examples
-
-        if not resume_training:
-            # Separate indices for training and validation
-            permuted_indices = torch.randperm(num_examples)
-            self.train_indices, self.val_indices = (
-                permuted_indices[:num_training_examples],
-                permuted_indices[num_training_examples:],
-            )
-
-        # Create training and validation loaders using a subset sampler.
-        # Intentionally use dicts to define the default dataloader args
-        # Then, use dataloader_kwargs to override (or add to) any of these defaults
-        # https://stackoverflow.com/questions/44784577/in-method-call-args-how-to-override-keyword-argument-of-unpacked-dict
-        train_loader_kwargs = {
-            "batch_size": min(training_batch_size, num_training_examples),
-            "drop_last": True,
-            "sampler": SubsetRandomSampler(self.train_indices.tolist()),
-        }
-        val_loader_kwargs = {
-            "batch_size": min(training_batch_size, num_validation_examples),
-            "shuffle": False,
-            "drop_last": True,
-            "sampler": SubsetRandomSampler(self.val_indices.tolist()),
-        }
-        if dataloader_kwargs is not None:
-            train_loader_kwargs = dict(train_loader_kwargs, **dataloader_kwargs)
-            val_loader_kwargs = dict(val_loader_kwargs, **dataloader_kwargs)
-
-        train_loader = data.DataLoader(dataset, **train_loader_kwargs)
-        val_loader = data.DataLoader(dataset, **val_loader_kwargs)
-
-        return train_loader, val_loader
-
-    def build_posterior(
-        self,
-        estimator: Optional[Union[RatioEstimator, ConditionalEstimator]],
-        prior: Optional[Distribution],
-        sample_with: Literal[
-            "mcmc", "rejection", "vi", "importance", "direct", "sde", "ode"
-        ],
-        posterior_parameters: Optional[PosteriorParameters],
-        **kwargs,
-    ) -> NeuralPosterior:
-        r"""Method for building posteriors.
-
-        This method serves as a base method for constructing a posterior based
-        on a given estimator and prior. The posterior can be sampled using one of
-        several inference methods specified by `sample_with`.
-
-        Args:
-            estimator: The estimator that the posterior is based on.
-            prior: A probability distribution that expresses prior knowledge about the
-                parameters, e.g. which ranges are meaningful for them. Must be a PyTorch
-                distribution, see FAQ for details on how to use custom distributions.
-            sample_with: The inference method to use. Must be one of:
-                - "mcmc"
-                - "rejection"
-                - "vi"
-                - "importance"
-                - "direct"
-                - "sde"
-                - "ode"
-            posterior_parameters: Configuration passed to the init method for the
-                posterior. Must be of type PosteriorParameters.
-            **kwargs: Additional method-specific parameters.
-
-        Returns:
-            NeuralPosterior object.
-        """
-
-        prior = self._resolve_prior(prior)
-        estimator, device = self._resolve_estimator(estimator)
-
-        posterior_parameters = self._resolve_posterior_parameters(
-            sample_with, posterior_parameters, **kwargs
-        )
-
-        self._posterior = self._create_posterior(
-            estimator,
-            prior,
-            sample_with,
-            device,
-            posterior_parameters,
-        )
-
-        # Store models at end of each round.
-        self._model_bank.append(deepcopy(self._posterior))
-
-        return deepcopy(self._posterior)
->>>>>>> d1c13468
 
     def _resolve_prior(self, prior: Optional[Distribution]) -> Distribution:
         """
@@ -927,15 +704,11 @@
                     device=device,
                     **asdict(posterior_parameters),
                 )
-<<<<<<< HEAD
-
-=======
             else:
                 raise NotImplementedError(
                     "Sampling method not implemented for",
                     f"'{posterior_parameters}'",
                 )
->>>>>>> d1c13468
         return posterior
 
     def _converged(self, epoch: int, stop_after_epochs: int) -> bool:
@@ -1161,7 +934,7 @@
         from_round: int = 0,
         algorithm: Optional[str] = None,
         data_device: Optional[str] = None,
-    ) -> "NeuralInference":
+    ) -> Self:
         r"""Store parameters and simulation outputs to use them for later training.
 
         Data are stored as entries in lists for each type of variable (parameter/data).
