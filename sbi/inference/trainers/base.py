# This file is part of sbi, a toolkit for simulation-based inference. sbi is licensed
# under the Apache License Version 2.0, see <https://www.apache.org/licenses/>

import warnings
from abc import ABC, abstractmethod
from copy import deepcopy
from dataclasses import asdict
from datetime import datetime
from pathlib import Path
from typing import (
    Any,
    Callable,
    Dict,
    List,
    Literal,
    Optional,
    Tuple,
    Union,
)
from warnings import warn

import torch
from torch import Tensor, nn
from torch.distributions import Distribution
from torch.utils import data
from torch.utils.data.sampler import SubsetRandomSampler
from torch.utils.tensorboard.writer import SummaryWriter
from typing_extensions import Self

from sbi.inference.posteriors.base_posterior import NeuralPosterior
from sbi.inference.posteriors.direct_posterior import DirectPosterior
from sbi.inference.posteriors.importance_posterior import ImportanceSamplingPosterior
from sbi.inference.posteriors.mcmc_posterior import MCMCPosterior
from sbi.inference.posteriors.posterior_parameters import (
    DirectPosteriorParameters,
    ImportanceSamplingPosteriorParameters,
    MCMCPosteriorParameters,
    PosteriorParameters,
    RejectionPosteriorParameters,
    VIPosteriorParameters,
    VectorFieldPosteriorParameters,
)
from sbi.inference.posteriors.rejection_posterior import RejectionPosterior
from sbi.inference.posteriors.vector_field_posterior import VectorFieldPosterior
from sbi.inference.posteriors.vi_posterior import VIPosterior
from sbi.inference.potentials.base_potential import BasePotential
from sbi.neural_nets.estimators.base import (
    ConditionalDensityEstimator,
    ConditionalEstimator,
    ConditionalVectorFieldEstimator,
    MaskedConditionalEstimator,
    MaskedConditionalVectorFieldEstimator,
)
from sbi.sbi_types import TorchTransform
from sbi.utils import (
    check_prior,
    get_log_root,
    handle_invalid_x,
    mask_sims_from_prior,
    nle_nre_apt_msg_on_invalid_x,
    validate_theta_and_x,
    warn_if_zscoring_changes_data,
)
from sbi.utils.sbiutils import NoPrior, get_simulations_since_round
from sbi.utils.simulation_utils import simulate_for_sbi
from sbi.utils.torchutils import check_if_prior_on_device, process_device
from sbi.utils.user_input_checks import (
    check_sbi_inputs,
    process_prior,
    process_simulator,
)


def infer(
    simulator: Callable,
    prior: Distribution,
    method: str,
    num_simulations: int,
    num_workers: int = 1,
    init_kwargs: Optional[Dict] = None,
    train_kwargs: Optional[Dict] = None,
    build_posterior_kwargs: Optional[Dict] = None,
) -> NeuralPosterior:
    r"""Runs simulation-based inference and returns the posterior.

    This function provides a simple interface to run sbi. Inference is run for a single
    round and hence the returned posterior $p(\theta|x)$ can be sampled and evaluated
    for any $x$ (i.e. it is amortized).

    The scope of this function is limited to the most essential features of sbi. For
    more flexibility (e.g. multi-round inference, different density estimators) please
    use the flexible interface described here:
    https://sbi-dev.github.io/sbi/latest/tutorials/02_multiround_inference/

    Args:
        simulator: A function that takes parameters $\theta$ and maps them to
            simulations, or observations, `x`, $\mathrm{sim}(\theta)\to x$. Any
            regular Python callable (i.e. function or class with `__call__` method)
            can be used.
        prior: A probability distribution that expresses prior knowledge about the
            parameters, e.g. which ranges are meaningful for them. Any
            object with `.log_prob()`and `.sample()` (for example, a PyTorch
            distribution) can be used.
        method: What inference method to use. Either of SNPE, SNLE or SNRE.
        num_simulations: Number of simulation calls. More simulations means a longer
            runtime, but a better posterior estimate.
        num_workers: Number of parallel workers to use for simulations.
        init_kwargs: Additional keyword arguments for the inference method
            which are passed to `__init__`.
        train_kwargs: Additional keyword arguments for training the density estimator.
        build_posterior_kwargs: Additional keyword arguments for `build_posterior`.

    Returns: Posterior over parameters conditional on observations (amortized).
    """

    try:
        # Moved here to avoid circular imports at initialization.
        import sbi.inference  # noqa: R0401

        method_fun: Callable = getattr(sbi.inference, method.upper())
    except AttributeError as err:
        raise NameError(
            "Method not available. `method` must be one of 'SNPE', 'SNLE', 'SNRE'."
        ) from err

    if (
        init_kwargs is not None
        or build_posterior_kwargs is not None
        or train_kwargs is not None
    ):
        warn(
            "We discourage the use the simple interface in more complicated settings. "
            "Have a look into the flexible interface, e.g. in our tutorial "
            "(https://sbi-dev.github.io/sbi/latest/tutorials/00_getting_started).",
            stacklevel=2,
        )
    # Set variables to empty dicts to be able to pass them
    # to the functions later on (if necessary).
    if build_posterior_kwargs is None:
        build_posterior_kwargs = {}
    if train_kwargs is None:
        train_kwargs = {}
    if init_kwargs is None:
        init_kwargs = {}

    prior, _, prior_returns_numpy = process_prior(prior)
    simulator = process_simulator(simulator, prior, prior_returns_numpy)
    check_sbi_inputs(simulator, prior)

    inference = method_fun(prior=prior, **init_kwargs)
    theta, x = simulate_for_sbi(
        simulator=simulator,
        proposal=prior,
        num_simulations=num_simulations,
        num_workers=num_workers,
    )
    _ = inference.append_simulations(theta, x).train(**train_kwargs)
    posterior = inference.build_posterior(**build_posterior_kwargs)

    return posterior


def check_if_proposal_has_default_x(proposal: Any):
    """Check for validity of the provided proposal distribution.

    If the proposal is a `NeuralPosterior`, we check if the default_x is set and
    if it matches the `_x_o_training_focused_on`.
    """
    if isinstance(proposal, NeuralPosterior) and proposal.default_x is None:
        raise ValueError(
            "`proposal.default_x` is None, i.e. there is no "
            "x_o for training. Set it with "
            "`posterior.set_default_x(x_o)`."
        )


class BaseNeuralInference:
    "Mixin for NeuralInference objects"

    _neural_net: Optional[
        Union[RatioEstimator, ConditionalEstimator, MaskedConditionalEstimator]
    ]
    _train_loss: float
    _val_loss: float
    _prior: Distribution
    _device: str
    _summary_writer: SummaryWriter
    _summary: Dict[str, list]

    def __init__(
        self,
        prior: Optional[Distribution] = None,
        device: str = "cpu",
        logging_level: Union[int, str] = "WARNING",
        summary_writer: Optional[SummaryWriter] = None,
        show_progress_bars: bool = True,
    ):
        r"""Base class for inference methods.

        Args:
            prior: A probability distribution that expresses prior knowledge about the
                parameters, e.g. which ranges are meaningful for them. Must be a PyTorch
                distribution, see FAQ for details on how to use custom distributions.
            device: torch device on which to train the neural net and on which to
                perform all posterior operations, e.g. gpu or cpu.
            logging_level: Minimum severity of messages to log. One of the strings
               "INFO", "WARNING", "DEBUG", "ERROR" and "CRITICAL".
            summary_writer: A `SummaryWriter` to control, among others, log
                file location (default is `<current working directory>/logs`.)
            show_progress_bars: Whether to show a progressbar during simulation and
                sampling.
        """

        self._device = process_device(device)
        check_prior(prior)
        check_if_prior_on_device(self._device, prior)
        self._prior = prior if prior is not None else NoPrior(device=self._device)

        self._posterior = None
        self._neural_net = None

        self._show_progress_bars = show_progress_bars

        # Initialize roundwise prior_masks for storage of masks
        # indicating if simulations came from prior.
        self._prior_masks = []
        self._model_bank = []

        # Initialize list that indicates the round from which simulations were drawn.
        self._data_round_index = []

        self._round = 0
        self._val_loss = float("Inf")

        self._summary_writer = (
            self._default_summary_writer() if summary_writer is None else summary_writer
        )

        # Logging during training (by SummaryWriter).
        self._summary = dict(
            epochs_trained=[],
            best_validation_loss=[],
            validation_loss=[],
            training_loss=[],
            epoch_durations_sec=[],
        )

    @abstractmethod
    def append_simulations(
        self,
        *args,
        **kwargs,
    ) -> Self:
<<<<<<< HEAD
        "Abstract definition to append simulations"
=======
        r"""Store parameters and simulation outputs to use them for later training.

        Data are stored as entries in lists for each type of variable (parameter/data).

        Stores $\theta$, $x$, prior_masks (indicating if simulations are coming from the
        prior or not) and an index indicating which round the batch of simulations came
        from.

        Args:
            theta: Parameter sets.
            x: Simulation outputs.
            exclude_invalid_x: Whether invalid simulations are discarded during
                training. If `False`, The inference algorithm raises an error when
                invalid simulations are found. If `True`, invalid simulations are
                discarded and training can proceed, but this gives systematically wrong
                results.
            from_round: Which round the data stemmed from. Round 0 means from the prior.
                With default settings, this is not used at all for the inference
                algorithm. Only when the user later on requests
                `.train(discard_prior_samples=True)`, we use these indices to find which
                training data stemmed from the prior.
            algorithm: Which algorithm is used. This is used to give a more informative
                warning or error message when invalid simulations are found.
            data_device: Where to store the data, default is on the same device where
                the training is happening. If training a large dataset on a GPU with not
                much VRAM can set to 'cpu' to store data on system memory instead.
        Returns:
            NeuralInference object (returned so that this function is chainable).
        """

        is_valid_x, num_nans, num_infs = handle_invalid_x(x, exclude_invalid_x)

        x = x[is_valid_x]
        theta = theta[is_valid_x]

        # Check for problematic z-scoring
        warn_if_zscoring_changes_data(x)
        nle_nre_apt_msg_on_invalid_x(
            num_nans, num_infs, exclude_invalid_x, algorithm or type(self).__name__
        )

        if data_device is None:
            data_device = self._device
        theta, x = validate_theta_and_x(
            theta, x, data_device=data_device, training_device=self._device
        )

        prior_masks = mask_sims_from_prior(int(from_round), theta.size(0))

        self._theta_roundwise.append(theta)
        self._x_roundwise.append(x)
        self._prior_masks.append(prior_masks)

        self._data_round_index.append(int(from_round))

        return self

    @abstractmethod
    def train(
        self,
        training_batch_size: int = 200,
        learning_rate: float = 5e-4,
        validation_fraction: float = 0.1,
        stop_after_epochs: int = 20,
        max_num_epochs: Optional[int] = None,
        clip_max_norm: Optional[float] = 5.0,
        calibration_kernel: Optional[Callable] = None,
        exclude_invalid_x: bool = True,
        discard_prior_samples: bool = False,
        retrain_from_scratch: bool = False,
        show_train_summary: bool = False,
    ) -> NeuralPosterior: ...

    @abstractmethod
    def _get_potential_function(
        self,
        prior: Distribution,
        estimator: ConditionalEstimator,
    ) -> Tuple[BasePotential, TorchTransform]:
        """Subclass-specific potential creation"""
>>>>>>> 28f3debd
        ...

    @abstractmethod
    def get_simulations(
        self,
        *args,
        **kwargs,
    ) -> Tuple[Tensor, Tensor] | Tuple[Tensor, Tensor, Tensor]:
        "Abstract definition to get appended simulations"
        # TODO: this could be improved using TypeVarTuple from python >=3.11
        # where one can enforce child classes to take either the tuple of 2
        # (maskedNuerualInference) or tuple of 3 (NeuralInference)
        # at the moment any child can return both
        ...

    def get_dataloaders(
        self,
        starting_round: int = 0,
        training_batch_size: int = 200,
        validation_fraction: float = 0.1,
        resume_training: bool = False,
        dataloader_kwargs: Optional[dict] = None,
    ) -> Tuple[data.DataLoader, data.DataLoader]:
        r"""Return dataloaders for training and validation.

        Args:
            starting_round: round from which loading data.
            training_batch_size: training arg of inference methods.
            validation_fraction: float in (0, 1) indicating which fraction of data
                should be reserved for validation.
            resume_training: Whether the current call is resuming training so that no
                new training and validation indices into the dataset have to be created.
            dataloader_kwargs: Additional or updated kwargs to be passed to the training
                and validation dataloaders (like, e.g., a collate_fn).

        Returns:
            Tuple of dataloaders for training and validation.

        """

        #
        simulation_data = self.get_simulations(starting_round)

        dataset = data.TensorDataset(*simulation_data)

        # Get total number of training examples.
        num_examples = simulation_data[0].size(0)
        # Select random train and validation splits from (theta, x) pairs.
        num_training_examples = int((1 - validation_fraction) * num_examples)
        num_validation_examples = num_examples - num_training_examples

        if not resume_training:
            # Separate indices for training and validation
            permuted_indices = torch.randperm(num_examples)
            self.train_indices, self.val_indices = (
                permuted_indices[:num_training_examples],
                permuted_indices[num_training_examples:],
            )

        # Create training and validation loaders using a subset sampler.
        # Intentionally use dicts to define the default dataloader args
        # Then, use dataloader_kwargs to override (or add to) any of these defaults
        # https://stackoverflow.com/questions/44784577/in-method-call-args-how-to-override-keyword-argument-of-unpacked-dict
        train_loader_kwargs = {
            "batch_size": min(training_batch_size, num_training_examples),
            "drop_last": True,
            "sampler": SubsetRandomSampler(self.train_indices.tolist()),
        }
        val_loader_kwargs = {
            "batch_size": min(training_batch_size, num_validation_examples),
            "shuffle": False,
            "drop_last": True,
            "sampler": SubsetRandomSampler(self.val_indices.tolist()),
        }
        if dataloader_kwargs is not None:
            train_loader_kwargs = dict(train_loader_kwargs, **dataloader_kwargs)
            val_loader_kwargs = dict(val_loader_kwargs, **dataloader_kwargs)

        train_loader = data.DataLoader(dataset, **train_loader_kwargs)
        val_loader = data.DataLoader(dataset, **val_loader_kwargs)

        return train_loader, val_loader

    @abstractmethod
    def _get_potential_function(
        self,
<<<<<<< HEAD
        prior: Distribution,
        estimator: nn.Module,
    ) -> Tuple[BasePotential, TorchTransform]:
        """Abstract definition for subclass-specific potential creation"""
        ...
=======
        estimator: Optional[ConditionalEstimator],
        prior: Optional[Distribution],
        sample_with: Literal[
            "mcmc", "rejection", "vi", "importance", "direct", "sde", "ode"
        ],
        posterior_parameters: Optional[PosteriorParameters],
        **kwargs,
    ) -> NeuralPosterior:
        r"""Method for building posteriors.

        This method serves as a base method for constructing a posterior based
        on a given estimator and prior. The posterior can be sampled using one of
        several inference methods specified by `sample_with`.

        Args:
            estimator: The estimator that the posterior is based on.
            prior: A probability distribution that expresses prior knowledge about the
                parameters, e.g. which ranges are meaningful for them. Must be a PyTorch
                distribution, see FAQ for details on how to use custom distributions.
            sample_with: The inference method to use. Must be one of:
                - "mcmc"
                - "rejection"
                - "vi"
                - "importance"
                - "direct"
                - "sde"
                - "ode"
            posterior_parameters: Configuration passed to the init method for the
                posterior. Must be of type PosteriorParameters.
            **kwargs: Additional method-specific parameters.

        Returns:
            NeuralPosterior object.
        """

        prior = self._resolve_prior(prior)
        estimator, device = self._resolve_estimator(estimator)

        posterior_parameters = self._resolve_posterior_parameters(
            sample_with, posterior_parameters, **kwargs
        )

        self._posterior = self._create_posterior(
            estimator,
            prior,
            sample_with,
            device,
            posterior_parameters,
        )

        # Store models at end of each round.
        self._model_bank.append(deepcopy(self._posterior))
>>>>>>> 28f3debd

    @abstractmethod
    def train(
        self,
        training_batch_size: int = 200,
        learning_rate: float = 5e-4,
        validation_fraction: float = 0.1,
        stop_after_epochs: int = 20,
        max_num_epochs: Optional[int] = None,
        clip_max_norm: Optional[float] = 5.0,
        calibration_kernel: Optional[Callable] = None,
        exclude_invalid_x: bool = True,
        discard_prior_samples: bool = False,
        retrain_from_scratch: bool = False,
        show_train_summary: bool = False,
    ) -> NeuralPosterior:
        "Abstract definition for estimator training"
        ...

    def _resolve_prior(self, prior: Optional[Distribution]) -> Distribution:
        """
        Resolves the prior distribution to use.

        If a prior is passed, it is validated and returned.
        If not passed, attempts to use the stored `self._prior`.
        If neither is available, uses NoPrior as an explicit filler (#1635).

        Args:
            prior: Optional prior distribution to resolve.

        Returns:
            A valid prior distribution.
        """

        if prior is None:
            # TODO: this could be re-designed to allow priors to be None natively
            # rather than using the NoPrior() filler,
            # as many methods can work without it.
            # See Issue #1635
            prior = NoPrior(device=self._device) if self._prior is None else self._prior
        else:
            check_prior(prior)

        return prior

    def _resolve_estimator(
<<<<<<< HEAD
        self, estimator: Optional[nn.Module]
    ) -> Tuple[nn.Module, str]:
=======
        self, estimator: Optional[ConditionalEstimator]
    ) -> Tuple[ConditionalEstimator, str]:
>>>>>>> 28f3debd
        """
        Resolves the estimator and determines its device.

        If no estimator is provided, the internal neural net (`self._neural_net`)
        is used and the device is taken from `self._device`. Otherwise, validates
        the passed estimator and infers its device.

        Args:
            estimator: Optional estimator to use.

        Returns:
            A tuple of (estimator, device).
        """

        if estimator is None:
            assert self._neural_net is not None, (
                "Provide an estimator or initialize self._neural_net."
            )
            estimator = self._neural_net
            # If internal net is used device is defined
            device = self._device
        else:
<<<<<<< HEAD
            if not isinstance(
                estimator,
                (ConditionalEstimator, RatioEstimator, MaskedConditionalEstimator),
            ):
                raise TypeError(
                    f"`estimator` must be ConditionalEstimator, RatioEstimator "
                    f"or MaskedConditionalEstimator, got {type(estimator).__name__}",
=======
            if not isinstance(estimator, ConditionalEstimator):
                raise TypeError(
                    "estimator must be ConditionalEstimator,"
                    f" got {type(estimator).__name__}",
>>>>>>> 28f3debd
                )
            # Otherwise, infer it from the device of the net parameters
            device = str(next(estimator.parameters()).device)

        return estimator, device

    def _resolve_posterior_parameters(
        self,
        sample_with: Literal[
            "mcmc", "rejection", "vi", "importance", "direct", "sde", "ode"
        ],
        posterior_parameters: Optional[PosteriorParameters],
        **kwargs,
    ) -> PosteriorParameters:
        """
        Resolve posterior parameters based on the sampling strategy.

        If `posterior_parameters` is provided, it is returned directly.

        If `posterior_parameters` is not provided, this method extracts
        sampling-specific parameters from `kwargs` using predefined keys
        to instantiate the appropriate posterior parameters dataclass.

        Raises:
            NotImplementedError: If an unsupported `sample_with` method is provided.
            ValueError: If posterior_parameter and a configuration dictionary are passed
                together.

        Args:
            sample_with: The posterior sampling method to use.
            posterior_parameters: Optional preconstructed posterior parameter object.
            **kwargs: Additional parameters to construct the posterior parameters.

        Returns:
            A dataclass instance containing the resolved posterior
            parameters.
        """

        deprecated_params = self._resolve_deprecated_posterior_parameters(**kwargs)

        if posterior_parameters is not None:
            self._validate_no_duplicate_parameters(deprecated_params)
            self._validate_posterior_parameters_consistency(
                posterior_parameters, **kwargs
            )
        else:
            self._raise_deprecation_warning(deprecated_params, **kwargs)
            posterior_parameters = self._build_posterior_parameters(
                sample_with, **kwargs
            )

        return posterior_parameters

    def _build_posterior_parameters(
        self,
        sample_with: Literal[
            "mcmc", "rejection", "vi", "importance", "direct", "sde", "ode"
        ],
        **kwargs,
    ) -> PosteriorParameters:
        """
        Resolve parameters passed through kwargs and convert into a
        subclass of PosteriorParameters.

        Args:
            sample_with: The posterior sampling method to use.
            **kwargs: Additional parameters to construct the posterior parameters.
        Returns
            A dataclass instance containing the resolved posterior
            parameters.
        """

        if sample_with == "direct":
            params = kwargs.get("direct_sampling_parameters", {}) or {}
            posterior_parameters = DirectPosteriorParameters(**params)
        elif sample_with == "mcmc":
            params = kwargs.get("mcmc_parameters", {}) or {}
            posterior_parameters = MCMCPosteriorParameters(
                method=kwargs.get("mcmc_method", "slice_np_vectorized"), **params
            )
        elif sample_with in ("ode", "sde"):
            params = kwargs.get("vectorfield_sampling_parameters", {}) or {}
            posterior_parameters = VectorFieldPosteriorParameters(**params)
        elif sample_with == "rejection":
            params = kwargs.get("rejection_sampling_parameters", {}) or {}
            posterior_parameters = RejectionPosteriorParameters(**params)
        elif sample_with == "vi":
            params = kwargs.get("vi_parameters", {}) or {}
            posterior_parameters = VIPosteriorParameters(
                vi_method=kwargs.get("vi_method", "rKL"), **params
            )
        elif sample_with == "importance":
            params = kwargs.get("importance_sampling_parameters", {}) or {}
            posterior_parameters = ImportanceSamplingPosteriorParameters(**params)
        else:
            raise NotImplementedError(
                "Posterior parameter construction not implemented for",
                f"'{sample_with}'",
            )

        return posterior_parameters

    def _resolve_deprecated_posterior_parameters(self, **kwargs) -> List[str]:
        """
        Identify deprecated posterior construction parameters
        provided to the method.

        Args:
            **kwargs: Keyword arguments potentially containing deprecated
                      posterior parameters.

        Returns:
            A list of names of deprecated posterior parameters that were provided.
        """

        deprecated_params = {
            "direct_sampling_parameters",
            "mcmc_parameters",
            "vectorfield_sampling_parameters",
            "rejection_sampling_parameters",
            "vi_parameters",
            "importance_sampling_parameters",
        }

        # Check if any deprecated parameters were provided
        provided_deprecated_params = [
            param for param in deprecated_params if kwargs.get(param) is not None
        ]

        return provided_deprecated_params

    def _raise_deprecation_warning(
        self, deprecated_params: List[str], **kwargs
    ) -> None:
        """
        Raise a deprecation warning if a deprecated posterior parameters or
        non-default arguments are used.

        Args:
            deprecated_params: List of deprecated posterior parameter names provided.
            **kwargs: Additional keyword arguments.
        """

        deprecated_params = deprecated_params.copy()
        default_mcmc_method = "slice_np_vectorized"
        default_vi_method = "rKL"

        # Check if deprecated parameters are used
        if (
            kwargs.get("mcmc_method") is not None
            and kwargs.get("mcmc_method") != default_mcmc_method
        ):
            deprecated_params.append("mcmc_method")
        if (
            kwargs.get("vi_method") is not None
            and kwargs.get("vi_method") != default_vi_method
        ):
            deprecated_params.append("vi_method")

        if deprecated_params:
            warnings.warn(
                f"The following arguments are deprecated and"
                " will be removed in a future version: "
                f"{', '.join(deprecated_params)}. Please use `posterior_parameters`"
                " instead. Refer to this guide for details:\n"
                "https://sbi.readthedocs.io/en/latest/how_to_guide/19_posterior_parameters.html#",
                FutureWarning,
                stacklevel=2,
            )

    def _validate_no_duplicate_parameters(self, deprecated_params: List[str]) -> None:
        """
        Validate that deprecated and new-style posterior parameters are not used
        together.

        Args:
            deprecated_params: List of deprecated posterior parameter names provided.

        Raises:
            ValueError: If both deprecated parameters and new-style
                        `posterior_parameters`are used in the same call.
        """

        if deprecated_params:
            raise ValueError(
                f"Cannot use both old-style parameters {deprecated_params} "
                f"and new-style posterior_parameters. Please use only one approach."
            )

    def _validate_posterior_parameters_consistency(
        self, posterior_parameters: PosteriorParameters, **kwargs
    ) -> None:
        """
        This method raises a warning for mismatches between values passed in
        mcmc_method and MCMCPosteriorParameters.method, or vi_method and
        VIPosteriorParameters.vi_method.

        Args:
            posterior_parameters: Configuration passed to the init method for the
                posterior.
            kwargs: keyword arguments passed from build_posterior method.
        """

        if not isinstance(posterior_parameters, PosteriorParameters):
            raise TypeError(
                "posterior_parameters must be PosteriorParameters,"
                f" got {type(posterior_parameters).__name__}",
            )
        elif isinstance(posterior_parameters, MCMCPosteriorParameters):
            mcmc_method = kwargs.get("mcmc_method")
            if (
                mcmc_method != "slice_np_vectorized"
                and posterior_parameters.method != mcmc_method
            ):
                warnings.warn(
                    f"Conflicting mcmc_method='{mcmc_method}' ignored in favor of "
                    f"posterior_parameters.method='{posterior_parameters.method}'",
                    stacklevel=2,
                )
        elif isinstance(posterior_parameters, VIPosteriorParameters):
            vi_method = kwargs.get("vi_method")
            if vi_method != "rKL" and posterior_parameters.vi_method != vi_method:
                warnings.warn(
                    f"Conflicting vi_method='{vi_method}' ignored in favor of "
                    f"posterior_parameters.vi_method='{posterior_parameters.vi_method}'",
                    stacklevel=2,
                )

    def _create_posterior(
        self,
<<<<<<< HEAD
        estimator: nn.Module,
=======
        estimator: ConditionalEstimator,
>>>>>>> 28f3debd
        prior: Distribution,
        sample_with: Literal[
            "mcmc", "rejection", "vi", "importance", "direct", "sde", "ode"
        ],
        device: Union[str, torch.device],
        posterior_parameters: PosteriorParameters,
    ) -> NeuralPosterior:
        """
        Create a posterior object using the specified inference method.

        Depending on the value of `sample_with`, this method instantiates one of the
        supported posterior inference strategies.

        Args:
            estimator: The estimator that the posterior is based on.
            prior: A probability distribution that expresses prior knowledge about the
                parameters, e.g. which ranges are meaningful for them. Must be a PyTorch
                distribution, see FAQ for details on how to use custom distributions.
            sample_with: The inference method to use. Must be one of:
                - "mcmc"
                - "rejection"
                - "vi"
                - "importance"
                - "direct"
                - "sde"
                - "ode"
            device: torch device on which to train the neural net and on which to
                perform all posterior operations, e.g. gpu or cpu.
            posterior_parameters: Configuration passed to the init method for the
                posterior. Must be of type PosteriorParameters.

        Returns:
            NeuralPosterior object.
        """

        if isinstance(posterior_parameters, DirectPosteriorParameters):
            posterior_estimator = estimator
            if not isinstance(posterior_estimator, ConditionalDensityEstimator):
                raise TypeError(
                    f"Expected posterior_estimator to be an instance of "
                    " ConditionalDensityEstimator, "
                    f"but got {type(posterior_estimator).__name__} instead."
                )
            posterior = DirectPosterior(
                posterior_estimator=posterior_estimator,
                prior=prior,
                device=device,
                **asdict(posterior_parameters),
            )
        elif isinstance(posterior_parameters, VectorFieldPosteriorParameters):
            vector_field_estimator = estimator
            if not isinstance(vector_field_estimator, ConditionalVectorFieldEstimator):
                raise TypeError(
                    f"Expected vector_field_estimator to be an instance of "
                    " ConditionalVectorFieldEstimator, "
                    f"but got {type(vector_field_estimator).__name__} instead."
                )
            if sample_with not in ("ode", "sde"):
                raise ValueError(
                    "`sample_with` must be either",
                    f" 'ode' or 'sde', got '{sample_with}'",
                )
            posterior = VectorFieldPosterior(
                vector_field_estimator=vector_field_estimator,
                prior=prior,
                device=device,
                sample_with=sample_with,
                **asdict(posterior_parameters),
            )
        else:
            # Posteriors requiring potential_fn and theta_transform
            potential_fn, theta_transform = self._get_potential_function(
                prior, estimator
            )
            if isinstance(posterior_parameters, MCMCPosteriorParameters):
                posterior = MCMCPosterior(
                    potential_fn=potential_fn,
                    theta_transform=theta_transform,
                    proposal=prior,
                    device=device,
                    **asdict(posterior_parameters),
                )
            elif isinstance(posterior_parameters, RejectionPosteriorParameters):
                posterior = RejectionPosterior(
                    potential_fn=potential_fn,
                    proposal=prior,
                    device=device,
                    **asdict(posterior_parameters),
                )
            elif isinstance(posterior_parameters, VIPosteriorParameters):
                posterior = VIPosterior(
                    potential_fn=potential_fn,
                    theta_transform=theta_transform,
                    prior=prior,
                    device=device,
                    **asdict(posterior_parameters),
                )
            elif isinstance(
                posterior_parameters, ImportanceSamplingPosteriorParameters
            ):
                posterior = ImportanceSamplingPosterior(
                    potential_fn=potential_fn,
                    proposal=prior,
                    device=device,
                    **asdict(posterior_parameters),
                )
            else:
                raise NotImplementedError(
                    "Sampling method not implemented for",
                    f"'{posterior_parameters}'",
                )
        return posterior

    def _converged(self, epoch: int, stop_after_epochs: int) -> bool:
        """Return whether the training converged yet and save best model state so far.

        Diffusion or flow matching objectives are inherently more stochastic than MLE
        for e.g. NPE because they additionally add "noise" by construction. We hence
        use a statistical approach to detect convergence by tracking standard deviation
        of validation losses. Training is considered converged when the current loss is
        significantly worse than the best loss for a sustained period (more than 2 std
        deviations above best).

        NOTE: The standard deviation of the `validation_loss `is computed in a running
            fashion over the most recent 2 × stop_after_epochs loss values.

        Args:
            epoch: Current epoch in training.
            stop_after_epochs: How many fruitless epochs to let pass before stopping.

        Returns:
            Whether the training has stopped improving, i.e. has converged.
        """
        converged = False

        assert self._neural_net is not None
        neural_net = self._neural_net

        # Initialize tracking variables if not exists
        if not hasattr(self, '_best_val_loss'):
            self._best_val_loss = float('inf')
            self._epochs_since_last_improvement = 0
            self._best_model_state_dict = None

        # Check if we have a new best loss
        if self._val_loss < self._best_val_loss:
            self._best_val_loss = self._val_loss
            self._epochs_since_last_improvement = 0
            self._best_model_state_dict = deepcopy(neural_net.state_dict())
        else:
            # Only start statistical analysis after we have enough data
            if len(self._summary["validation_loss"]) >= stop_after_epochs:
                # Calculate running statistics of recent losses
                recent_losses = torch.tensor(
                    self._summary["validation_loss"][-stop_after_epochs * 2 :]
                )
                loss_std = recent_losses.std().item()

                # Calculate how many standard deviations the current loss is from the
                # best
                diff_to_best_normalized = (
                    self._val_loss - self._best_val_loss
                ) / loss_std
                # Consider it "no improvement" if current loss is significantly
                # worse than the best loss (more than 2 std deviations above best)
                # This accounts for natural fluctuations while being sensitive to
                # real degradation
                if diff_to_best_normalized > 2.0:
                    self._epochs_since_last_improvement += 1
                else:
                    # Reset counter if loss is within acceptable range
                    self._epochs_since_last_improvement = 0
            else:
                return False

        # If no validation improvement over many epochs, stop training.
        if self._epochs_since_last_improvement > stop_after_epochs - 1:
            if self._best_model_state_dict is not None:
                neural_net.load_state_dict(self._best_model_state_dict)
            converged = True

        return converged

    def _report_convergence_at_end(
        self, epoch: int, stop_after_epochs: int, max_num_epochs: int
    ) -> None:
        if self._converged(epoch, stop_after_epochs):
            print(
                "\r",
                f"Neural network successfully converged after {epoch} epochs.",
                end="",
            )
        elif max_num_epochs == epoch:
            warn(
                f"Maximum number of epochs `max_num_epochs={max_num_epochs}` reached,"
                "but network has not yet fully converged. Consider increasing it.",
                stacklevel=2,
            )

    @property
    def summary(self):
        return self._summary

    def _default_summary_writer(self) -> SummaryWriter:
        """Return summary writer logging to method- and simulator-specific directory."""

        method = self.__class__.__name__
        logdir = Path(
            get_log_root(), method, datetime.now().isoformat().replace(":", "_")
        )
        return SummaryWriter(logdir)

    def _summarize(
        self,
        round_: int,
    ) -> None:
        """Update the summary_writer with statistics for a given round.

        During training several performance statistics are added to the summary, e.g.,
        using `self._summary['key'].append(value)`. This function writes these values
        into summary writer object.

        Args:
            round: index of round

        Scalar tags:
            - epochs_trained:
                number of epochs trained
            - best_validation_loss:
                best validation loss (for each round).
            - validation_loss:
                validation loss for every epoch (for each round).
            - training_loss
                training loss for every epoch (for each round).
            - epoch_durations_sec
                epoch duration for every epoch (for each round)

        """

        # Add most recent training stats to summary writer.
        self._summary_writer.add_scalar(
            tag="epochs_trained",
            scalar_value=self._summary["epochs_trained"][-1],
            global_step=round_ + 1,
        )

        self._summary_writer.add_scalar(
            tag="best_validation_loss",
            scalar_value=self._summary["best_validation_loss"][-1],
            global_step=round_ + 1,
        )

        # Add validation loss for every epoch.
        # Offset with all previous epochs.
        offset = (
            torch.tensor(self._summary["epochs_trained"][:-1], dtype=torch.int)
            .sum()
            .item()
        )
        for i, vlp in enumerate(self._summary["validation_loss"][offset:]):
            self._summary_writer.add_scalar(
                tag="validation_loss",
                scalar_value=vlp,
                global_step=offset + i,
            )

        for i, tlp in enumerate(self._summary["training_loss"][offset:]):
            self._summary_writer.add_scalar(
                tag="training_loss",
                scalar_value=tlp,
                global_step=offset + i,
            )

        for i, eds in enumerate(self._summary["epoch_durations_sec"][offset:]):
            self._summary_writer.add_scalar(
                tag="epoch_durations_sec",
                scalar_value=eds,
                global_step=offset + i,
            )

        self._summary_writer.flush()

    @staticmethod
    def _describe_round(round_: int, summary: Dict[str, list]) -> str:
        epochs = summary["epochs_trained"][-1]
        best_validation_loss = summary["best_validation_loss"][-1]

        description = f"""
        -------------------------
        ||||| ROUND {round_ + 1} STATS |||||:
        -------------------------
        Epochs trained: {epochs}
        Best validation performance: {best_validation_loss:.4f}
        -------------------------
        """

        return description

    @staticmethod
    def _maybe_show_progress(show: bool, epoch: int) -> None:
        if show:
            # end="\r" deletes the print statement when a new one appears.
            # https://stackoverflow.com/questions/3419984/. `\r` in the beginning due
            # to #330.
            print("\r", f"Training neural network. Epochs trained: {epoch}", end="")

    def __getstate__(self) -> Dict:
        """Returns the state of the object that is supposed to be pickled.

        Attributes that can not be serialized are set to `None`.

        Returns:
            Dictionary containing the state.
        """
        warn(
            "When the inference object is pickled, the behaviour of the loaded object "
            "changes in the following two ways: "
            "1) `.train(..., retrain_from_scratch=True)` is not supported. "
            "2) When the loaded object calls the `.train()` method, it generates a new "
            "tensorboard summary writer (instead of appending to the current one).",
            stacklevel=2,
        )
        dict_to_save = {}
        unpicklable_attributes = ["_summary_writer", "_build_neural_net"]
        for key in self.__dict__:
            if key in unpicklable_attributes:
                dict_to_save[key] = None
            else:
                dict_to_save[key] = self.__dict__[key]
        return dict_to_save

    def __setstate__(self, state_dict: Dict):
        """Sets the state when being loaded from pickle.

        Also creates a new summary writer (because the previous one was set to `None`
        during serializing, see `__get_state__()`).

        Args:
            state_dict: State to be restored.
        """
        state_dict["_summary_writer"] = self._default_summary_writer()
        self.__dict__ = state_dict


class NeuralInference(ABC, BaseNeuralInference):
    """Abstract base class for neural inference methods."""

    _neural_net: Optional[RatioEstimator | ConditionalEstimator]

    def __init__(
        self,
        prior: Optional[Distribution] = None,
        device: str = "cpu",
        logging_level: Union[int, str] = "WARNING",
        summary_writer: Optional[SummaryWriter] = None,
        show_progress_bars: bool = True,
    ):
        # Initialize roundwise (theta, x) for storage of parameters,
        # and simulations.
        super().__init__(
            prior, device, logging_level, summary_writer, show_progress_bars
        )
        self._theta_roundwise = []
        self._x_roundwise = []
        self._x_shape = None

    def append_simulations(
        self,
        theta: Tensor,
        x: Tensor,
        exclude_invalid_x: bool = False,
        from_round: int = 0,
        algorithm: Optional[str] = None,
        data_device: Optional[str] = None,
    ) -> Self:
        r"""Store parameters and simulation outputs to use them for later training.

        Data are stored as entries in lists for each type of variable (parameter/data).

        Stores $\theta$, $x$, prior_masks (indicating if simulations are coming from the
        prior or not) and an index indicating which round the batch of simulations came
        from.

        Args:
            theta: Parameter sets.
            x: Simulation outputs.
            exclude_invalid_x: Whether invalid simulations are discarded during
                training. If `False`, The inference algorithm raises an error when
                invalid simulations are found. If `True`, invalid simulations are
                discarded and training can proceed, but this gives systematically wrong
                results.
            from_round: Which round the data stemmed from. Round 0 means from the prior.
                With default settings, this is not used at all for the inference
                algorithm. Only when the user later on requests
                `.train(discard_prior_samples=True)`, we use these indices to find which
                training data stemmed from the prior.
            algorithm: Which algorithm is used. This is used to give a more informative
                warning or error message when invalid simulations are found.
            data_device: Where to store the data, default is on the same device where
                the training is happening. If training a large dataset on a GPU with not
                much VRAM can set to 'cpu' to store data on system memory instead.
        Returns:
            NeuralInference object (returned so that this function is chainable).
        """

        is_valid_x, num_nans, num_infs = handle_invalid_x(x, exclude_invalid_x)

        x = x[is_valid_x]
        theta = theta[is_valid_x]

        # Check for problematic z-scoring
        warn_if_zscoring_changes_data(x)
        nle_nre_apt_msg_on_invalid_x(
            num_nans, num_infs, exclude_invalid_x, algorithm or type(self).__name__
        )

        if data_device is None:
            data_device = self._device
        theta, x = validate_theta_and_x(
            theta, x, data_device=data_device, training_device=self._device
        )

        prior_masks = mask_sims_from_prior(int(from_round), theta.size(0))

        self._theta_roundwise.append(theta)
        self._x_roundwise.append(x)
        self._prior_masks.append(prior_masks)

        self._data_round_index.append(int(from_round))

        return self

    def get_simulations(
        self,
        starting_round: int = 0,
    ) -> Tuple[Tensor, Tensor, Tensor]:
        r"""Returns all $\theta$, $x$, and prior_masks from rounds >= `starting_round`.

        If requested, do not return invalid data.

        Args:
            starting_round: The earliest round to return samples from (we start counting
                from zero).
            warn_on_invalid: Whether to give out a warning if invalid simulations were
                found.

        Returns: Parameters, simulation outputs, prior masks.
        """

        theta = get_simulations_since_round(
            self._theta_roundwise, self._data_round_index, starting_round
        )
        x = get_simulations_since_round(
            self._x_roundwise, self._data_round_index, starting_round
        )
        prior_masks = get_simulations_since_round(
            self._prior_masks, self._data_round_index, starting_round
        )

        return theta, x, prior_masks

    def build_posterior(
        self,
        estimator: Optional[Union[RatioEstimator, ConditionalEstimator]],
        prior: Optional[Distribution],
        sample_with: Literal[
            "mcmc", "rejection", "vi", "importance", "direct", "sde", "ode"
        ],
        posterior_parameters: Optional[PosteriorParameters],
        **kwargs,
    ) -> NeuralPosterior:
        r"""Method for building posteriors.

        This method serves as a base method for constructing a posterior based
        on a given estimator and prior. The posterior can be sampled using one of
        several inference methods specified by `sample_with`.

        Args:
            estimator: The estimator that the posterior is based on.
            prior: A probability distribution that expresses prior knowledge about the
                parameters, e.g. which ranges are meaningful for them. Must be a PyTorch
                distribution, see FAQ for details on how to use custom distributions.
            sample_with: The inference method to use. Must be one of:
                - "mcmc"
                - "rejection"
                - "vi"
                - "importance"
                - "direct"
                - "sde"
                - "ode"
            **kwargs: Additional method-specific parameters.

        Returns:
            NeuralPosterior object.
        """

        prior = self._resolve_prior(prior)
        estimator, device = self._resolve_estimator(estimator)

        posterior_parameters = self._resolve_posterior_parameters(
            sample_with, posterior_parameters, **kwargs
        )

        self._posterior = self._create_posterior(
            estimator,
            prior,
            sample_with,
            device,
            posterior_parameters,
        )

        # Store models at end of each round.
        self._model_bank.append(deepcopy(self._posterior))

        return deepcopy(self._posterior)

    def _resolve_estimator(
        self, estimator: Optional[Union[RatioEstimator, ConditionalEstimator]]
    ) -> Tuple[Union[RatioEstimator, ConditionalEstimator], str]:
        """
        Resolves the estimator and determines its device.

        If no estimator is provided, the internal neural net (`self._neural_net`)
        is used and the device is taken from `self._device`. Otherwise, validates
        the passed estimator and infers its device.

        Args:
            estimator: Optional estimator to use.

        Returns:
            A tuple of (estimator, device).
        """
        resolved_estimator, device = super()._resolve_estimator(estimator)
        assert isinstance(resolved_estimator, (RatioEstimator, ConditionalEstimator)), (
            f"Expected `estimator` to be a RatioEstimator, ConditionalEstimator "
            f"or None but got {type(resolved_estimator).__name__}. "
            "Ensure that the estimator passed to NeuralInference is of the "
            "correct type. "
        )
        return resolved_estimator, device


class MaskedNeuralInference(ABC, BaseNeuralInference):
    """Abstract base class for masked neural inference methods."""

    _neural_net: Optional[MaskedConditionalEstimator]

    def __init__(
        self,
        posterior_latent_idx: Optional[list | Tensor] = None,
        posterior_observed_idx: Optional[list | Tensor] = None,
        device: str = "cpu",
        logging_level: Union[int, str] = "WARNING",
        summary_writer: Optional[SummaryWriter] = None,
        show_progress_bars: bool = True,
    ):
        r"""Base class for masked inference methods.

        Args:
            prior: A probability distribution that expresses prior knowledge about the
                parameters, e.g. which ranges are meaningful for them. Must be a PyTorch
                distribution, see FAQ for details on how to use custom distributions.
            device: torch device on which to train the neural net and on which to
                perform all posterior operations, e.g. gpu or cpu.
            logging_level: Minimum severity of messages to log. One of the strings
               "INFO", "WARNING", "DEBUG", "ERROR" and "CRITICAL".
            summary_writer: A `SummaryWriter` to control, among others, log
                file location (default is `<current working directory>/logs`.)
            show_progress_bars: Whether to show a progressbar during simulation and
                sampling.
        """

        super().__init__(
            None, device, logging_level, summary_writer, show_progress_bars
        )

        # Initialize roundwise inputs for storage of parameters and
        # simulations.
        self._inputs_roundwise = []
        self._inputs_shape = None

        # Initialize condition and edge mask generators
        self._condition_mask_generator = self._default_condition_masks_generator
        self._edge_mask_generator = self._default_edge_masks_generator

        # Initialize default posterior idxs
        self.posterior_latent_idx = (
            torch.as_tensor(posterior_latent_idx, dtype=torch.long)
            if posterior_latent_idx is not None
            else None
        )
        self.posterior_observed_idx = (
            torch.as_tensor(posterior_observed_idx, dtype=torch.long)
            if posterior_observed_idx is not None
            else None
        )

    # Must be re-defined to specify the new interface using inputs
    # rather than thetas and x
    def get_simulations(
        self,
        starting_round: int = 0,
    ) -> Tuple[Tensor, Tensor]:
        r"""Returns all inputs, valid_inputs_masks, prior_masks
        from rounds >= `starting_round`.

        Args:
            starting_round: The earliest round to return samples from (we start counting
                from zero).
            warn_on_invalid: Whether to give out a warning if invalid simulations were
                found.

        Returns: simulation outputs, invalid data masks, prior masks.
        """

        inputs = get_simulations_since_round(
            self._inputs_roundwise, self._data_round_index, starting_round
        )
        prior_masks = get_simulations_since_round(
            self._prior_masks, self._data_round_index, starting_round
        )

        return inputs, prior_masks

    def set_condition_masks_generator(
        self,
        condition_mask_generator: Union[Callable[[Tensor], Tensor], Tensor, list, set],
    ):
        """Set the condition mask generator.

        The condition mask generator is a callable that generates the condition masks
        thay will be employed at training time. It can otherwise also accept a fixed
        condition mask or a set of condition masks which will be drawn uniformly.

        If a callable is passed it must accept as parameter the `input` Tensor to inform
        it about the shapes that should be used to generate the masks.

        Args:
            condition_mask_generator: Callable that takes `inputs` and returns a
                boolean tensor, or a fixed boolean tensor, or a list/tuple/set of
                boolean tensors from which to randomly sample.

        Returns:
            MaskedNeuralInference object (returned so that this function is chainable).
        """
        if isinstance(condition_mask_generator, Callable):
            self._condition_mask_generator = condition_mask_generator
        elif isinstance(condition_mask_generator, Tensor):
            self._condition_mask_generator = lambda inputs: condition_mask_generator
        elif isinstance(condition_mask_generator, (list, tuple, set)):
            masks_list = list(condition_mask_generator)

            def generator(inputs):
                idx = torch.randint(len(masks_list), (inputs.shape[0],))
                masks = [masks_list[i] for i in idx]
                return torch.stack(masks)

            self._condition_mask_generator = generator
        return self  # Chainable

    def set_edge_masks_generator(
        self, edge_mask_generator: Union[Callable[[Tensor], Tensor], Tensor, list, set]
    ):
        """Set the edge mask generator.

        The edge mask generator is a callable that generates the edge masks
        thay will be employed at training time. It can otherwise also accept a fixed
        edge mask or a set of edge masks which will be drawn uniformly.

        Usually, the edge mask is defined based on the condition_mask itself, which also
        informs for the inputs shapes. Thus, you should pass a callable that accept
        a condition_mask as parameter.

        If a callable is passed it must accept as parameter the input tensor to inform
        it about the shapes that should be used to generate the masks.

        Args:
            edge_mask_generator: Callable that takes `condition_mask` and returns a
                boolean tensor, or a fixed boolean tensor, or a list/tuple/set of
                boolean tensors from which to randomly sample.

        Returns:
            MaskedNeuralInference object (returned so that this function is chainable).
        """
        if isinstance(edge_mask_generator, Callable):
            self._edge_mask_generator = edge_mask_generator
        elif isinstance(edge_mask_generator, Tensor):
            self._edge_mask_generator = lambda condition_mask: edge_mask_generator
        elif isinstance(edge_mask_generator, (list, tuple, set)):
            masks_list = list(edge_mask_generator)

            def generator(inputs):
                idx = torch.randint(len(masks_list), (inputs.shape[0],))
                masks = [masks_list[i] for i in idx]
                return torch.stack(masks)

            self._edge_mask_generator = generator
        return self  # Chainable

    def _default_condition_masks_generator(self, inputs):
        """The default condition mask generator employed
        if none is specified by the user. It consists on batch-wise
        Bernoulli masks at p=0.5, with an extra check that ensures
        that the full observed (full True) degenerate case is avoided
        setting a random variable to latent.
        """

        if inputs.dim() <= 2:
            batch_dims = inputs.shape[:-1]
            num_nodes = inputs.shape[-1]
        else:
            batch_dims = inputs.shape[:-2]
            num_nodes = inputs.shape[-2]

        # Generate masks with Bernoulli
        condition_masks = torch.bernoulli(
            torch.full((*batch_dims, num_nodes), 0.5, device=inputs.device)
        ).bool()

        # Find rows that are all True (all observed)
        all_observed = condition_masks.all(dim=-1)

        # If there are any such rows, flip a random element to ensure
        # there's at least one True and one False
        if all_observed.any():
            invalid_indices = torch.where(all_observed)

            # For each invalid row, select a random column to flip
            cols_to_flip = torch.randint(
                num_nodes, (invalid_indices[0].shape[0],), device=inputs.device
            )

            # Create full indices for flipping and apply the flip
            indices_to_flip = invalid_indices + (cols_to_flip,)
            condition_masks[indices_to_flip] = ~condition_masks[indices_to_flip]
        return condition_masks

    def _default_edge_masks_generator(self, condition_mask):
        """The default edge mask generator employed
        if none is specified by the user. It simply pass
        None as a full-attention masks (equivalent to a
        full ones) in order to save memory. `input` is specified
        for compatibility altough ignored."""

        return None

    def set_condition_indexes(
        self,
        new_posterior_latent_idx: Union[list, Tensor],
        new_posterior_observed_idx: Union[list, Tensor],
    ):
        """Set the latent and observed condition indexes for posterior inference
        if not passed at init time, or if an update is desired."""

        self.posterior_latent_idx = torch.as_tensor(
            new_posterior_latent_idx, dtype=torch.long
        )
        self.posterior_observed_idx = torch.as_tensor(
            new_posterior_observed_idx, dtype=torch.long
        )

    def _generate_posterior_condition_mask(self):
        if self.posterior_latent_idx is None or self.posterior_observed_idx is None:
            raise ValueError(
                "You did not pass latent and observed variable indexes. "
                "sbi cannot generate a posterior or likelihood without any knowledge"
                "of which variables are latent or observed "
                "If you already instanciated a Masked Vector Filed Inference "
                "and would like to update the current conditon indexes, "
                "you can use the setter function `set_condtion_indexes()`"
            )
        return self.generate_condition_mask_from_idx(
            self.posterior_latent_idx, self.posterior_observed_idx
        )

    def generate_condition_mask_from_idx(
        self,
        latent_idx: Union[list, Tensor],
        observed_idx: Union[list, Tensor],
    ) -> Tensor:
        """Generates a condition mask from the idexes passed as parameters. Can be used
        as a static method for any latent and observed index passed as parameters."""

        latent_idx = torch.as_tensor(latent_idx, dtype=torch.long)
        observed_idx = torch.as_tensor(observed_idx, dtype=torch.long)

        # Check for overlap
        if torch.any(torch.isin(latent_idx, observed_idx)):
            raise ValueError(
                f"latent_idx and observed_idx must be disjoint, "
                f"but you provided {latent_idx=} and {observed_idx=}."
            )

        all_idx = torch.cat([latent_idx, observed_idx])
        unique_idx = torch.unique(all_idx)
        num_nodes = unique_idx.numel()
        # Check for completeness
        if not torch.equal(torch.sort(unique_idx).values, torch.arange(num_nodes)):
            raise ValueError(
                f"latent_idx and observed_idx together must cover a complete range of "
                f"integers from 0 to N-1 without gaps."
                f"but you provided {latent_idx=} and {observed_idx=}."
            )

        # If checks pass we can generate the condition mask
        condition_mask = torch.zeros(num_nodes, dtype=torch.bool, device=self._device)
        condition_mask[latent_idx] = False
        condition_mask[observed_idx] = True
        return condition_mask

    def build_conditional(
        self,
        condition_mask: Union[Tensor, list],
        edge_mask: Optional[Tensor] = None,
        mvf_estimator: Optional[MaskedConditionalVectorFieldEstimator] = None,
        prior: Optional[Distribution] = None,
        sample_with: Literal['ode', 'sde'] = 'sde',
        conditional_parameters: Optional[PosteriorParameters] = None,
        **kwargs,
    ) -> NeuralPosterior:
        r"""Method for building an arbitrary conditional.

        This method serves as a base method for constructing a conditional based
        on a given estimator and prior. The conditional can be sampled using one of
        several inference methods specified by `sample_with`.

        This method serves the NeuralPosterior object to provide the final conditional,
        despite the name, the returned object will not (necessarely) represent a
        posterior but the appropriate conditional defined by the fixed condition
        mask passed.

        Args:
            condition_masks: A boolean mask indicating the role of each variable.
            Expected shape: `(batch_size, num_variables)`.
            - `True` (or `1`): The variable at this position is observed and its
                features will be used for conditioning.
            - `False` (or `0`): The variable at this position is latent and its
                features are subject to inference.
            estimator: The estimator that the conditional is based on.
            prior: A probability distribution that expresses prior knowledge about the
                parameters, e.g. which ranges are meaningful for them. Must be a PyTorch
                distribution, see FAQ for details on how to use custom distributions.
            sample_with: The inference method to use. Must be one of:
                - "sde"
                - "ode"
            **kwargs: Additional method-specific parameters.

        Returns:
            NeuralPosterior object.
        """

        condition_mask = torch.as_tensor(condition_mask)
        if edge_mask is not None:
            edge_mask = torch.as_tensor(edge_mask)

        prior = self._resolve_prior(prior)
        vf_estimator, device = self._resolve_estimator(
            mvf_estimator,
            condition_mask,
            edge_mask,
        )

        conditional_parameters = self._resolve_posterior_parameters(
            sample_with, conditional_parameters, **kwargs
        )

        self._posterior = self._create_posterior(
            vf_estimator,
            prior,
            sample_with,
            device,
            conditional_parameters,
        )

        # Store models at end of each round.
        self._model_bank.append(deepcopy(self._posterior))

        return deepcopy(self._posterior)

    def _resolve_estimator(
        self,
        estimator: Optional[MaskedConditionalEstimator],
        fixed_condition_mask: Tensor,
        fixed_edge_mask: Optional[Tensor],
    ) -> Tuple[ConditionalEstimator, str]:
        """
        Resolves the masked estimator into an un-masked version and determines its
        device.

        To extract the un-masked estimator condition and edge masks must be provided to
        inform the role of each variable and their dependencies.

        If no estimator is provided, the internal neural net (`self._neural_net`)
        is used and the device is taken from `self._device`. Otherwise, validates
        the passed estimator and infers its device.

        Args:
            estimator: Optional estimator to use.
            fixed_condition_mask: A boolean mask indicating the role of each variable.
                Expected shape: `(batch_size, num_variables)`.
                - `True` (or `1`): The variable at this position is observed and its
                    features will be used for conditioning.
                - `False` (or `0`): The variable at this position is latent and its
                    features are subject to inference.
            fixed_edge_mask: A boolean mask defining the adjacency matrix of the
                directed acyclic graph (DAG) representing dependencies among variables.
                Expected shape: `(batch_size, num_variables, num_variables)`.
                - `True` (or `1`): An edge exists from the row variable to the column
                    variable.
                - `False` (or `0`): No edge exists between these variables.
                - if None, it will be equivalent to a full attention (i.e., full ones)
                                mask, we suggest you to use None instead of ones
                                to save memory resources

        Returns:
            A tuple of (estimator, device).
        """

        resolved_estimator, device = super()._resolve_estimator(estimator)
        assert isinstance(resolved_estimator, MaskedConditionalEstimator), (
            f"Expected `estimator` to be a MaskedConditionalEstimator "
            f"or None but got {type(resolved_estimator).__name__}. "
            "Ensure that the estimator passed to NeuralInference is of the "
            "correct type. "
        )

        assert hasattr(
            resolved_estimator, "build_conditional_vector_field_estimator"
        ), (
            "The masked estimator provided does not implement "
            "build_conditional_vector_field_estimator method to convert to "
            "a un-masked equivalent. This error is probably being raised "
            "because you tried to `build_posterior`, `build_likelihood`, "
            "or `build_conditional` over such estimator. "
            "Please provide a build_conditional_vector_field_estimator method."
        )
        unmasked_resolved_estimator = (
            resolved_estimator.build_conditional_vector_field_estimator(
                fixed_condition_mask=fixed_condition_mask,
                fixed_edge_mask=fixed_edge_mask,
            )
        )

        return unmasked_resolved_estimator, device<|MERGE_RESOLUTION|>--- conflicted
+++ resolved
@@ -20,7 +20,7 @@
 from warnings import warn
 
 import torch
-from torch import Tensor, nn
+from torch import Tensor
 from torch.distributions import Distribution
 from torch.utils import data
 from torch.utils.data.sampler import SubsetRandomSampler
@@ -177,9 +177,7 @@
 class BaseNeuralInference:
     "Mixin for NeuralInference objects"
 
-    _neural_net: Optional[
-        Union[RatioEstimator, ConditionalEstimator, MaskedConditionalEstimator]
-    ]
+    _neural_net: Optional[Union[ConditionalEstimator, MaskedConditionalEstimator]]
     _train_loss: float
     _val_loss: float
     _prior: Distribution
@@ -251,90 +249,7 @@
         *args,
         **kwargs,
     ) -> Self:
-<<<<<<< HEAD
         "Abstract definition to append simulations"
-=======
-        r"""Store parameters and simulation outputs to use them for later training.
-
-        Data are stored as entries in lists for each type of variable (parameter/data).
-
-        Stores $\theta$, $x$, prior_masks (indicating if simulations are coming from the
-        prior or not) and an index indicating which round the batch of simulations came
-        from.
-
-        Args:
-            theta: Parameter sets.
-            x: Simulation outputs.
-            exclude_invalid_x: Whether invalid simulations are discarded during
-                training. If `False`, The inference algorithm raises an error when
-                invalid simulations are found. If `True`, invalid simulations are
-                discarded and training can proceed, but this gives systematically wrong
-                results.
-            from_round: Which round the data stemmed from. Round 0 means from the prior.
-                With default settings, this is not used at all for the inference
-                algorithm. Only when the user later on requests
-                `.train(discard_prior_samples=True)`, we use these indices to find which
-                training data stemmed from the prior.
-            algorithm: Which algorithm is used. This is used to give a more informative
-                warning or error message when invalid simulations are found.
-            data_device: Where to store the data, default is on the same device where
-                the training is happening. If training a large dataset on a GPU with not
-                much VRAM can set to 'cpu' to store data on system memory instead.
-        Returns:
-            NeuralInference object (returned so that this function is chainable).
-        """
-
-        is_valid_x, num_nans, num_infs = handle_invalid_x(x, exclude_invalid_x)
-
-        x = x[is_valid_x]
-        theta = theta[is_valid_x]
-
-        # Check for problematic z-scoring
-        warn_if_zscoring_changes_data(x)
-        nle_nre_apt_msg_on_invalid_x(
-            num_nans, num_infs, exclude_invalid_x, algorithm or type(self).__name__
-        )
-
-        if data_device is None:
-            data_device = self._device
-        theta, x = validate_theta_and_x(
-            theta, x, data_device=data_device, training_device=self._device
-        )
-
-        prior_masks = mask_sims_from_prior(int(from_round), theta.size(0))
-
-        self._theta_roundwise.append(theta)
-        self._x_roundwise.append(x)
-        self._prior_masks.append(prior_masks)
-
-        self._data_round_index.append(int(from_round))
-
-        return self
-
-    @abstractmethod
-    def train(
-        self,
-        training_batch_size: int = 200,
-        learning_rate: float = 5e-4,
-        validation_fraction: float = 0.1,
-        stop_after_epochs: int = 20,
-        max_num_epochs: Optional[int] = None,
-        clip_max_norm: Optional[float] = 5.0,
-        calibration_kernel: Optional[Callable] = None,
-        exclude_invalid_x: bool = True,
-        discard_prior_samples: bool = False,
-        retrain_from_scratch: bool = False,
-        show_train_summary: bool = False,
-    ) -> NeuralPosterior: ...
-
-    @abstractmethod
-    def _get_potential_function(
-        self,
-        prior: Distribution,
-        estimator: ConditionalEstimator,
-    ) -> Tuple[BasePotential, TorchTransform]:
-        """Subclass-specific potential creation"""
->>>>>>> 28f3debd
         ...
 
     @abstractmethod
@@ -421,66 +336,11 @@
     @abstractmethod
     def _get_potential_function(
         self,
-<<<<<<< HEAD
         prior: Distribution,
-        estimator: nn.Module,
+        estimator: ConditionalEstimator | MaskedConditionalEstimator,
     ) -> Tuple[BasePotential, TorchTransform]:
         """Abstract definition for subclass-specific potential creation"""
         ...
-=======
-        estimator: Optional[ConditionalEstimator],
-        prior: Optional[Distribution],
-        sample_with: Literal[
-            "mcmc", "rejection", "vi", "importance", "direct", "sde", "ode"
-        ],
-        posterior_parameters: Optional[PosteriorParameters],
-        **kwargs,
-    ) -> NeuralPosterior:
-        r"""Method for building posteriors.
-
-        This method serves as a base method for constructing a posterior based
-        on a given estimator and prior. The posterior can be sampled using one of
-        several inference methods specified by `sample_with`.
-
-        Args:
-            estimator: The estimator that the posterior is based on.
-            prior: A probability distribution that expresses prior knowledge about the
-                parameters, e.g. which ranges are meaningful for them. Must be a PyTorch
-                distribution, see FAQ for details on how to use custom distributions.
-            sample_with: The inference method to use. Must be one of:
-                - "mcmc"
-                - "rejection"
-                - "vi"
-                - "importance"
-                - "direct"
-                - "sde"
-                - "ode"
-            posterior_parameters: Configuration passed to the init method for the
-                posterior. Must be of type PosteriorParameters.
-            **kwargs: Additional method-specific parameters.
-
-        Returns:
-            NeuralPosterior object.
-        """
-
-        prior = self._resolve_prior(prior)
-        estimator, device = self._resolve_estimator(estimator)
-
-        posterior_parameters = self._resolve_posterior_parameters(
-            sample_with, posterior_parameters, **kwargs
-        )
-
-        self._posterior = self._create_posterior(
-            estimator,
-            prior,
-            sample_with,
-            device,
-            posterior_parameters,
-        )
-
-        # Store models at end of each round.
-        self._model_bank.append(deepcopy(self._posterior))
->>>>>>> 28f3debd
 
     @abstractmethod
     def train(
@@ -527,13 +387,8 @@
         return prior
 
     def _resolve_estimator(
-<<<<<<< HEAD
-        self, estimator: Optional[nn.Module]
-    ) -> Tuple[nn.Module, str]:
-=======
-        self, estimator: Optional[ConditionalEstimator]
-    ) -> Tuple[ConditionalEstimator, str]:
->>>>>>> 28f3debd
+        self, estimator: Optional[ConditionalEstimator | MaskedConditionalEstimator]
+    ) -> Tuple[ConditionalEstimator | MaskedConditionalEstimator, str]:
         """
         Resolves the estimator and determines its device.
 
@@ -556,20 +411,12 @@
             # If internal net is used device is defined
             device = self._device
         else:
-<<<<<<< HEAD
             if not isinstance(
-                estimator,
-                (ConditionalEstimator, RatioEstimator, MaskedConditionalEstimator),
+                estimator, (ConditionalEstimator, MaskedConditionalEstimator)
             ):
-                raise TypeError(
-                    f"`estimator` must be ConditionalEstimator, RatioEstimator "
-                    f"or MaskedConditionalEstimator, got {type(estimator).__name__}",
-=======
-            if not isinstance(estimator, ConditionalEstimator):
                 raise TypeError(
                     "estimator must be ConditionalEstimator,"
                     f" got {type(estimator).__name__}",
->>>>>>> 28f3debd
                 )
             # Otherwise, infer it from the device of the net parameters
             device = str(next(estimator.parameters()).device)
@@ -800,11 +647,7 @@
 
     def _create_posterior(
         self,
-<<<<<<< HEAD
-        estimator: nn.Module,
-=======
-        estimator: ConditionalEstimator,
->>>>>>> 28f3debd
+        estimator: ConditionalEstimator | MaskedConditionalEstimator,
         prior: Distribution,
         sample_with: Literal[
             "mcmc", "rejection", "vi", "importance", "direct", "sde", "ode"
@@ -1152,7 +995,7 @@
 class NeuralInference(ABC, BaseNeuralInference):
     """Abstract base class for neural inference methods."""
 
-    _neural_net: Optional[RatioEstimator | ConditionalEstimator]
+    _neural_net: Optional[ConditionalEstimator]
 
     def __init__(
         self,
@@ -1268,7 +1111,7 @@
 
     def build_posterior(
         self,
-        estimator: Optional[Union[RatioEstimator, ConditionalEstimator]],
+        estimator: Optional[ConditionalEstimator],
         prior: Optional[Distribution],
         sample_with: Literal[
             "mcmc", "rejection", "vi", "importance", "direct", "sde", "ode"
@@ -1322,8 +1165,8 @@
         return deepcopy(self._posterior)
 
     def _resolve_estimator(
-        self, estimator: Optional[Union[RatioEstimator, ConditionalEstimator]]
-    ) -> Tuple[Union[RatioEstimator, ConditionalEstimator], str]:
+        self, estimator: Optional[ConditionalEstimator]
+    ) -> Tuple[ConditionalEstimator, str]:
         """
         Resolves the estimator and determines its device.
 
@@ -1338,7 +1181,7 @@
             A tuple of (estimator, device).
         """
         resolved_estimator, device = super()._resolve_estimator(estimator)
-        assert isinstance(resolved_estimator, (RatioEstimator, ConditionalEstimator)), (
+        assert isinstance(resolved_estimator, (ConditionalEstimator)), (
             f"Expected `estimator` to be a RatioEstimator, ConditionalEstimator "
             f"or None but got {type(resolved_estimator).__name__}. "
             "Ensure that the estimator passed to NeuralInference is of the "
