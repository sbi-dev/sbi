--- conflicted
+++ resolved
@@ -3,12 +3,7 @@
 
 import warnings
 from abc import ABC, abstractmethod
-<<<<<<< HEAD
-from typing import Any, Dict, Literal, Optional, Protocol, Tuple, Union
-=======
-from copy import deepcopy
 from typing import Any, Dict, Literal, Optional, Tuple, Union
->>>>>>> 333427f2
 
 import torch
 from torch import Tensor, eye, ones
