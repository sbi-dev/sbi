--- conflicted
+++ resolved
@@ -1,18 +1,7 @@
 # This file is part of sbi, a toolkit for simulation-based inference. sbi is licensed
 # under the Apache License Version 2.0, see <https://www.apache.org/licenses/>
 
-<<<<<<< HEAD
-from copy import deepcopy
-from typing import Any, Dict, Optional, Union
-
-from torch.distributions import Distribution
-
-from sbi.inference.posteriors import MCMCPosterior, RejectionPosterior, VIPosterior
-from sbi.inference.potentials import likelihood_estimator_based_potential
-from sbi.inference.trainers.base import DensityEstimatorBuilder
-from sbi.inference.trainers.nle.nle_base import LikelihoodEstimator
-=======
-from typing import Any, Callable, Dict, Literal, Optional, Union
+from typing import Any, Dict, Literal, Optional, Union
 
 from torch.distributions import Distribution
 
@@ -23,8 +12,8 @@
     RejectionPosteriorParameters,
     VIPosteriorParameters,
 )
+from sbi.inference.trainers.base import DensityEstimatorBuilder
 from sbi.inference.trainers.nle.nle_base import LikelihoodEstimatorTrainer
->>>>>>> ebb8c6fc
 from sbi.neural_nets.estimators import MixedDensityEstimator
 from sbi.sbi_types import TensorboardSummaryWriter
 from sbi.utils.sbiutils import del_entries
