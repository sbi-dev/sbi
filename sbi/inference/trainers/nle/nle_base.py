--- conflicted
+++ resolved
@@ -2,7 +2,6 @@
 # under the Apache License Version 2.0, see <https://www.apache.org/licenses/>
 
 import warnings
-from abc import ABC
 from typing import Any, Dict, Literal, Optional, Sequence, Tuple, Union
 
 from torch import Tensor
@@ -32,13 +31,7 @@
 from sbi.utils.torchutils import assert_all_finite
 
 
-<<<<<<< HEAD
-class LikelihoodEstimatorTrainer(NeuralInference, ABC):
-    _neural_net: ConditionalDensityEstimator
-
-=======
-class LikelihoodEstimatorTrainer(NeuralInference[ConditionalDensityEstimator], ABC):
->>>>>>> f3222f94
+class LikelihoodEstimatorTrainer(NeuralInference[ConditionalDensityEstimator]):
     def __init__(
         self,
         prior: Optional[Distribution] = None,
