--- conflicted
+++ resolved
@@ -1,11 +1,7 @@
 # This file is part of sbi, a toolkit for simulation-based inference. sbi is licensed
 # under the Apache License Version 2.0, see <https://www.apache.org/licenses/>
 
-<<<<<<< HEAD
-from typing import Any, Dict, Optional, Union
-=======
-from typing import Any, Callable, Dict, Literal, Optional, Union
->>>>>>> ebb8c6fc
+from typing import Any, Dict, Literal, Optional, Union
 
 from torch.distributions import Distribution
 
