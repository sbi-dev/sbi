--- conflicted
+++ resolved
@@ -16,16 +16,11 @@
 from sbi.inference.trainers.npe.npe_base import (
     PosteriorEstimatorTrainer,
 )
-<<<<<<< HEAD
 from sbi.neural_nets.estimators.base import (
     ConditionalDensityEstimator,
     DensityEstimatorBuilder,
 )
-from sbi.sbi_types import TensorboardSummaryWriter, TorchModule
-=======
-from sbi.neural_nets.estimators.base import ConditionalDensityEstimator
-from sbi.sbi_types import TensorBoardSummaryWriter
->>>>>>> 67d7e1c2
+from sbi.sbi_types import TensorBoardSummaryWriter, TorchModule
 from sbi.utils import torchutils
 from sbi.utils.sbiutils import (
     batched_mixture_mv,
