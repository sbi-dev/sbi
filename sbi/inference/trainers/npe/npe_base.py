--- conflicted
+++ resolved
@@ -2,7 +2,7 @@
 # under the Apache License Version 2.0, see <https://www.apache.org/licenses/>
 
 import warnings
-from abc import ABC, abstractmethod
+from abc import abstractmethod
 from dataclasses import asdict
 from typing import Any, Callable, Dict, Literal, Optional, Sequence, Tuple, Union
 
@@ -57,16 +57,7 @@
 from sbi.utils.torchutils import assert_all_finite
 
 
-<<<<<<< HEAD
-class PosteriorEstimatorTrainer(NeuralInference, ABC):
-    # TODO: This should also allow for Optional, but
-    # pyright raises errors (also in NRE and NLE base classes)
-    # as some of the methods need to make sure the neural net is not None
-    _neural_net: ConditionalDensityEstimator
-
-=======
-class PosteriorEstimatorTrainer(NeuralInference[ConditionalDensityEstimator], ABC):
->>>>>>> f3222f94
+class PosteriorEstimatorTrainer(NeuralInference[ConditionalDensityEstimator]):
     def __init__(
         self,
         prior: Optional[Distribution] = None,
