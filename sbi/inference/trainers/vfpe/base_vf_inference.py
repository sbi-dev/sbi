# This file is part of sbi, a toolkit for simulation-based inference. sbi is licensed
# under the Apache License Version 2.0, see <https://www.apache.org/licenses/>

from abc import ABC, abstractmethod
from copy import deepcopy
from dataclasses import asdict, replace
from typing import Any, Callable, Dict, Literal, Optional, Sequence, Tuple, Union

import torch
from torch import Tensor, ones
from torch.distributions import Distribution
from torch.utils import data
from torch.utils.tensorboard.writer import SummaryWriter
from typing_extensions import Self

from sbi import utils as utils
<<<<<<< HEAD
from sbi.inference import MaskedNeuralInference, NeuralInference
from sbi.inference.posteriors import (
    DirectPosterior,
)
from sbi.inference.posteriors.base_posterior import NeuralPosterior
from sbi.inference.posteriors.posterior_parameters import VectorFieldPosteriorParameters
=======
from sbi.inference import NeuralInference
from sbi.inference.posteriors import DirectPosterior
>>>>>>> f3222f94
from sbi.inference.potentials.vector_field_potential import (
    VectorFieldBasedPotential,
    vector_field_estimator_based_potential,
)
<<<<<<< HEAD
from sbi.neural_nets.estimators import (
    ConditionalVectorFieldEstimator,
    MaskedConditionalVectorFieldEstimator,
)
from sbi.neural_nets.estimators.base import (
    ConditionalEstimatorBuilder,
    MaskedConditionalEstimatorBuilder,
)
=======
from sbi.inference.trainers._contracts import LossArgsVF, StartIndexContext, TrainConfig
from sbi.inference.trainers.base import LossArgs
from sbi.neural_nets.estimators import ConditionalVectorFieldEstimator
from sbi.neural_nets.estimators.base import ConditionalEstimatorBuilder
>>>>>>> f3222f94
from sbi.sbi_types import TorchTransform
from sbi.utils import (
    check_estimator_arg,
    handle_invalid_x,
    npe_msg_on_invalid_x,
    test_posterior_net_for_multi_d_x,
    validate_theta_and_x,
    warn_if_zscoring_changes_data,
)
from sbi.utils.sbiutils import (
    ImproperEmpirical,
    NoPrior,
    handle_invalid_inputs_for_simformer,
    mask_sims_from_prior,
    simformer_msg_on_invalid_x,
)
from sbi.utils.torchutils import assert_all_finite
from sbi.utils.user_input_checks import validate_inputs


<<<<<<< HEAD
class VectorFieldTrainer(NeuralInference, ABC):
    _neural_net: ConditionalVectorFieldEstimator

=======
class VectorFieldTrainer(NeuralInference[ConditionalVectorFieldEstimator], ABC):
>>>>>>> f3222f94
    def __init__(
        self,
        prior: Optional[Distribution] = None,
        vector_field_estimator_builder: Union[
            Literal["mlp", "ada_mlp", "transformer", "transformer_cross_attn"],
            ConditionalEstimatorBuilder[ConditionalVectorFieldEstimator],
        ] = "mlp",
        device: str = "cpu",
        logging_level: Union[int, str] = "WARNING",
        summary_writer: Optional[SummaryWriter] = None,
        show_progress_bars: bool = True,
        **kwargs,
    ):
        """Base class for vector field inference methods. It is used
        both for NPSE and FMPE.

        NOTE: Vector field inference does not support multi-round inference
        with flexible proposals yet. You can try to run multi-round with
        truncated proposals, but note that this is not tested yet.

        Args:
            prior: Prior distribution.
            vector_field_estimator_builder: Neural network architecture for the
                vector field estimator. Can be a string (e.g. 'mlp' or 'ada_mlp') or a
                callable that implements the `ConditionalEstimatorBuilder` protocol
                with `__call__` that receives `theta` and `x` and returns a
                `ConditionalVectorFieldEstimator`.
            device: Device to run the training on.
            logging_level: Logging level for the training. Can be an integer or a
                string.
            summary_writer: Tensorboard summary writer.
            show_progress_bars: Whether to show progress bars during training.
            kwargs: Additional keyword arguments passed to the default builder if
                `vector_field_estimator_builder` is a string.
        """

        super().__init__(
            prior=prior,
            device=device,
            logging_level=logging_level,
            summary_writer=summary_writer,
            show_progress_bars=show_progress_bars,
        )

        # As detailed in the docstring, `vector_field_estimator` is either a string or
        # a callable. The function creating the neural network is attached to
        # `_build_neural_net`. It will be called in the first round and receive
        # thetas and xs as inputs, so that they can be used for shape inference and
        # potentially for z-scoring.
        check_estimator_arg(vector_field_estimator_builder)
        if isinstance(vector_field_estimator_builder, str):
            self._build_neural_net = self._build_default_nn_fn(
                model=vector_field_estimator_builder, **kwargs
            )
        else:
            self._build_neural_net = vector_field_estimator_builder

        self._proposal_roundwise = []

    @abstractmethod
    def _build_default_nn_fn(
        self,
        model: Literal["mlp", "ada_mlp", "transformer", "transformer_cross_attn"],
        **kwargs,
    ) -> ConditionalEstimatorBuilder[ConditionalVectorFieldEstimator]: ...

    def append_simulations(
        self,
        theta: Tensor,
        x: Tensor,
        proposal: Optional[DirectPosterior] = None,
        exclude_invalid_x: Optional[bool] = None,
        data_device: Optional[str] = None,
    ) -> Self:
        r"""Store parameters and simulation outputs to use them for later training.

        Data are stored as entries in lists for each type of variable (parameter/data).

        Stores $\theta$, $x$, prior_masks (indicating if simulations are coming from the
        prior or not) and an index indicating which round the batch of simulations came
        from.

        Args:
            theta: Parameter sets.
            x: Simulation outputs.
            proposal: The distribution that the parameters $\theta$ were sampled from.
                Pass `None` if the parameters were sampled from the prior. Multi-round
                training is not yet implemented, so anything other than `None` will
                raise an error.
            exclude_invalid_x: Whether invalid simulations are discarded during
                training. For single-round training, it is fine to discard invalid
                simulations, but for multi-round sequential (atomic) training,
                discarding invalid simulations gives systematically wrong results. If
                `None`, it will be `True` in the first round and `False` in later
                rounds. Note that multi-round training is not yet implemented.
            data_device: Where to store the data, default is on the same device where
                the training is happening. If training a large dataset on a GPU with not
                much VRAM can set to 'cpu' to store data on system memory instead.

        Returns:
            VectorFieldTrainer object (returned so that this function is chainable).
        """
        inference_name = self.__class__.__name__
        assert proposal is None, (
            f"Multi-round {inference_name} is not yet implemented. "
            f"Please use single-round {inference_name}."
        )
        current_round = 0

        if exclude_invalid_x is None:
            exclude_invalid_x = current_round == 0

        if data_device is None:
            data_device = self._device

        theta, x = validate_theta_and_x(
            theta, x, data_device=data_device, training_device=self._device
        )

        is_valid_x, num_nans, num_infs = handle_invalid_x(
            x, exclude_invalid_x=exclude_invalid_x
        )

        x = x[is_valid_x]
        theta = theta[is_valid_x]

        # Check for problematic z-scoring
        warn_if_zscoring_changes_data(x)

        npe_msg_on_invalid_x(
            num_nans,
            num_infs,
            exclude_invalid_x,
            algorithm=f"Single-round {inference_name}",
        )

        self._data_round_index.append(current_round)
        prior_masks = mask_sims_from_prior(int(current_round > 0), theta.size(0))

        self._theta_roundwise.append(theta)
        self._x_roundwise.append(x)
        self._prior_masks.append(prior_masks)

        self._proposal_roundwise.append(proposal)

        if self._prior is None or isinstance(self._prior, ImproperEmpirical):
            theta_prior = self.get_simulations()[0].to(self._device)
            self._prior = ImproperEmpirical(
                theta_prior, ones(theta_prior.shape[0], device=self._device)
            )

        return self

    def train(
        self,
        training_batch_size: int = 200,
        learning_rate: float = 5e-4,
        validation_fraction: float = 0.1,
        stop_after_epochs: int = 20,
        max_num_epochs: int = 2**31 - 1,
        clip_max_norm: Optional[float] = 5.0,
        calibration_kernel: Optional[Callable] = None,
        ema_loss_decay: float = 0.1,
        validation_times: Union[Tensor, int] = 10,
        validation_times_nugget: float = 0.05,
        resume_training: bool = False,
        force_first_round_loss: bool = False,
        discard_prior_samples: bool = False,
        retrain_from_scratch: bool = False,
        show_train_summary: bool = False,
        dataloader_kwargs: Optional[dict] = None,
    ) -> ConditionalVectorFieldEstimator:
        r"""Returns a vector field estimator that approximates the posterior
        $p(\theta|x)$ through a continuous transformation from the base distribution
        to the target posterior.

        NOTE: This method is common for both score-based methods (NPSE) and flow
        matching methods (FMPE).

        The denoising score matching loss has a high
        variance, which makes it more difficult to detect converegence. To reduce this
        variance, we evaluate the validation loss at a fixed set of times. We also use
        the exponential moving average of the training and validation losses, as opposed
        to the other `trainer` classes, which track the loss directly.

        Args:
            training_batch_size: Training batch size.
            learning_rate: Learning rate for Adam optimizer.
            validation_fraction: The fraction of data to use for validation.
            stop_after_epochs: The number of epochs to wait for improvement on the
                validation set before terminating training.
            max_num_epochs: Maximum number of epochs to run. If reached, we stop
                training even when the validation loss is still decreasing. Otherwise,
                we train until validation loss increases (see also `stop_after_epochs`).
            clip_max_norm: Value at which to clip the total gradient norm in order to
                prevent exploding gradients. Use None for no clipping.
            calibration_kernel: A function to calibrate the loss with respect
                to the simulations `x` (optional). See Lueckmann, Gonçalves et al.,
                NeurIPS 2017. If `None`, no calibration is used.
            ema_loss_decay: Loss decay strength for exponential moving average of
                training and validation losses.
            validation_times: Diffusion times at which to evaluate the validation loss
                to reduce variance of validation loss.
            validation_times_nugget: As both diffusion and flow matching losses often
                have high variance losses at the end, we add a small nugget to compute
                the validation loss. Default is 0.05 i.e. t_min + 0.05 or t_max - 0.5.
            resume_training: Can be used in case training time is limited, e.g. on a
                cluster. If `True`, the split between train and validation set, the
                optimizer, the number of epochs, and the best validation log-prob will
                be restored from the last time `.train()` was called.
            force_first_round_loss: If `True`, train with maximum likelihood,
                i.e., potentially ignoring the correction for using a proposal
                distribution different from the prior.
            discard_prior_samples: Whether to discard samples simulated in round 1, i.e.
                from the prior. Training may be sped up by ignoring such less targeted
                samples.
            retrain_from_scratch: Whether to retrain the conditional density
                estimator for the posterior from scratch each round.
            show_train_summary: Whether to print the number of epochs and validation
                loss after the training.
            dataloader_kwargs: Additional or updated kwargs to be passed to the training
                and validation dataloaders (like, e.g., a collate_fn)

        Returns:
            Vector field estimator that approximates the posterior.
        """

        train_config = TrainConfig(
            max_num_epochs=max_num_epochs,
            stop_after_epochs=stop_after_epochs,
            learning_rate=learning_rate,
            resume_training=resume_training,
            show_train_summary=show_train_summary,
            training_batch_size=training_batch_size,
            retrain_from_scratch=retrain_from_scratch,
            validation_fraction=validation_fraction,
            clip_max_norm=clip_max_norm,
        )

        # Calibration kernels proposed in Lueckmann, Gonçalves et al., 2017.
        if calibration_kernel is None:

            def default_calibration_kernel(x):
                return ones([len(x)], device=self._device)

            calibration_kernel = default_calibration_kernel

        start_idx = self._get_start_index(
            context=StartIndexContext(
                discard_prior_samples=discard_prior_samples,
                force_first_round_loss=force_first_round_loss,
                resume_training=train_config.resume_training,
            )
        )

        # Set the proposal to the last proposal that was passed by the user. For
        # atomic SNPE, it does not matter what the proposal is. For non-atomic
        # SNPE, we only use the latest data that was passed, i.e. the one from the
        # last proposal.
        proposal = self._proposal_roundwise[-1]

        train_loader, val_loader = self.get_dataloaders(
            start_idx,
            train_config.training_batch_size,
            train_config.validation_fraction,
            train_config.resume_training,
            dataloader_kwargs=dataloader_kwargs,
        )

        self._initialize_neural_network(
            retrain_from_scratch=train_config.retrain_from_scratch,
            start_idx=start_idx,
        )

        if isinstance(validation_times, int):
            validation_times = torch.linspace(
                self._neural_net.t_min + validation_times_nugget,
                self._neural_net.t_max - validation_times_nugget,
                validation_times,
            )
<<<<<<< HEAD
        assert isinstance(
            validation_times, Tensor
        )  # let pyright know validation_times is a Tensor.

        if not resume_training:
            self.optimizer = Adam(list(self._neural_net.parameters()), lr=learning_rate)

            self.epoch, self._val_loss = 0, float("Inf")

        while self.epoch <= max_num_epochs and not self._converged(
            self.epoch, stop_after_epochs
        ):
            # Train for a single epoch.
            self._neural_net.train()
            train_loss_sum = 0
            epoch_start_time = time.time()
            for batch in train_loader:
                self.optimizer.zero_grad()
                # Get batches on current device.
                theta_batch, x_batch, masks_batch = (
                    batch[0].to(self._device),
                    batch[1].to(self._device),
                    batch[2].to(self._device),
                )

                train_losses = self._loss(
                    theta=theta_batch,
                    x=x_batch,
                    prior_masks=masks_batch,
                    proposal=proposal,
                    calibration_kernel=calibration_kernel,
                    force_first_round_loss=force_first_round_loss,
                )

                train_loss = torch.mean(train_losses)

                train_loss_sum += train_losses.sum().item()

                train_loss.backward()
                if clip_max_norm is not None:
                    clip_grad_norm_(
                        self._neural_net.parameters(), max_norm=clip_max_norm
                    )
                self.optimizer.step()

            self.epoch += 1

            train_loss_average = train_loss_sum / (
                len(train_loader) * train_loader.batch_size  # type: ignore
            )

            # NOTE: Due to the inherently noisy nature we do instead log a exponential
            # moving average of the training loss.
            if len(self._summary["training_loss"]) == 0:
                self._summary["training_loss"].append(train_loss_average)
            else:
                previous_loss = self._summary["training_loss"][-1]
                self._summary["training_loss"].append(
                    (1.0 - ema_loss_decay) * previous_loss
                    + ema_loss_decay * train_loss_average
                )

            # Calculate validation performance.
            self._neural_net.eval()
            val_loss_sum = 0

            with torch.no_grad():
                for batch in val_loader:
                    theta_batch, x_batch, masks_batch = (
                        batch[0].to(self._device),
                        batch[1].to(self._device),
                        batch[2].to(self._device),
                    )

                    # For validation loss, we evaluate at a fixed set of times to reduce
                    # the variance in the validation loss, for improved convergence
                    # checks. We evaluate the entire validation batch at all times, so
                    # we repeat the batches here to match.
                    val_batch_size = theta_batch.shape[0]
                    times_batch = validation_times.shape[0]
                    theta_batch = theta_batch.repeat(
                        times_batch, *([1] * (theta_batch.ndim - 1))
                    )
                    x_batch = x_batch.repeat(times_batch, *([1] * (x_batch.ndim - 1)))
                    masks_batch = masks_batch.repeat(
                        times_batch, *([1] * (masks_batch.ndim - 1))
                    )

                    # This will repeat the validation times for each batch in the
                    # validation set.
                    validation_times_rep = validation_times.repeat_interleave(
                        val_batch_size, dim=0
                    )

                    # Take negative loss here to get validation log_prob.
                    val_losses = self._loss(
                        theta=theta_batch,
                        x=x_batch,
                        prior_masks=masks_batch,
                        proposal=proposal,
                        calibration_kernel=calibration_kernel,
                        times=validation_times_rep,
                        force_first_round_loss=force_first_round_loss,
                    )

                    val_loss_sum += val_losses.sum().item()

            # Take mean over all validation samples.
            val_loss = val_loss_sum / (
                len(val_loader) * val_loader.batch_size * times_batch  # type: ignore
            )

            if len(self._summary["validation_loss"]) == 0:
                val_loss_ema = val_loss
            else:
                previous_loss = self._summary["validation_loss"][-1]
                val_loss_ema = (
                    1 - ema_loss_decay
                ) * previous_loss + ema_loss_decay * val_loss

            self._val_loss = val_loss_ema
            self._summary["validation_loss"].append(self._val_loss)
            self._summary["epoch_durations_sec"].append(time.time() - epoch_start_time)

            self._maybe_show_progress(self._show_progress_bars, self.epoch)

        self._report_convergence_at_end(self.epoch, stop_after_epochs, max_num_epochs)

        # Update summary.
        self._summary["epochs_trained"].append(self.epoch)
        self._summary["best_validation_loss"].append(self._val_loss)

        # Update tensorboard and summary dict.
        self._summarize(round_=self._round)

        # Update description for progress bar.
        if show_train_summary:
            print(self._describe_round(self._round, self._summary))
=======

        loss_args = LossArgsVF(
            proposal=proposal,
            calibration_kernel=calibration_kernel,
            force_first_round_loss=force_first_round_loss,
            times=validation_times,
        )
>>>>>>> f3222f94

        summarization_kwargs = dict(ema_loss_decay=ema_loss_decay)

        return self._run_training_loop(
            train_loader=train_loader,
            val_loader=val_loader,
            train_config=train_config,
            loss_args=loss_args,
            summarization_kwargs=summarization_kwargs,
        )

    def _get_potential_function(
        self, prior: Distribution, estimator: ConditionalVectorFieldEstimator
    ) -> Tuple[VectorFieldBasedPotential, TorchTransform]:
        r"""Gets the potential function gradient for vector field estimators.

        Args:
            prior: The prior distribution.
            estimator: The neural network modelling the vector field.
        Returns:
            The potential function and a transformation that maps
            to unconstrained space.
        """
        potential_fn, theta_transform = vector_field_estimator_based_potential(
            estimator,
            prior,
            x_o=None,
        )
        return potential_fn, theta_transform

    def _loss_proposal_posterior(
        self,
        theta: Tensor,
        x: Tensor,
        masks: Tensor,
        proposal: Optional[Any],
    ) -> Tensor:
        cls_name = self.__class__.__name__
        raise NotImplementedError(f"Multi-round {cls_name} is not yet implemented.")

    def _loss(
        self,
        theta: Tensor,
        x: Tensor,
        prior_masks: Tensor,
        proposal: Optional[Any],
        calibration_kernel: Callable,
        times: Optional[Tensor] = None,
        force_first_round_loss: bool = False,
    ) -> Tensor:
        r"""Return loss from vector field estimator. Currently only single-round
        training is implemented, i.e., no proposal correction is applied for later
        rounds.

        The loss can be weighted with a calibration kernel.

        Args:
            theta: Parameter sets :math:`\theta`.
            x: Simulation outputs :math:`x`.
            masks: Prior masks. Ignored for now.
            proposal: Proposal distribution. Ignored for now.
            calibration_kernel: Calibration kernel.
            times: Times :math:`t`.
            force_first_round_loss: If `True`, ignore the correction for using a
                proposal distribution different from the prior. Since the
                correction is not implemented yet, `False` will raise an error
                on any round other than the first one.

        Returns:
            Calibration kernel-weighted loss implemented by the vector field estimator.
        """

        if times is not None:
            times = times.to(self._device)

        cls_name = self.__class__.__name__
        if self._round == 0 or force_first_round_loss:
            # First round loss.
            loss = self._neural_net.loss(theta, x, times=times)
        else:
            raise NotImplementedError(
                f"Multi-round {cls_name} with arbitrary proposals is not implemented"
            )

        assert_all_finite(loss, f"{cls_name} loss")
        return calibration_kernel(x) * loss

<<<<<<< HEAD

class MaskedVectorFieldTrainer(MaskedNeuralInference, ABC):
    _neural_net: MaskedConditionalVectorFieldEstimator

    def __init__(
        self,
        mvf_estimator_builder: Union[
            Literal["simformer"],
            MaskedConditionalEstimatorBuilder[MaskedConditionalVectorFieldEstimator],
        ] = "simformer",
        posterior_latent_idx: Optional[list | Tensor] = None,
        posterior_observed_idx: Optional[list | Tensor] = None,
        device: str = "cpu",
        logging_level: Union[int, str] = "WARNING",
        summary_writer: Optional[SummaryWriter] = None,
        show_progress_bars: bool = True,
        **kwargs,
    ):
        """Base class for masked vector field inference methods. It is
        used for (Score) Simformer and Flow Matching Simformer.

        NOTE: Masked Vector field inference does not support multi-round inference
        with flexible proposals yet.

        Args:
            prior: Prior distribution. Its primary use is for rejecting samples that
                fall outside its defined support. For the core inference process,
                this prior is ignored.
            mvf_estimator_builder: Neural network architecture for the
                masked vector field estimator. Can be a string (e.g. 'simformer')
                or a callable that implements the `MaskedConditionalEstimatorBuilder`
                protocol with `__call__` that receives `inputs`
                and returns a `MaskedConditionalVectorFieldEstimator`.
            device: Device to run the training on.
            logging_level: Logging level for the training. Can be an integer or a
                string.
            summary_writer: Tensorboard summary writer.
            show_progress_bars: Whether to show progress bars during training.
            kwargs: Additional keyword arguments passed to the default builder if
                `vector_field_estimator_builder` is a string.
        """

        # Unused at initialization, try to catch possible mistakenly use of the user
        kwargs.pop("prior", None)

        super().__init__(
            posterior_latent_idx=posterior_latent_idx,
            posterior_observed_idx=posterior_observed_idx,
            device=device,
            logging_level=logging_level,
            summary_writer=summary_writer,
            show_progress_bars=show_progress_bars,
        )

        # As detailed in the docstring, `vector_field_estimator` is either a string or
        # a callable. The function creating the neural network is attached to
        # `_build_neural_net`. It will be called in the first round and receive
        # thetas and xs as inputs, so that they can be used for shape inference and
        # potentially for z-scoring.
        check_estimator_arg(mvf_estimator_builder)
        if isinstance(mvf_estimator_builder, str):
            self._build_neural_net = self._build_default_nn_fn(
                vector_field_estimator_builder=mvf_estimator_builder,
                **kwargs,
            )
        else:
            self._build_neural_net = mvf_estimator_builder

        self._proposal_roundwise = []

    @abstractmethod
    def _build_default_nn_fn(
        self, **kwargs
    ) -> MaskedConditionalEstimatorBuilder[MaskedConditionalVectorFieldEstimator]:
        pass

    def append_simulations(
        self,
        inputs: Tensor,
        proposal: Optional[DirectPosterior] = None,
        exclude_invalid_x: Optional[bool] = None,
        data_device: Optional[str] = None,
    ) -> "MaskedVectorFieldTrainer":
        r"""Store parameters and simulation outputs to use them for later training.

        Data are stored as entries in lists for each type of variable (parameter/data).

        Stores inputs, invalid_inputs_masks (indicating entires which report NaN or Inf)
        and prior_masks (indicating if simulations are coming from the prior or not),
        and an index indicating which round the batch of simulations came from.

        Args:
            inputs: Simulation outputs.
            proposal: The distribution that the inputs were sampled from.
                Pass `None` if the parameters were sampled from the prior. Multi-round
                training is not yet implemented, so anything other than `None` will
                raise an error.
            exclude_invalid_x: Whether invalid simulations are discarded during
                training. More specifically, if `True` nan or inf entries will be
                forced to be latent (to be infered) in the condition_mask.
                For single-round training, it is fine to discard invalid
                simulations, but for multi-round sequential (atomic) training,
                discarding invalid simulations gives systematically wrong results. If
                `None`, it will be `True` in the first round and `False` in later
                rounds. Note that multi-round training is not yet implemented.
            data_device: Where to store the data, default is on the same device where
                the training is happening. If training a large dataset on a GPU with not
                much VRAM can set to 'cpu' to store data on system memory instead.

        Returns:
            MaskedVectorFieldInference object
                (returned so that this function is chainable).
        """

        inference_name = self.__class__.__name__
        assert proposal is None, (
            f"Multi-round {inference_name} is not yet implemented. "
            f"Please use single-round {inference_name}."
        )
        current_round = 0

        if exclude_invalid_x is None:
            exclude_invalid_x = current_round == 0
        self._exclude_invalid_x = exclude_invalid_x

        if data_device is None:
            data_device = self._device

        inputs = validate_inputs(
            inputs=inputs,
            data_device=data_device,
            training_device=self._device,
        )

        _, num_nans, num_infs = handle_invalid_x(
            inputs, exclude_invalid_x=exclude_invalid_x
        )

        # Check for problematic z-scoring
        warn_if_zscoring_changes_data(inputs)

        # Warn the user if invalid inputs are found
        simformer_msg_on_invalid_x(
            num_nans,
            num_infs,
            exclude_invalid_x,
            algorithm=f"Single-round {inference_name}",
        )

        self._data_round_index.append(current_round)
        prior_masks = mask_sims_from_prior(int(current_round > 0), inputs.size(0))

        self._inputs_roundwise.append(inputs)
        self._prior_masks.append(prior_masks)

        self._proposal_roundwise.append(proposal)

        if self._prior is None:
            inputs_prior = self.get_simulations()[0].to(self._device)

            # To prevent an ImproperEmpirical built over invalid values
            # we first clean such inputs
            # TODO: This could be simplified by allowing prior to be None
            # as in such case we could simply allow a None prior skipping the use of
            # ImproperEmpirical at all
            inputs_prior, _ = handle_invalid_inputs_for_simformer(inputs_prior)

            self._prior = NoPrior(event_shape=inputs_prior.shape[1:])

        return self

    def train(
        self,
        training_batch_size: int = 200,
        learning_rate: float = 5e-4,
        validation_fraction: float = 0.1,
        stop_after_epochs: int = 20,
        max_num_epochs: int = 2**31 - 1,
        clip_max_norm: Optional[float] = 5.0,
        calibration_kernel: Optional[Callable] = None,
        ema_loss_decay: float = 0.1,
        validation_times: Union[Tensor, int] = 10,
        resume_training: bool = False,
        force_first_round_loss: bool = False,
        discard_prior_samples: bool = False,
        retrain_from_scratch: bool = False,
        show_train_summary: bool = False,
        dataloader_kwargs: Optional[dict] = None,
    ) -> MaskedConditionalVectorFieldEstimator:
        r"""Returns a masked vector field estimator that approximates any conditional
        distribution through a continuous transformation from the base
        noise distribution to the target.

        NOTE: This method is common for both score-based Simformer and flow
        matching Simformer.

        The denoising score matching loss has a high
        variance, which makes it more difficult to detect converegence. To reduce this
        variance, we evaluate the validation loss at a fixed set of times. We also use
        the exponential moving average of the training and validation losses, as opposed
        to the other `trainer` classes, which track the loss directly.

        Args:
            training_batch_size: Training batch size.
            learning_rate: Learning rate for Adam optimizer.
            validation_fraction: The fraction of data to use for validation.
            stop_after_epochs: The number of epochs to wait for improvement on the
                validation set before terminating training.
            max_num_epochs: Maximum number of epochs to run. If reached, we stop
                training even when the validation loss is still decreasing. Otherwise,
                we train until validation loss increases (see also `stop_after_epochs`).
            clip_max_norm: Value at which to clip the total gradient norm in order to
                prevent exploding gradients. Use None for no clipping.
            calibration_kernel: A function to calibrate the loss with respect
                to the simulations `x` (optional). See Lueckmann, Gonçalves et al.,
                NeurIPS 2017. If `None`, no calibration is used.
            ema_loss_decay: Loss decay strength for exponential moving average of
                training and validation losses.
            validation_times: Diffusion times at which to evaluate the validation loss
                to reduce variance of validation loss.
            resume_training: Can be used in case training time is limited, e.g. on a
                cluster. If `True`, the split between train and validation set, the
                optimizer, the number of epochs, and the best validation log-prob will
                be restored from the last time `.train()` was called.
            force_first_round_loss: If `True`, train with maximum likelihood,
                i.e., potentially ignoring the correction for using a proposal
                distribution different from the prior.
            discard_prior_samples: Whether to discard samples simulated in round 1, i.e.
                from the prior. Training may be sped up by ignoring such less targeted
                samples.
            retrain_from_scratch: Whether to retrain the conditional density
                estimator for the posterior from scratch each round.
            show_train_summary: Whether to print the number of epochs and validation
                loss after the training.
            dataloader_kwargs: Additional or updated kwargs to be passed to the training
                and validation dataloaders (like, e.g., a collate_fn)

        Returns:
            Masked vector field estimator that approximates the posterior.
        """
=======
    def _get_losses(self, batch: Sequence[Tensor], loss_args: LossArgs) -> Tensor:
        """
        Compute losses for a batch of data.

        Args:
            batch: A batch of data.
            loss_args: Additional keyword arguments passed to self._loss fn.

        Returns:
            A tensor containing the computed losses for each sample in the batch.
        """

        # Get batches on current device.
        theta_batch, x_batch, masks_batch = (
            batch[0].to(self._device),
            batch[1].to(self._device),
            batch[2].to(self._device),
        )

        if not isinstance(loss_args, LossArgsVF):
            raise TypeError(
                "Expected type of loss_args to be LossArgsVF,"
                f" but got {type(loss_args)}"
            )

        validation_times = loss_args.times
        if validation_times is not None:
            # For validation loss, we evaluate at a fixed set of times to reduce
            # the variance in the validation loss, for improved convergence
            # checks. We evaluate the entire validation batch at all times, so
            # we repeat the batches here to match.
            val_batch_size = theta_batch.shape[0]
            times_batch = validation_times.shape[0]
            theta_batch = theta_batch.repeat(
                times_batch, *([1] * (theta_batch.ndim - 1))
            )
            x_batch = x_batch.repeat(times_batch, *([1] * (x_batch.ndim - 1)))
            masks_batch = masks_batch.repeat(
                times_batch, *([1] * (masks_batch.ndim - 1))
            )

            validation_times_rep = validation_times.repeat_interleave(
                val_batch_size, dim=0
            )

            loss_args = replace(loss_args, times=validation_times_rep)

        losses = self._loss(
            theta=theta_batch,
            x=x_batch,
            masks=masks_batch,
            **asdict(loss_args),
        )

        return losses

    def _train_epoch(
        self,
        train_loader: data.DataLoader,
        clip_max_norm: Optional[float],
        loss_args: LossArgs | None,
    ) -> float:
        """
        Override the parent method for performing a single training epoch over the
        provided training data to set `times` to None as it is only used
        when calculating the validation loss.

        Args:
            train_loader: Dataloader for training.
            clip_max_norm: Value at which to clip the total gradient norm in order to
                prevent exploding gradients. Use None for no clipping.
            loss_args: Additional arguments passed to self._loss fn.

        Returns:
            The average training loss over all samples in the epoch.
        """

        if not isinstance(loss_args, LossArgsVF):
            raise TypeError(
                "Expected type of loss_args to be LossArgsVF,"
                f" but got {type(loss_args)}"
            )

        loss_args = replace(loss_args, **dict(times=None))

        return super()._train_epoch(
            train_loader=train_loader,
            clip_max_norm=clip_max_norm,
            loss_args=loss_args,
        )

    def _summarize_epoch(
        self,
        train_loss: float,
        val_loss: float,
        epoch_start_time: float,
        summarization_kwargs: Dict[str, Any],
    ) -> None:
        """
        Override base class method to pass additional arguments through
        summarization_kwargs and log exponential moving average for the validation
        and training losses.

        Args:
            train_loss: The average training loss for the epoch.
            val_loss: The average validation loss for the epoch.
            epoch_start_time: Timestamp when the epoch started, used to compute
                duration.
            summarization_kwargs: Additional keyword arguments for customizing
                the summarization.
        """

        ema_loss_decay = summarization_kwargs.get("ema_loss_decay")
        assert ema_loss_decay is not None and isinstance(ema_loss_decay, float)

        # NOTE: Due to the inherently noisy nature we do instead log a exponential
        # moving average of the training loss.
        if len(self._summary["training_loss"]) == 0:
            train_loss_ema = train_loss
        else:
            previous_loss = self._summary["training_loss"][-1]
            train_loss_ema = (
                1.0 - ema_loss_decay
            ) * previous_loss + ema_loss_decay * train_loss

        if len(self._summary["validation_loss"]) == 0:
            val_loss_ema = val_loss
        else:
            previous_loss = self._summary["validation_loss"][-1]
            val_loss_ema = (
                1 - ema_loss_decay
            ) * previous_loss + ema_loss_decay * val_loss

        super()._summarize_epoch(
            train_loss=train_loss_ema,
            val_loss=val_loss_ema,
            epoch_start_time=epoch_start_time,
            summarization_kwargs=summarization_kwargs,
        )

    def _get_start_index(self, context: StartIndexContext) -> int:
        """
        Determine the starting index for training based on previous rounds.

        Args:
            context: StartIndexContext dataclass values used to determine the starting
                index of the training set.
        Returns:
            The method will return 1 to skip samples from round 0; otherwise,
            it returns 0.
        """

>>>>>>> f3222f94
        # Load data from most recent round.
        self._round = max(self._data_round_index)

        if self._round == 0 and self._neural_net is not None:
<<<<<<< HEAD
            # TODO: Modify to "not-supported"
            assert force_first_round_loss or resume_training, (
                "You have already trained this neural network. After you had trained "
                "the network, you again appended simulations with `append_simulations "
                "but you did not provide a proposal.\n"
                "If the new simulations are sampled from the prior, you can set "
                "`.train(..., force_first_round_loss=True`). However, if the new "
                "simulations were not sampled from the prior, you should pass the "
                "proposal, i.e. `append_simulations(inputs, proposal)`.\n"
                "If your samples are not sampled from the prior and you do not pass a "
                "proposal and you set `force_first_round_loss=True`, the result of "
                "Simformer will not be the true posterior. Instead, it will be the "
                "proposal posterior, which (usually) is more narrow than the true "
                "posterior.\n"
            )

        # Calibration kernels proposed in Lueckmann, Gonçalves et al., 2017.
        if calibration_kernel is None:

            def default_calibration_kernel(x):
                return ones([len(x)], device=self._device)

            calibration_kernel = default_calibration_kernel

        # Starting index for the training set (1 = discard round-0 samples).
        start_idx = int(discard_prior_samples and self._round > 0)

        # Set the proposal to the last proposal that was passed by the user. For
        # atomic SNPE, it does not matter what the proposal is. For non-atomic
        # SNPE, we only use the latest data that was passed, i.e. the one from the
        # last proposal.
        proposal = self._proposal_roundwise[-1]

        train_loader, val_loader = self.get_dataloaders(
            start_idx,
            training_batch_size,
            validation_fraction,
            resume_training,
            dataloader_kwargs=dataloader_kwargs,
        )
        # First round or if retraining from scratch:
        # Call the `self._build_neural_net` with the rounds' inputs and masks as
        # arguments, which will build the neural network.
        if self._neural_net is None or retrain_from_scratch:
            # Get theta,x to initialize NN
            inputs, _ = self.get_simulations(starting_round=start_idx)
            # Use only training data for building the neural net (z-scoring transforms)

            self._neural_net = self._build_neural_net(
                inputs[self.train_indices].to("cpu"),
            )

            del inputs

        # Move entire net to device for training.
        self._neural_net.to(self._device)

        if isinstance(validation_times, int):
            # NOTE: We add a nugget to t_min as t_min is the boundary of the training
            # domain and hence can be "unstable" and is not a good choice for
            # evaluation. Same for flow mathching but with t_max
            validation_times = torch.linspace(
                self._neural_net.t_min + 0.1,
                self._neural_net.t_max - 0.1,
                validation_times,
            )
        assert isinstance(
            validation_times, Tensor
        )  # Let pyright know validation_times is a Tensor.

        if not resume_training:
            self.optimizer = Adam(list(self._neural_net.parameters()), lr=learning_rate)

            self.epoch, self._val_loss = 0, float("Inf")

        while self.epoch <= max_num_epochs and not self._converged(
            self.epoch, stop_after_epochs
        ):
            # Train for a single epoch.
            self._neural_net.train()
            train_loss_sum = 0
            epoch_start_time = time.time()
            for batch in train_loader:
                self.optimizer.zero_grad()
                # Get batches on current device.
                (
                    inputs_batch,
                    prior_masks_batch,
                ) = (
                    batch[0].to(self._device),
                    batch[1].to(self._device),
                )

                # Generate condition and edge masks for current batch
                condition_masks_batch = (
                    self._condition_mask_generator(inputs_batch)
                ).to(self._device)

                # Differently from other sbi methods, we can still allow invalid values
                inputs_batch, condition_masks_batch = (
                    handle_invalid_inputs_for_simformer(
                        inputs_batch,
                        condition_masks_batch,
                        exclude_invalid_x=self._exclude_invalid_x,
                    )
                )

                assert condition_masks_batch is not None, (
                    "During training a condition mask was encountered to be None. "
                    "This is likely due to the condition mask generator not being "
                    "properly defined. Please fix your generator."
                )

                edge_masks_batch = self._edge_mask_generator(condition_masks_batch)
                if edge_masks_batch is not None:
                    edge_masks_batch = edge_masks_batch.to(self._device)

                train_losses = self._loss(
                    inputs=inputs_batch,
                    condition_masks=condition_masks_batch,
                    edge_masks=edge_masks_batch,
                    prior_masks=prior_masks_batch,
                    proposal=proposal,
                    calibration_kernel=calibration_kernel,
                    force_first_round_loss=force_first_round_loss,
                )

                train_loss = torch.mean(train_losses)

                train_loss_sum += train_losses.sum().item()

                train_loss.backward()
                if clip_max_norm is not None:
                    clip_grad_norm_(
                        self._neural_net.parameters(), max_norm=clip_max_norm
                    )
                self.optimizer.step()

            self.epoch += 1

            train_loss_average = train_loss_sum / (
                len(train_loader) * train_loader.batch_size  # type: ignore
            )

            # NOTE: Due to the inherently noisy nature we do instead log a exponential
            # moving average of the training loss.
            if len(self._summary["training_loss"]) == 0:
                self._summary["training_loss"].append(train_loss_average)
            else:
                previous_loss = self._summary["training_loss"][-1]
                self._summary["training_loss"].append(
                    (1.0 - ema_loss_decay) * previous_loss
                    + ema_loss_decay * train_loss_average
                )

            # Calculate validation performance.
            self._neural_net.eval()
            val_loss_sum = 0

            with torch.no_grad():
                for batch in val_loader:
                    (
                        inputs_batch_val,
                        prior_masks_batch_val,
                    ) = (
                        batch[0].to(self._device),
                        batch[1].to(self._device),
                    )

                    # For validation loss, we evaluate at a fixed set of times to reduce
                    # the variance in the validation loss, for improved convergence
                    # checks. We evaluate the entire validation batch at all times, so
                    # we repeat the batches here to match.
                    val_batch_size = inputs_batch_val.shape[0]
                    times_batch = validation_times.shape[0]
                    inputs_batch_val = inputs_batch_val.repeat(
                        times_batch, *([1] * (inputs_batch_val.ndim - 1))
                    )
                    prior_masks_batch_val = prior_masks_batch_val.repeat(
                        times_batch, *([1] * (prior_masks_batch_val.ndim - 1))
                    )

                    # This will repeat the validation times for each batch in the
                    # validation set.
                    validation_times_rep = validation_times.repeat_interleave(
                        val_batch_size, dim=0
                    )

                    # Generate condition and edge masks for current batch
                    condition_masks_batch_val = (
                        self._condition_mask_generator(inputs_batch_val)
                    ).to(self._device)

                    # We can still allow invalid values
                    inputs_batch_val, condition_masks_batch_val = (
                        handle_invalid_inputs_for_simformer(
                            inputs_batch_val,
                            condition_masks_batch_val,
                            exclude_invalid_x=self._exclude_invalid_x,
                        )
                    )

                    assert condition_masks_batch_val is not None, (
                        "During training a condition mask was encountered to be None. "
                        "This is likely due to the condition mask generator not being "
                        "properly defined. Please fix your generator."
                    )

                    edge_masks_batch_val = self._edge_mask_generator(
                        condition_masks_batch_val
                    )
                    if edge_masks_batch_val is not None:
                        edge_masks_batch_val = edge_masks_batch_val.to(self._device)

                    # Take negative loss here to get validation log_prob.
                    val_losses = self._loss(
                        inputs=inputs_batch_val,
                        condition_masks=condition_masks_batch_val,
                        edge_masks=edge_masks_batch_val,
                        prior_masks=prior_masks_batch_val,
                        proposal=proposal,
                        calibration_kernel=calibration_kernel,
                        times=validation_times_rep,
                        force_first_round_loss=force_first_round_loss,
                    )

                    val_loss_sum += val_losses.sum().item()

            # Take mean over all validation samples.
            val_loss = val_loss_sum / (
                len(val_loader) * val_loader.batch_size * times_batch  # type: ignore
            )

            if len(self._summary["validation_loss"]) == 0:
                val_loss_ema = val_loss
            else:
                previous_loss = self._summary["validation_loss"][-1]
                val_loss_ema = (
                    1 - ema_loss_decay
                ) * previous_loss + ema_loss_decay * val_loss

            self._val_loss = val_loss_ema
            self._summary["validation_loss"].append(self._val_loss)
            self._summary["epoch_durations_sec"].append(time.time() - epoch_start_time)

            self._maybe_show_progress(self._show_progress_bars, self.epoch)

        self._report_convergence_at_end(self.epoch, stop_after_epochs, max_num_epochs)

        # Update summary.
        self._summary["epochs_trained"].append(self.epoch)
        self._summary["best_validation_loss"].append(self._val_loss)

        # Update tensorboard and summary dict.
        self._summarize(round_=self._round)

        # Update description for progress bar.
        if show_train_summary:
            print(self._describe_round(self._round, self._summary))

        # Avoid keeping the gradients in the resulting network, which can
        # cause memory leakage when benchmarking.
        self._neural_net.zero_grad(set_to_none=True)

        return deepcopy(self._neural_net)

    def build_posterior(
        self,
        mvf_estimator: Optional[MaskedConditionalVectorFieldEstimator] = None,
        edge_mask: Optional[Tensor] = None,
        prior: Optional[Distribution] = None,
        sample_with: Literal['ode', 'sde'] = "sde",
        posterior_parameters: Optional[VectorFieldPosteriorParameters] = None,
    ) -> NeuralPosterior:
        r"""Build posterior from the masked vector field estimator given
        the latent and observed indexes passed at init time (or updated
        later)

        Args:
            edge_mask: A boolean mask defining the adjacency matrix of the directed
                acyclic graph (DAG) representing dependencies among variables.
                Expected shape: `(batch_size, num_variables, num_variables)`.
                - `True` (or `1`): An edge exists from the row variable to the column
                  variable.
                - `False` (or `0`): No edge exists between these variables.
                - if `None`, it will be equivalent to a full attention (i.e., full ones)
                  mask, we suggest you to use `None` instead of ones
                  to save memory resources.
            mvf_estimator: Neural network architecture for the masked
                vector field estimator. Can be a callable that implements
                the `MaskedConditionalEstimatorBuilder` protocol.
                If a callable, `__call__` must accept `inputs`, and return
                a `MaskedConditionalVectorFieldEstimator`. If `None` uses the
                underlying trained neural net.
            prior: Prior distribution. Its primary use is for rejecting samples that
                fall outside its defined support. For the core inference process,
                this prior is ignored, as the actual "prior" over which the diffusion
                model operates is standard Gaussian noise.
            sample_with: Method to use for sampling from the posterior. Can be one of
                'sde' (default) or 'ode'. The 'sde' method uses the score to
                do a Langevin diffusion step, while the 'ode' method solves a
                probabilistic ODE with a numerical ODE solver.
            vectorfield_sampling_parameters: Additional keyword arguments passed to
                `VectorFieldPosterior`.
            **kwargs: Additional keyword arguments passed to
                `VectorFieldBasedPotential`.
        Returns:
            Posterior $p(\theta|x)$  with `.sample()` and `.log_prob()` methods.
        """

        # Indexes for condition were provided at init
        condition_mask = self._generate_posterior_condition_mask()

        return self.build_conditional(
            condition_mask=condition_mask,
            edge_mask=edge_mask,
            mvf_estimator=mvf_estimator,
            prior=prior,
            sample_with=sample_with,
            conditional_parameters=posterior_parameters,
        )

    def build_likelihood(
        self,
        mvf_estimator: Optional[MaskedConditionalVectorFieldEstimator] = None,
        edge_mask: Optional[Tensor] = None,
        prior: Optional[Distribution] = None,
        sample_with: Literal['ode', 'sde'] = "sde",
        likelihood_parameters: Optional[VectorFieldPosteriorParameters] = None,
    ) -> NeuralPosterior:
        r"""Build likelihood from the masked vector field estimator given
        the latent and observed indexes passed at init time (or updated
        later).

        This method simply consists in calling build_posterior on the negative
        of the condition masked generated from the latent and observed indexes.

        Args:
            edge_mask: A boolean mask defining the adjacency matrix of the directed
                acyclic graph (DAG) representing dependencies among variables.
                Expected shape: `(batch_size, num_variables, num_variables)`.

                - `True` (or `1`): An edge exists from the row variable to the column
                  variable.
                - `False` (or `0`): No edge exists between these variables.
                - if `None`, it will be equivalent to a full attention (i.e., full ones)
                  mask, we suggest you to use `None` instead of ones
                  to save memory resources.

            mvf_estimator: Neural network architecture for the masked
                vector field estimator. Can be a callable that implements
                the `MaskedConditionalEstimatorBuilder` protocol.
                If a callable, `__call__` must accept `inputs`, and return
                a `MaskedConditionalVectorFieldEstimator`. If `None` uses the
                underlying trained neural net.
            prior: Prior distribution. Its primary use is for rejecting samples that
                fall outside its defined support. For the core inference process,
                this prior is ignored, as the actual "prior" over which the diffusion
                model operates is standard Gaussian noise.
            sample_with: Method to use for sampling from the posterior. Can be one of
                'sde' (default) or 'ode'. The 'sde' method uses the score to
                do a Langevin diffusion step, while the 'ode' method solves a
                probabilistic ODE with a numerical ODE solver.
            vectorfield_sampling_parameters: Additional keyword arguments passed to
                `VectorFieldPosterior`.
            **kwargs: Additional keyword arguments passed to
                `VectorFieldBasedPotential`.
        Returns:
            Likelihood $p(x|\theta)$  with `.sample()` and `.log_prob()` methods.
        """

        # Indexes for condition were provided at init
        condition_mask = ~self._generate_posterior_condition_mask()

        return self.build_conditional(
            condition_mask=condition_mask,
            edge_mask=edge_mask,
            mvf_estimator=mvf_estimator,
            prior=prior,
            sample_with=sample_with,
            conditional_parameters=likelihood_parameters,
        )

    def _get_potential_function(
        self, prior: Distribution, estimator: MaskedConditionalVectorFieldEstimator
    ) -> Tuple[VectorFieldBasedPotential, TorchTransform]:
        r"""Gets the potential function gradient for vector field estimators.

        Args:
            prior: The prior distribution.
            estimator: The neural network modelling the vector field.
        Returns:
            The potential function and a transformation that maps
            to unconstrained space.
        """

        raise NotImplementedError(
            "This method is not implemented for "
            "MaskedVectorFieldTrainer. The trainer is designed for score-based "
            "and flow-matching models which use ODE/SDE-based sampling, and "
            "therefore do not require a potential function for "
            "gradient-based MCMC methods like HMC yet. Please avoid this."
        )

    def _loss_proposal_conditional(
        self,
        theta: Tensor,
        x: Tensor,
        masks: Tensor,
        proposal: Optional[Any],
    ) -> Tensor:
        cls_name = self.__class__.__name__
        raise NotImplementedError(f"Multi-round {cls_name} is not yet implemented.")

    def _loss(
        self,
        inputs: Tensor,
        condition_masks: Tensor,
        edge_masks: Optional[Tensor],
        prior_masks: Tensor,
        proposal: Optional[Any],
        calibration_kernel: Callable,
        times: Optional[Tensor] = None,
        force_first_round_loss: bool = False,
    ) -> Tensor:
        if times is not None:
            times = times.to(self._device)

        cls_name = self.__class__.__name__
        if self._round == 0 or force_first_round_loss:
            # First round loss.
            loss = self._neural_net.loss(
                inputs, condition_masks, edge_masks, times=times
            )
        else:
            raise NotImplementedError(
                f"Multi-round {cls_name} with arbitrary proposals is not implemented"
            )

        assert_all_finite(loss, f"{cls_name} loss")
        return calibration_kernel(inputs) * loss
=======
            assert context.force_first_round_loss or context.resume_training, (
                "You have already trained this neural network. After you had trained "
                "the network, you again appended simulations with `append_simulations"
                "(theta, x)`, but you did not provide a proposal. If the new "
                "simulations are sampled from the prior, you can set "
                "`.train(..., force_first_round_loss=True`). However, if the new "
                "simulations were not sampled from the prior, you should pass the "
                "proposal, i.e. `append_simulations(theta, x, proposal)`. If "
                "your samples are not sampled from the prior and you do not pass a "
                "proposal and you set `force_first_round_loss=True`, the result of "
                "NPSE will not be the true posterior. Instead, it will be the proposal "
                "posterior, which (usually) is more narrow than the true posterior."
            )

        # Starting index for the training set (1 = discard round-0 samples).
        start_idx = int(context.discard_prior_samples and self._round > 0)

        return start_idx

    def _initialize_neural_network(
        self,
        retrain_from_scratch: bool,
        start_idx: int,
    ) -> None:
        """
        Initialize the neural network if it is None or retraining from scratch.

        Args:
            retrain_from_scratch: Whether to retrain the conditional density
                estimator for the posterior from scratch each round.
            start_idx: The index of the first round to retrieve simulation data from.
        """

        # First round or if retraining from scratch:
        # Call the `self._build_neural_net` with the rounds' thetas and xs as
        # arguments, which will build the neural network.
        if self._neural_net is None or retrain_from_scratch:
            # Get theta,x to initialize NN
            theta, x, _ = self.get_simulations(starting_round=start_idx)
            # Use only training data for building the neural net (z-scoring transforms)

            self._neural_net = self._build_neural_net(
                theta[self.train_indices].to("cpu"),
                x[self.train_indices].to("cpu"),
            )

            test_posterior_net_for_multi_d_x(
                self._neural_net,
                theta.to("cpu"),
                x.to("cpu"),
            )

            del theta, x
>>>>>>> f3222f94
<|MERGE_RESOLUTION|>--- conflicted
+++ resolved
@@ -1,8 +1,7 @@
 # This file is part of sbi, a toolkit for simulation-based inference. sbi is licensed
 # under the Apache License Version 2.0, see <https://www.apache.org/licenses/>
 
-from abc import ABC, abstractmethod
-from copy import deepcopy
+from abc import abstractmethod
 from dataclasses import asdict, replace
 from typing import Any, Callable, Dict, Literal, Optional, Sequence, Tuple, Union
 
@@ -14,22 +13,16 @@
 from typing_extensions import Self
 
 from sbi import utils as utils
-<<<<<<< HEAD
 from sbi.inference import MaskedNeuralInference, NeuralInference
-from sbi.inference.posteriors import (
-    DirectPosterior,
-)
+from sbi.inference.posteriors import DirectPosterior
 from sbi.inference.posteriors.base_posterior import NeuralPosterior
 from sbi.inference.posteriors.posterior_parameters import VectorFieldPosteriorParameters
-=======
-from sbi.inference import NeuralInference
-from sbi.inference.posteriors import DirectPosterior
->>>>>>> f3222f94
 from sbi.inference.potentials.vector_field_potential import (
     VectorFieldBasedPotential,
     vector_field_estimator_based_potential,
 )
-<<<<<<< HEAD
+from sbi.inference.trainers._contracts import LossArgsVF, StartIndexContext, TrainConfig
+from sbi.inference.trainers.base import LossArgs
 from sbi.neural_nets.estimators import (
     ConditionalVectorFieldEstimator,
     MaskedConditionalVectorFieldEstimator,
@@ -38,12 +31,6 @@
     ConditionalEstimatorBuilder,
     MaskedConditionalEstimatorBuilder,
 )
-=======
-from sbi.inference.trainers._contracts import LossArgsVF, StartIndexContext, TrainConfig
-from sbi.inference.trainers.base import LossArgs
-from sbi.neural_nets.estimators import ConditionalVectorFieldEstimator
-from sbi.neural_nets.estimators.base import ConditionalEstimatorBuilder
->>>>>>> f3222f94
 from sbi.sbi_types import TorchTransform
 from sbi.utils import (
     check_estimator_arg,
@@ -63,14 +50,12 @@
 from sbi.utils.torchutils import assert_all_finite
 from sbi.utils.user_input_checks import validate_inputs
 
-
-<<<<<<< HEAD
-class VectorFieldTrainer(NeuralInference, ABC):
-    _neural_net: ConditionalVectorFieldEstimator
-
-=======
-class VectorFieldTrainer(NeuralInference[ConditionalVectorFieldEstimator], ABC):
->>>>>>> f3222f94
+# ! Maybe a mixin could be a good idea for functions which are shared among the two?
+
+
+class VectorFieldTrainer(NeuralInference[ConditionalVectorFieldEstimator]):
+    _neural_net: ConditionalVectorFieldEstimator  # ! Can be removed?
+
     def __init__(
         self,
         prior: Optional[Distribution] = None,
@@ -351,146 +336,6 @@
                 self._neural_net.t_max - validation_times_nugget,
                 validation_times,
             )
-<<<<<<< HEAD
-        assert isinstance(
-            validation_times, Tensor
-        )  # let pyright know validation_times is a Tensor.
-
-        if not resume_training:
-            self.optimizer = Adam(list(self._neural_net.parameters()), lr=learning_rate)
-
-            self.epoch, self._val_loss = 0, float("Inf")
-
-        while self.epoch <= max_num_epochs and not self._converged(
-            self.epoch, stop_after_epochs
-        ):
-            # Train for a single epoch.
-            self._neural_net.train()
-            train_loss_sum = 0
-            epoch_start_time = time.time()
-            for batch in train_loader:
-                self.optimizer.zero_grad()
-                # Get batches on current device.
-                theta_batch, x_batch, masks_batch = (
-                    batch[0].to(self._device),
-                    batch[1].to(self._device),
-                    batch[2].to(self._device),
-                )
-
-                train_losses = self._loss(
-                    theta=theta_batch,
-                    x=x_batch,
-                    prior_masks=masks_batch,
-                    proposal=proposal,
-                    calibration_kernel=calibration_kernel,
-                    force_first_round_loss=force_first_round_loss,
-                )
-
-                train_loss = torch.mean(train_losses)
-
-                train_loss_sum += train_losses.sum().item()
-
-                train_loss.backward()
-                if clip_max_norm is not None:
-                    clip_grad_norm_(
-                        self._neural_net.parameters(), max_norm=clip_max_norm
-                    )
-                self.optimizer.step()
-
-            self.epoch += 1
-
-            train_loss_average = train_loss_sum / (
-                len(train_loader) * train_loader.batch_size  # type: ignore
-            )
-
-            # NOTE: Due to the inherently noisy nature we do instead log a exponential
-            # moving average of the training loss.
-            if len(self._summary["training_loss"]) == 0:
-                self._summary["training_loss"].append(train_loss_average)
-            else:
-                previous_loss = self._summary["training_loss"][-1]
-                self._summary["training_loss"].append(
-                    (1.0 - ema_loss_decay) * previous_loss
-                    + ema_loss_decay * train_loss_average
-                )
-
-            # Calculate validation performance.
-            self._neural_net.eval()
-            val_loss_sum = 0
-
-            with torch.no_grad():
-                for batch in val_loader:
-                    theta_batch, x_batch, masks_batch = (
-                        batch[0].to(self._device),
-                        batch[1].to(self._device),
-                        batch[2].to(self._device),
-                    )
-
-                    # For validation loss, we evaluate at a fixed set of times to reduce
-                    # the variance in the validation loss, for improved convergence
-                    # checks. We evaluate the entire validation batch at all times, so
-                    # we repeat the batches here to match.
-                    val_batch_size = theta_batch.shape[0]
-                    times_batch = validation_times.shape[0]
-                    theta_batch = theta_batch.repeat(
-                        times_batch, *([1] * (theta_batch.ndim - 1))
-                    )
-                    x_batch = x_batch.repeat(times_batch, *([1] * (x_batch.ndim - 1)))
-                    masks_batch = masks_batch.repeat(
-                        times_batch, *([1] * (masks_batch.ndim - 1))
-                    )
-
-                    # This will repeat the validation times for each batch in the
-                    # validation set.
-                    validation_times_rep = validation_times.repeat_interleave(
-                        val_batch_size, dim=0
-                    )
-
-                    # Take negative loss here to get validation log_prob.
-                    val_losses = self._loss(
-                        theta=theta_batch,
-                        x=x_batch,
-                        prior_masks=masks_batch,
-                        proposal=proposal,
-                        calibration_kernel=calibration_kernel,
-                        times=validation_times_rep,
-                        force_first_round_loss=force_first_round_loss,
-                    )
-
-                    val_loss_sum += val_losses.sum().item()
-
-            # Take mean over all validation samples.
-            val_loss = val_loss_sum / (
-                len(val_loader) * val_loader.batch_size * times_batch  # type: ignore
-            )
-
-            if len(self._summary["validation_loss"]) == 0:
-                val_loss_ema = val_loss
-            else:
-                previous_loss = self._summary["validation_loss"][-1]
-                val_loss_ema = (
-                    1 - ema_loss_decay
-                ) * previous_loss + ema_loss_decay * val_loss
-
-            self._val_loss = val_loss_ema
-            self._summary["validation_loss"].append(self._val_loss)
-            self._summary["epoch_durations_sec"].append(time.time() - epoch_start_time)
-
-            self._maybe_show_progress(self._show_progress_bars, self.epoch)
-
-        self._report_convergence_at_end(self.epoch, stop_after_epochs, max_num_epochs)
-
-        # Update summary.
-        self._summary["epochs_trained"].append(self.epoch)
-        self._summary["best_validation_loss"].append(self._val_loss)
-
-        # Update tensorboard and summary dict.
-        self._summarize(round_=self._round)
-
-        # Update description for progress bar.
-        if show_train_summary:
-            print(self._describe_round(self._round, self._summary))
-=======
 
         loss_args = LossArgsVF(
             proposal=proposal,
@@ -498,7 +343,6 @@
             force_first_round_loss=force_first_round_loss,
             times=validation_times,
         )
->>>>>>> f3222f94
 
         summarization_kwargs = dict(ema_loss_decay=ema_loss_decay)
 
@@ -586,10 +430,221 @@
         assert_all_finite(loss, f"{cls_name} loss")
         return calibration_kernel(x) * loss
 
-<<<<<<< HEAD
-
-class MaskedVectorFieldTrainer(MaskedNeuralInference, ABC):
-    _neural_net: MaskedConditionalVectorFieldEstimator
+    def _get_losses(self, batch: Sequence[Tensor], loss_args: LossArgs) -> Tensor:
+        """
+        Compute losses for a batch of data.
+
+        Args:
+            batch: A batch of data.
+            loss_args: Additional keyword arguments passed to self._loss fn.
+
+        Returns:
+            A tensor containing the computed losses for each sample in the batch.
+        """
+
+        # Get batches on current device.
+        theta_batch, x_batch, prior_masks_batch = (
+            batch[0].to(self._device),
+            batch[1].to(self._device),
+            batch[2].to(self._device),
+        )
+
+        if not isinstance(loss_args, LossArgsVF):
+            raise TypeError(
+                "Expected type of loss_args to be LossArgsVF,"
+                f" but got {type(loss_args)}"
+            )
+
+        validation_times = loss_args.times
+        if validation_times is not None:
+            # For validation loss, we evaluate at a fixed set of times to reduce
+            # the variance in the validation loss, for improved convergence
+            # checks. We evaluate the entire validation batch at all times, so
+            # we repeat the batches here to match.
+            val_batch_size = theta_batch.shape[0]
+            times_batch = validation_times.shape[0]
+            theta_batch = theta_batch.repeat(
+                times_batch, *([1] * (theta_batch.ndim - 1))
+            )
+            x_batch = x_batch.repeat(times_batch, *([1] * (x_batch.ndim - 1)))
+            prior_masks_batch = prior_masks_batch.repeat(
+                times_batch, *([1] * (prior_masks_batch.ndim - 1))
+            )
+
+            validation_times_rep = validation_times.repeat_interleave(
+                val_batch_size, dim=0
+            )
+
+            loss_args = replace(loss_args, times=validation_times_rep)
+
+        losses = self._loss(
+            theta=theta_batch,
+            x=x_batch,
+            prior_masks=prior_masks_batch,
+            **asdict(loss_args),
+        )
+
+        return losses
+
+    def _train_epoch(
+        self,
+        train_loader: data.DataLoader,
+        clip_max_norm: Optional[float],
+        loss_args: LossArgs | None,
+    ) -> float:
+        """
+        Override the parent method for performing a single training epoch over the
+        provided training data to set `times` to None as it is only used
+        when calculating the validation loss.
+
+        Args:
+            train_loader: Dataloader for training.
+            clip_max_norm: Value at which to clip the total gradient norm in order to
+                prevent exploding gradients. Use None for no clipping.
+            loss_args: Additional arguments passed to self._loss fn.
+
+        Returns:
+            The average training loss over all samples in the epoch.
+        """
+
+        if not isinstance(loss_args, LossArgsVF):
+            raise TypeError(
+                "Expected type of loss_args to be LossArgsVF,"
+                f" but got {type(loss_args)}"
+            )
+
+        loss_args = replace(loss_args, **dict(times=None))
+
+        return super()._train_epoch(
+            train_loader=train_loader,
+            clip_max_norm=clip_max_norm,
+            loss_args=loss_args,
+        )
+
+    def _summarize_epoch(
+        self,
+        train_loss: float,
+        val_loss: float,
+        epoch_start_time: float,
+        summarization_kwargs: Dict[str, Any],
+    ) -> None:
+        """
+        Override base class method to pass additional arguments through
+        summarization_kwargs and log exponential moving average for the validation
+        and training losses.
+
+        Args:
+            train_loss: The average training loss for the epoch.
+            val_loss: The average validation loss for the epoch.
+            epoch_start_time: Timestamp when the epoch started, used to compute
+                duration.
+            summarization_kwargs: Additional keyword arguments for customizing
+                the summarization.
+        """
+
+        ema_loss_decay = summarization_kwargs.get("ema_loss_decay")
+        assert ema_loss_decay is not None and isinstance(ema_loss_decay, float)
+
+        # NOTE: Due to the inherently noisy nature we do instead log a exponential
+        # moving average of the training loss.
+        if len(self._summary["training_loss"]) == 0:
+            train_loss_ema = train_loss
+        else:
+            previous_loss = self._summary["training_loss"][-1]
+            train_loss_ema = (
+                1.0 - ema_loss_decay
+            ) * previous_loss + ema_loss_decay * train_loss
+
+        if len(self._summary["validation_loss"]) == 0:
+            val_loss_ema = val_loss
+        else:
+            previous_loss = self._summary["validation_loss"][-1]
+            val_loss_ema = (
+                1 - ema_loss_decay
+            ) * previous_loss + ema_loss_decay * val_loss
+
+        super()._summarize_epoch(
+            train_loss=train_loss_ema,
+            val_loss=val_loss_ema,
+            epoch_start_time=epoch_start_time,
+            summarization_kwargs=summarization_kwargs,
+        )
+
+    def _get_start_index(self, context: StartIndexContext) -> int:
+        """
+        Determine the starting index for training based on previous rounds.
+
+        Args:
+            context: StartIndexContext dataclass values used to determine the starting
+                index of the training set.
+        Returns:
+            The method will return 1 to skip samples from round 0; otherwise,
+            it returns 0.
+        """
+
+        # Load data from most recent round.
+        self._round = max(self._data_round_index)
+
+        if self._round == 0 and self._neural_net is not None:
+            assert context.force_first_round_loss or context.resume_training, (
+                "You have already trained this neural network. After you had trained "
+                "the network, you again appended simulations with `append_simulations"
+                "(theta, x)`, but you did not provide a proposal. If the new "
+                "simulations are sampled from the prior, you can set "
+                "`.train(..., force_first_round_loss=True`). However, if the new "
+                "simulations were not sampled from the prior, you should pass the "
+                "proposal, i.e. `append_simulations(theta, x, proposal)`. If "
+                "your samples are not sampled from the prior and you do not pass a "
+                "proposal and you set `force_first_round_loss=True`, the result of "
+                "NPSE will not be the true posterior. Instead, it will be the proposal "
+                "posterior, which (usually) is more narrow than the true posterior."
+            )
+
+        # Starting index for the training set (1 = discard round-0 samples).
+        start_idx = int(context.discard_prior_samples and self._round > 0)
+
+        return start_idx
+
+    def _initialize_neural_network(
+        self,
+        retrain_from_scratch: bool,
+        start_idx: int,
+    ) -> None:
+        """
+        Initialize the neural network if it is None or retraining from scratch.
+
+        Args:
+            retrain_from_scratch: Whether to retrain the conditional density
+                estimator for the posterior from scratch each round.
+            start_idx: The index of the first round to retrieve simulation data from.
+        """
+
+        # First round or if retraining from scratch:
+        # Call the `self._build_neural_net` with the rounds' thetas and xs as
+        # arguments, which will build the neural network.
+        if self._neural_net is None or retrain_from_scratch:
+            # Get theta,x to initialize NN
+            theta, x, _ = self.get_simulations(starting_round=start_idx)
+            # Use only training data for building the neural net (z-scoring transforms)
+
+            self._neural_net = self._build_neural_net(
+                theta[self.train_indices].to("cpu"),
+                x[self.train_indices].to("cpu"),
+            )
+
+            test_posterior_net_for_multi_d_x(
+                self._neural_net,
+                theta.to("cpu"),
+                x.to("cpu"),
+            )
+
+            del theta, x
+
+
+class MaskedVectorFieldTrainer(
+    MaskedNeuralInference[MaskedConditionalVectorFieldEstimator]
+):
+    _neural_net: MaskedConditionalVectorFieldEstimator  # ! Can be removed?
 
     def __init__(
         self,
@@ -629,7 +684,7 @@
                 `vector_field_estimator_builder` is a string.
         """
 
-        # Unused at initialization, try to catch possible mistakenly use of the user
+        # Unused at initialization, try to catch possible mistakenly use by the user
         kwargs.pop("prior", None)
 
         super().__init__(
@@ -659,7 +714,9 @@
 
     @abstractmethod
     def _build_default_nn_fn(
-        self, **kwargs
+        self,
+        **kwargs,
+        # ! Should I add `model = Literal[Simformer]` parameter here?
     ) -> MaskedConditionalEstimatorBuilder[MaskedConditionalVectorFieldEstimator]:
         pass
 
@@ -827,180 +884,20 @@
         Returns:
             Masked vector field estimator that approximates the posterior.
         """
-=======
-    def _get_losses(self, batch: Sequence[Tensor], loss_args: LossArgs) -> Tensor:
-        """
-        Compute losses for a batch of data.
-
-        Args:
-            batch: A batch of data.
-            loss_args: Additional keyword arguments passed to self._loss fn.
-
-        Returns:
-            A tensor containing the computed losses for each sample in the batch.
-        """
-
-        # Get batches on current device.
-        theta_batch, x_batch, masks_batch = (
-            batch[0].to(self._device),
-            batch[1].to(self._device),
-            batch[2].to(self._device),
-        )
-
-        if not isinstance(loss_args, LossArgsVF):
-            raise TypeError(
-                "Expected type of loss_args to be LossArgsVF,"
-                f" but got {type(loss_args)}"
-            )
-
-        validation_times = loss_args.times
-        if validation_times is not None:
-            # For validation loss, we evaluate at a fixed set of times to reduce
-            # the variance in the validation loss, for improved convergence
-            # checks. We evaluate the entire validation batch at all times, so
-            # we repeat the batches here to match.
-            val_batch_size = theta_batch.shape[0]
-            times_batch = validation_times.shape[0]
-            theta_batch = theta_batch.repeat(
-                times_batch, *([1] * (theta_batch.ndim - 1))
-            )
-            x_batch = x_batch.repeat(times_batch, *([1] * (x_batch.ndim - 1)))
-            masks_batch = masks_batch.repeat(
-                times_batch, *([1] * (masks_batch.ndim - 1))
-            )
-
-            validation_times_rep = validation_times.repeat_interleave(
-                val_batch_size, dim=0
-            )
-
-            loss_args = replace(loss_args, times=validation_times_rep)
-
-        losses = self._loss(
-            theta=theta_batch,
-            x=x_batch,
-            masks=masks_batch,
-            **asdict(loss_args),
-        )
-
-        return losses
-
-    def _train_epoch(
-        self,
-        train_loader: data.DataLoader,
-        clip_max_norm: Optional[float],
-        loss_args: LossArgs | None,
-    ) -> float:
-        """
-        Override the parent method for performing a single training epoch over the
-        provided training data to set `times` to None as it is only used
-        when calculating the validation loss.
-
-        Args:
-            train_loader: Dataloader for training.
-            clip_max_norm: Value at which to clip the total gradient norm in order to
-                prevent exploding gradients. Use None for no clipping.
-            loss_args: Additional arguments passed to self._loss fn.
-
-        Returns:
-            The average training loss over all samples in the epoch.
-        """
-
-        if not isinstance(loss_args, LossArgsVF):
-            raise TypeError(
-                "Expected type of loss_args to be LossArgsVF,"
-                f" but got {type(loss_args)}"
-            )
-
-        loss_args = replace(loss_args, **dict(times=None))
-
-        return super()._train_epoch(
-            train_loader=train_loader,
-            clip_max_norm=clip_max_norm,
-            loss_args=loss_args,
-        )
-
-    def _summarize_epoch(
-        self,
-        train_loss: float,
-        val_loss: float,
-        epoch_start_time: float,
-        summarization_kwargs: Dict[str, Any],
-    ) -> None:
-        """
-        Override base class method to pass additional arguments through
-        summarization_kwargs and log exponential moving average for the validation
-        and training losses.
-
-        Args:
-            train_loss: The average training loss for the epoch.
-            val_loss: The average validation loss for the epoch.
-            epoch_start_time: Timestamp when the epoch started, used to compute
-                duration.
-            summarization_kwargs: Additional keyword arguments for customizing
-                the summarization.
-        """
-
-        ema_loss_decay = summarization_kwargs.get("ema_loss_decay")
-        assert ema_loss_decay is not None and isinstance(ema_loss_decay, float)
-
-        # NOTE: Due to the inherently noisy nature we do instead log a exponential
-        # moving average of the training loss.
-        if len(self._summary["training_loss"]) == 0:
-            train_loss_ema = train_loss
-        else:
-            previous_loss = self._summary["training_loss"][-1]
-            train_loss_ema = (
-                1.0 - ema_loss_decay
-            ) * previous_loss + ema_loss_decay * train_loss
-
-        if len(self._summary["validation_loss"]) == 0:
-            val_loss_ema = val_loss
-        else:
-            previous_loss = self._summary["validation_loss"][-1]
-            val_loss_ema = (
-                1 - ema_loss_decay
-            ) * previous_loss + ema_loss_decay * val_loss
-
-        super()._summarize_epoch(
-            train_loss=train_loss_ema,
-            val_loss=val_loss_ema,
-            epoch_start_time=epoch_start_time,
-            summarization_kwargs=summarization_kwargs,
-        )
-
-    def _get_start_index(self, context: StartIndexContext) -> int:
-        """
-        Determine the starting index for training based on previous rounds.
-
-        Args:
-            context: StartIndexContext dataclass values used to determine the starting
-                index of the training set.
-        Returns:
-            The method will return 1 to skip samples from round 0; otherwise,
-            it returns 0.
-        """
-
->>>>>>> f3222f94
         # Load data from most recent round.
         self._round = max(self._data_round_index)
 
-        if self._round == 0 and self._neural_net is not None:
-<<<<<<< HEAD
-            # TODO: Modify to "not-supported"
-            assert force_first_round_loss or resume_training, (
-                "You have already trained this neural network. After you had trained "
-                "the network, you again appended simulations with `append_simulations "
-                "but you did not provide a proposal.\n"
-                "If the new simulations are sampled from the prior, you can set "
-                "`.train(..., force_first_round_loss=True`). However, if the new "
-                "simulations were not sampled from the prior, you should pass the "
-                "proposal, i.e. `append_simulations(inputs, proposal)`.\n"
-                "If your samples are not sampled from the prior and you do not pass a "
-                "proposal and you set `force_first_round_loss=True`, the result of "
-                "Simformer will not be the true posterior. Instead, it will be the "
-                "proposal posterior, which (usually) is more narrow than the true "
-                "posterior.\n"
-            )
+        train_config = TrainConfig(
+            max_num_epochs=max_num_epochs,
+            stop_after_epochs=stop_after_epochs,
+            learning_rate=learning_rate,
+            resume_training=resume_training,
+            show_train_summary=show_train_summary,
+            training_batch_size=training_batch_size,
+            retrain_from_scratch=retrain_from_scratch,
+            validation_fraction=validation_fraction,
+            clip_max_norm=clip_max_norm,
+        )
 
         # Calibration kernels proposed in Lueckmann, Gonçalves et al., 2017.
         if calibration_kernel is None:
@@ -1010,8 +907,13 @@
 
             calibration_kernel = default_calibration_kernel
 
-        # Starting index for the training set (1 = discard round-0 samples).
-        start_idx = int(discard_prior_samples and self._round > 0)
+        start_idx = self._get_start_index(
+            context=StartIndexContext(
+                discard_prior_samples=discard_prior_samples,
+                force_first_round_loss=force_first_round_loss,
+                resume_training=train_config.resume_training,
+            )
+        )
 
         # Set the proposal to the last proposal that was passed by the user. For
         # atomic SNPE, it does not matter what the proposal is. For non-atomic
@@ -1021,27 +923,16 @@
 
         train_loader, val_loader = self.get_dataloaders(
             start_idx,
-            training_batch_size,
-            validation_fraction,
-            resume_training,
+            train_config.training_batch_size,
+            train_config.validation_fraction,
+            train_config.resume_training,
             dataloader_kwargs=dataloader_kwargs,
         )
-        # First round or if retraining from scratch:
-        # Call the `self._build_neural_net` with the rounds' inputs and masks as
-        # arguments, which will build the neural network.
-        if self._neural_net is None or retrain_from_scratch:
-            # Get theta,x to initialize NN
-            inputs, _ = self.get_simulations(starting_round=start_idx)
-            # Use only training data for building the neural net (z-scoring transforms)
-
-            self._neural_net = self._build_neural_net(
-                inputs[self.train_indices].to("cpu"),
-            )
-
-            del inputs
-
-        # Move entire net to device for training.
-        self._neural_net.to(self._device)
+
+        self._initialize_neural_network(
+            retrain_from_scratch=train_config.retrain_from_scratch,
+            start_idx=start_idx,
+        )
 
         if isinstance(validation_times, int):
             # NOTE: We add a nugget to t_min as t_min is the boundary of the training
@@ -1052,205 +943,25 @@
                 self._neural_net.t_max - 0.1,
                 validation_times,
             )
-        assert isinstance(
-            validation_times, Tensor
-        )  # Let pyright know validation_times is a Tensor.
-
-        if not resume_training:
-            self.optimizer = Adam(list(self._neural_net.parameters()), lr=learning_rate)
-
-            self.epoch, self._val_loss = 0, float("Inf")
-
-        while self.epoch <= max_num_epochs and not self._converged(
-            self.epoch, stop_after_epochs
-        ):
-            # Train for a single epoch.
-            self._neural_net.train()
-            train_loss_sum = 0
-            epoch_start_time = time.time()
-            for batch in train_loader:
-                self.optimizer.zero_grad()
-                # Get batches on current device.
-                (
-                    inputs_batch,
-                    prior_masks_batch,
-                ) = (
-                    batch[0].to(self._device),
-                    batch[1].to(self._device),
-                )
-
-                # Generate condition and edge masks for current batch
-                condition_masks_batch = (
-                    self._condition_mask_generator(inputs_batch)
-                ).to(self._device)
-
-                # Differently from other sbi methods, we can still allow invalid values
-                inputs_batch, condition_masks_batch = (
-                    handle_invalid_inputs_for_simformer(
-                        inputs_batch,
-                        condition_masks_batch,
-                        exclude_invalid_x=self._exclude_invalid_x,
-                    )
-                )
-
-                assert condition_masks_batch is not None, (
-                    "During training a condition mask was encountered to be None. "
-                    "This is likely due to the condition mask generator not being "
-                    "properly defined. Please fix your generator."
-                )
-
-                edge_masks_batch = self._edge_mask_generator(condition_masks_batch)
-                if edge_masks_batch is not None:
-                    edge_masks_batch = edge_masks_batch.to(self._device)
-
-                train_losses = self._loss(
-                    inputs=inputs_batch,
-                    condition_masks=condition_masks_batch,
-                    edge_masks=edge_masks_batch,
-                    prior_masks=prior_masks_batch,
-                    proposal=proposal,
-                    calibration_kernel=calibration_kernel,
-                    force_first_round_loss=force_first_round_loss,
-                )
-
-                train_loss = torch.mean(train_losses)
-
-                train_loss_sum += train_losses.sum().item()
-
-                train_loss.backward()
-                if clip_max_norm is not None:
-                    clip_grad_norm_(
-                        self._neural_net.parameters(), max_norm=clip_max_norm
-                    )
-                self.optimizer.step()
-
-            self.epoch += 1
-
-            train_loss_average = train_loss_sum / (
-                len(train_loader) * train_loader.batch_size  # type: ignore
-            )
-
-            # NOTE: Due to the inherently noisy nature we do instead log a exponential
-            # moving average of the training loss.
-            if len(self._summary["training_loss"]) == 0:
-                self._summary["training_loss"].append(train_loss_average)
-            else:
-                previous_loss = self._summary["training_loss"][-1]
-                self._summary["training_loss"].append(
-                    (1.0 - ema_loss_decay) * previous_loss
-                    + ema_loss_decay * train_loss_average
-                )
-
-            # Calculate validation performance.
-            self._neural_net.eval()
-            val_loss_sum = 0
-
-            with torch.no_grad():
-                for batch in val_loader:
-                    (
-                        inputs_batch_val,
-                        prior_masks_batch_val,
-                    ) = (
-                        batch[0].to(self._device),
-                        batch[1].to(self._device),
-                    )
-
-                    # For validation loss, we evaluate at a fixed set of times to reduce
-                    # the variance in the validation loss, for improved convergence
-                    # checks. We evaluate the entire validation batch at all times, so
-                    # we repeat the batches here to match.
-                    val_batch_size = inputs_batch_val.shape[0]
-                    times_batch = validation_times.shape[0]
-                    inputs_batch_val = inputs_batch_val.repeat(
-                        times_batch, *([1] * (inputs_batch_val.ndim - 1))
-                    )
-                    prior_masks_batch_val = prior_masks_batch_val.repeat(
-                        times_batch, *([1] * (prior_masks_batch_val.ndim - 1))
-                    )
-
-                    # This will repeat the validation times for each batch in the
-                    # validation set.
-                    validation_times_rep = validation_times.repeat_interleave(
-                        val_batch_size, dim=0
-                    )
-
-                    # Generate condition and edge masks for current batch
-                    condition_masks_batch_val = (
-                        self._condition_mask_generator(inputs_batch_val)
-                    ).to(self._device)
-
-                    # We can still allow invalid values
-                    inputs_batch_val, condition_masks_batch_val = (
-                        handle_invalid_inputs_for_simformer(
-                            inputs_batch_val,
-                            condition_masks_batch_val,
-                            exclude_invalid_x=self._exclude_invalid_x,
-                        )
-                    )
-
-                    assert condition_masks_batch_val is not None, (
-                        "During training a condition mask was encountered to be None. "
-                        "This is likely due to the condition mask generator not being "
-                        "properly defined. Please fix your generator."
-                    )
-
-                    edge_masks_batch_val = self._edge_mask_generator(
-                        condition_masks_batch_val
-                    )
-                    if edge_masks_batch_val is not None:
-                        edge_masks_batch_val = edge_masks_batch_val.to(self._device)
-
-                    # Take negative loss here to get validation log_prob.
-                    val_losses = self._loss(
-                        inputs=inputs_batch_val,
-                        condition_masks=condition_masks_batch_val,
-                        edge_masks=edge_masks_batch_val,
-                        prior_masks=prior_masks_batch_val,
-                        proposal=proposal,
-                        calibration_kernel=calibration_kernel,
-                        times=validation_times_rep,
-                        force_first_round_loss=force_first_round_loss,
-                    )
-
-                    val_loss_sum += val_losses.sum().item()
-
-            # Take mean over all validation samples.
-            val_loss = val_loss_sum / (
-                len(val_loader) * val_loader.batch_size * times_batch  # type: ignore
-            )
-
-            if len(self._summary["validation_loss"]) == 0:
-                val_loss_ema = val_loss
-            else:
-                previous_loss = self._summary["validation_loss"][-1]
-                val_loss_ema = (
-                    1 - ema_loss_decay
-                ) * previous_loss + ema_loss_decay * val_loss
-
-            self._val_loss = val_loss_ema
-            self._summary["validation_loss"].append(self._val_loss)
-            self._summary["epoch_durations_sec"].append(time.time() - epoch_start_time)
-
-            self._maybe_show_progress(self._show_progress_bars, self.epoch)
-
-        self._report_convergence_at_end(self.epoch, stop_after_epochs, max_num_epochs)
-
-        # Update summary.
-        self._summary["epochs_trained"].append(self.epoch)
-        self._summary["best_validation_loss"].append(self._val_loss)
-
-        # Update tensorboard and summary dict.
-        self._summarize(round_=self._round)
-
-        # Update description for progress bar.
-        if show_train_summary:
-            print(self._describe_round(self._round, self._summary))
-
-        # Avoid keeping the gradients in the resulting network, which can
-        # cause memory leakage when benchmarking.
-        self._neural_net.zero_grad(set_to_none=True)
-
-        return deepcopy(self._neural_net)
+
+        loss_args = LossArgsVF(
+            proposal=proposal,
+            calibration_kernel=calibration_kernel,
+            force_first_round_loss=force_first_round_loss,
+            times=validation_times,
+        )
+
+        summarization_kwargs = dict(ema_loss_decay=ema_loss_decay)
+
+        # V To adapt for masked in MaskedNeuralInference
+        #   (currently is on BaseNeuralInference, i.e., the same of NeuralInfernece)
+        return self._run_training_loop(
+            train_loader=train_loader,
+            val_loader=val_loader,
+            train_config=train_config,
+            loss_args=loss_args,
+            summarization_kwargs=summarization_kwargs,
+        )
 
     def build_posterior(
         self,
@@ -1427,7 +1138,192 @@
 
         assert_all_finite(loss, f"{cls_name} loss")
         return calibration_kernel(inputs) * loss
-=======
+
+    # V To adapt
+    def _get_losses(self, batch: Sequence[Tensor], loss_args: LossArgs) -> Tensor:
+        """
+        Compute losses for a batch of data.
+
+        Args:
+            batch: A batch of data.
+            loss_args: Additional keyword arguments passed to self._loss fn.
+
+        Returns:
+            A tensor containing the computed losses for each sample in the batch.
+        """
+
+        # Get batches on current device.
+        inputs_batch, prior_masks_batch = (
+            batch[0].to(self._device),
+            batch[1].to(self._device),
+        )
+
+        if not isinstance(loss_args, LossArgsVF):
+            raise TypeError(
+                "Expected type of loss_args to be LossArgsVF,"
+                f" but got {type(loss_args)}"
+            )
+
+        condition_masks_batch = (self._condition_mask_generator(inputs_batch)).to(
+            self._device
+        )
+
+        # Differently from other sbi methods, we can still allow invalid values
+        inputs_batch, condition_masks_batch = handle_invalid_inputs_for_simformer(
+            inputs_batch,
+            condition_masks_batch,
+            exclude_invalid_x=self._exclude_invalid_x,
+        )
+
+        assert condition_masks_batch is not None, (
+            "During training a condition mask was encountered to be None. "
+            "This is likely due to the condition mask generator not being "
+            "properly defined. Please fix your generator."
+        )
+
+        edge_masks_batch = self._edge_mask_generator(condition_masks_batch)
+        if edge_masks_batch is not None:
+            edge_masks_batch = edge_masks_batch.to(self._device)
+
+        validation_times = loss_args.times
+        if validation_times is not None:
+            # For validation loss, we evaluate at a fixed set of times to reduce
+            # the variance in the validation loss, for improved convergence
+            # checks. We evaluate the entire validation batch at all times, so
+            # we repeat the batches here to match.
+            val_batch_size = inputs_batch.shape[0]
+            times_batch = validation_times.shape[0]
+            inputs_batch = inputs_batch.repeat(
+                times_batch, *([1] * (inputs_batch.ndim - 1))
+            )
+            condition_masks_batch = condition_masks_batch.repeat(
+                times_batch, *([1] * (condition_masks_batch.ndim - 1))
+            )
+            if edge_masks_batch is not None:
+                edge_masks_batch = edge_masks_batch.repeat(
+                    times_batch, *([1] * (edge_masks_batch.ndim - 1))
+                )
+            prior_masks_batch = prior_masks_batch.repeat(
+                times_batch, *([1] * (prior_masks_batch.ndim - 1))
+            )
+
+            validation_times_rep = validation_times.repeat_interleave(
+                val_batch_size, dim=0
+            )
+
+            loss_args = replace(loss_args, times=validation_times_rep)
+
+        losses = self._loss(
+            inputs=inputs_batch,
+            condition_masks=condition_masks_batch,
+            edge_masks=edge_masks_batch,
+            prior_masks=prior_masks_batch,
+            **asdict(loss_args),
+        )
+
+        return losses
+
+    # V To adapt
+    def _train_epoch(
+        self,
+        train_loader: data.DataLoader,
+        clip_max_norm: Optional[float],
+        loss_args: LossArgs | None,
+    ) -> float:
+        """
+        Override the parent method for performing a single training epoch over the
+        provided training data to set `times` to None as it is only used
+        when calculating the validation loss.
+
+        Args:
+            train_loader: Dataloader for training.
+            clip_max_norm: Value at which to clip the total gradient norm in order to
+                prevent exploding gradients. Use None for no clipping.
+            loss_args: Additional arguments passed to self._loss fn.
+
+        Returns:
+            The average training loss over all samples in the epoch.
+        """
+
+        if not isinstance(loss_args, LossArgsVF):
+            raise TypeError(
+                "Expected type of loss_args to be LossArgsVF,"
+                f" but got {type(loss_args)}"
+            )
+
+        loss_args = replace(loss_args, **dict(times=None))
+
+        return super()._train_epoch(
+            train_loader=train_loader,
+            clip_max_norm=clip_max_norm,
+            loss_args=loss_args,
+        )
+
+    def _summarize_epoch(
+        self,
+        train_loss: float,
+        val_loss: float,
+        epoch_start_time: float,
+        summarization_kwargs: Dict[str, Any],
+    ) -> None:
+        """
+        Override base class method to pass additional arguments through
+        summarization_kwargs and log exponential moving average for the validation
+        and training losses.
+
+        Args:
+            train_loss: The average training loss for the epoch.
+            val_loss: The average validation loss for the epoch.
+            epoch_start_time: Timestamp when the epoch started, used to compute
+                duration.
+            summarization_kwargs: Additional keyword arguments for customizing
+                the summarization.
+        """
+
+        ema_loss_decay = summarization_kwargs.get("ema_loss_decay")
+        assert ema_loss_decay is not None and isinstance(ema_loss_decay, float)
+
+        # NOTE: Due to the inherently noisy nature we do instead log a exponential
+        # moving average of the training loss.
+        if len(self._summary["training_loss"]) == 0:
+            train_loss_ema = train_loss
+        else:
+            previous_loss = self._summary["training_loss"][-1]
+            train_loss_ema = (
+                1.0 - ema_loss_decay
+            ) * previous_loss + ema_loss_decay * train_loss
+
+        if len(self._summary["validation_loss"]) == 0:
+            val_loss_ema = val_loss
+        else:
+            previous_loss = self._summary["validation_loss"][-1]
+            val_loss_ema = (
+                1 - ema_loss_decay
+            ) * previous_loss + ema_loss_decay * val_loss
+
+        super()._summarize_epoch(
+            train_loss=train_loss_ema,
+            val_loss=val_loss_ema,
+            epoch_start_time=epoch_start_time,
+            summarization_kwargs=summarization_kwargs,
+        )
+
+    def _get_start_index(self, context: StartIndexContext) -> int:
+        """
+        Determine the starting index for training based on previous rounds.
+
+        Args:
+            context: StartIndexContext dataclass values used to determine the starting
+                index of the training set.
+        Returns:
+            The method will return 1 to skip samples from round 0; otherwise,
+            it returns 0.
+        """
+
+        # Load data from most recent round.
+        self._round = max(self._data_round_index)
+
+        if self._round == 0 and self._neural_net is not None:
             assert context.force_first_round_loss or context.resume_training, (
                 "You have already trained this neural network. After you had trained "
                 "the network, you again appended simulations with `append_simulations"
@@ -1447,6 +1343,7 @@
 
         return start_idx
 
+    # V To adapt
     def _initialize_neural_network(
         self,
         retrain_from_scratch: bool,
@@ -1466,19 +1363,11 @@
         # arguments, which will build the neural network.
         if self._neural_net is None or retrain_from_scratch:
             # Get theta,x to initialize NN
-            theta, x, _ = self.get_simulations(starting_round=start_idx)
+            inputs, _ = self.get_simulations(starting_round=start_idx)
             # Use only training data for building the neural net (z-scoring transforms)
 
             self._neural_net = self._build_neural_net(
-                theta[self.train_indices].to("cpu"),
-                x[self.train_indices].to("cpu"),
-            )
-
-            test_posterior_net_for_multi_d_x(
-                self._neural_net,
-                theta.to("cpu"),
-                x.to("cpu"),
-            )
-
-            del theta, x
->>>>>>> f3222f94
+                inputs[self.train_indices].to("cpu"),
+            )
+
+            del inputs