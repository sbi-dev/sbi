# This file is part of sbi, a toolkit for simulation-based inference. sbi is licensed
# under the Apache License Version 2.0, see <https://www.apache.org/licenses/>

from abc import ABC, abstractmethod
from copy import deepcopy
<<<<<<< HEAD
from typing import Any, Callable, Dict, Literal, Optional, Protocol, Tuple, Union
=======
from typing import Any, Callable, Literal, Optional, Tuple, Union
>>>>>>> 333427f2

import torch
from torch import Tensor, ones
from torch.distributions import Distribution
from torch.utils import data
from torch.utils.tensorboard.writer import SummaryWriter
from typing_extensions import Self

from sbi import utils as utils
from sbi.inference import NeuralInference
from sbi.inference.posteriors import (
    DirectPosterior,
)
from sbi.inference.potentials.vector_field_potential import (
    VectorFieldBasedPotential,
    vector_field_estimator_based_potential,
)
from sbi.neural_nets.estimators import ConditionalVectorFieldEstimator
from sbi.neural_nets.estimators.base import ConditionalEstimatorBuilder
from sbi.sbi_types import TorchTransform
from sbi.utils import (
    check_estimator_arg,
    handle_invalid_x,
    npe_msg_on_invalid_x,
    test_posterior_net_for_multi_d_x,
    validate_theta_and_x,
    warn_if_zscoring_changes_data,
)
from sbi.utils.sbiutils import ImproperEmpirical, mask_sims_from_prior
from sbi.utils.torchutils import assert_all_finite


class VectorFieldTrainer(NeuralInference, ABC):
    def __init__(
        self,
        prior: Optional[Distribution] = None,
        vector_field_estimator_builder: Union[
            Literal["mlp", "ada_mlp", "transformer", "transformer_cross_attn"],
            ConditionalEstimatorBuilder[ConditionalVectorFieldEstimator],
        ] = "mlp",
        device: str = "cpu",
        logging_level: Union[int, str] = "WARNING",
        summary_writer: Optional[SummaryWriter] = None,
        show_progress_bars: bool = True,
        **kwargs,
    ):
        """Base class for vector field inference methods. It is used
        both for NPSE and FMPE.

        NOTE: Vector field inference does not support multi-round inference
        with flexible proposals yet. You can try to run multi-round with
        truncated proposals, but note that this is not tested yet.

        Args:
            prior: Prior distribution.
            vector_field_estimator_builder: Neural network architecture for the
                vector field estimator. Can be a string (e.g. 'mlp' or 'ada_mlp') or a
                callable that implements the `ConditionalEstimatorBuilder` protocol
                with `__call__` that receives `theta` and `x` and returns a
                `ConditionalVectorFieldEstimator`.
            device: Device to run the training on.
            logging_level: Logging level for the training. Can be an integer or a
                string.
            summary_writer: Tensorboard summary writer.
            show_progress_bars: Whether to show progress bars during training.
            kwargs: Additional keyword arguments passed to the default builder if
                `vector_field_estimator_builder` is a string.
        """

        super().__init__(
            prior=prior,
            device=device,
            logging_level=logging_level,
            summary_writer=summary_writer,
            show_progress_bars=show_progress_bars,
        )

        # As detailed in the docstring, `vector_field_estimator` is either a string or
        # a callable. The function creating the neural network is attached to
        # `_build_neural_net`. It will be called in the first round and receive
        # thetas and xs as inputs, so that they can be used for shape inference and
        # potentially for z-scoring.
        check_estimator_arg(vector_field_estimator_builder)
        if isinstance(vector_field_estimator_builder, str):
            self._build_neural_net = self._build_default_nn_fn(
                model=vector_field_estimator_builder, **kwargs
            )
        else:
            self._build_neural_net = vector_field_estimator_builder

        self._proposal_roundwise = []

    @abstractmethod
    def _build_default_nn_fn(
        self,
        model: Literal["mlp", "ada_mlp", "transformer", "transformer_cross_attn"],
        **kwargs,
    ) -> ConditionalEstimatorBuilder[ConditionalVectorFieldEstimator]:
        pass

    def append_simulations(
        self,
        theta: Tensor,
        x: Tensor,
        proposal: Optional[DirectPosterior] = None,
        exclude_invalid_x: Optional[bool] = None,
        data_device: Optional[str] = None,
    ) -> Self:
        r"""Store parameters and simulation outputs to use them for later training.

        Data are stored as entries in lists for each type of variable (parameter/data).

        Stores $\theta$, $x$, prior_masks (indicating if simulations are coming from the
        prior or not) and an index indicating which round the batch of simulations came
        from.

        Args:
            theta: Parameter sets.
            x: Simulation outputs.
            proposal: The distribution that the parameters $\theta$ were sampled from.
                Pass `None` if the parameters were sampled from the prior. Multi-round
                training is not yet implemented, so anything other than `None` will
                raise an error.
            exclude_invalid_x: Whether invalid simulations are discarded during
                training. For single-round training, it is fine to discard invalid
                simulations, but for multi-round sequential (atomic) training,
                discarding invalid simulations gives systematically wrong results. If
                `None`, it will be `True` in the first round and `False` in later
                rounds. Note that multi-round training is not yet implemented.
            data_device: Where to store the data, default is on the same device where
                the training is happening. If training a large dataset on a GPU with not
                much VRAM can set to 'cpu' to store data on system memory instead.

        Returns:
            VectorFieldTrainer object (returned so that this function is chainable).
        """
        inference_name = self.__class__.__name__
        assert proposal is None, (
            f"Multi-round {inference_name} is not yet implemented. "
            f"Please use single-round {inference_name}."
        )
        current_round = 0

        if exclude_invalid_x is None:
            exclude_invalid_x = current_round == 0

        if data_device is None:
            data_device = self._device

        theta, x = validate_theta_and_x(
            theta, x, data_device=data_device, training_device=self._device
        )

        is_valid_x, num_nans, num_infs = handle_invalid_x(
            x, exclude_invalid_x=exclude_invalid_x
        )

        x = x[is_valid_x]
        theta = theta[is_valid_x]

        # Check for problematic z-scoring
        warn_if_zscoring_changes_data(x)

        npe_msg_on_invalid_x(
            num_nans,
            num_infs,
            exclude_invalid_x,
            algorithm=f"Single-round {inference_name}",
        )

        self._data_round_index.append(current_round)
        prior_masks = mask_sims_from_prior(int(current_round > 0), theta.size(0))

        self._theta_roundwise.append(theta)
        self._x_roundwise.append(x)
        self._prior_masks.append(prior_masks)

        self._proposal_roundwise.append(proposal)

        if self._prior is None or isinstance(self._prior, ImproperEmpirical):
            theta_prior = self.get_simulations()[0].to(self._device)
            self._prior = ImproperEmpirical(
                theta_prior, ones(theta_prior.shape[0], device=self._device)
            )

        return self

    def train(
        self,
        training_batch_size: int = 200,
        learning_rate: float = 5e-4,
        validation_fraction: float = 0.1,
        stop_after_epochs: int = 20,
        max_num_epochs: int = 2**31 - 1,
        clip_max_norm: Optional[float] = 5.0,
        calibration_kernel: Optional[Callable] = None,
        ema_loss_decay: float = 0.1,
        validation_times: Union[Tensor, int] = 10,
        validation_times_nugget: float = 0.05,
        resume_training: bool = False,
        force_first_round_loss: bool = False,
        discard_prior_samples: bool = False,
        retrain_from_scratch: bool = False,
        show_train_summary: bool = False,
        dataloader_kwargs: Optional[dict] = None,
    ) -> ConditionalVectorFieldEstimator:
        r"""Returns a vector field estimator that approximates the posterior
        $p(\theta|x)$ through a continuous transformation from the base distribution
        to the target posterior.

        NOTE: This method is common for both score-based methods (NPSE) and flow
        matching methods (FMPE).

        The denoising score matching loss has a high
        variance, which makes it more difficult to detect converegence. To reduce this
        variance, we evaluate the validation loss at a fixed set of times. We also use
        the exponential moving average of the training and validation losses, as opposed
        to the other `trainer` classes, which track the loss directly.

        Args:
            training_batch_size: Training batch size.
            learning_rate: Learning rate for Adam optimizer.
            validation_fraction: The fraction of data to use for validation.
            stop_after_epochs: The number of epochs to wait for improvement on the
                validation set before terminating training.
            max_num_epochs: Maximum number of epochs to run. If reached, we stop
                training even when the validation loss is still decreasing. Otherwise,
                we train until validation loss increases (see also `stop_after_epochs`).
            clip_max_norm: Value at which to clip the total gradient norm in order to
                prevent exploding gradients. Use None for no clipping.
            calibration_kernel: A function to calibrate the loss with respect
                to the simulations `x` (optional). See Lueckmann, Gonçalves et al.,
                NeurIPS 2017. If `None`, no calibration is used.
            ema_loss_decay: Loss decay strength for exponential moving average of
                training and validation losses.
            validation_times: Diffusion times at which to evaluate the validation loss
                to reduce variance of validation loss.
            validation_times_nugget: As both diffusion and flow matching losses often
                have high variance losses at the end, we add a small nugget to compute
                the validation loss. Default is 0.05 i.e. t_min + 0.05 or t_max - 0.5.
            resume_training: Can be used in case training time is limited, e.g. on a
                cluster. If `True`, the split between train and validation set, the
                optimizer, the number of epochs, and the best validation log-prob will
                be restored from the last time `.train()` was called.
            force_first_round_loss: If `True`, train with maximum likelihood,
                i.e., potentially ignoring the correction for using a proposal
                distribution different from the prior.
            discard_prior_samples: Whether to discard samples simulated in round 1, i.e.
                from the prior. Training may be sped up by ignoring such less targeted
                samples.
            retrain_from_scratch: Whether to retrain the conditional density
                estimator for the posterior from scratch each round.
            show_train_summary: Whether to print the number of epochs and validation
                loss after the training.
            dataloader_kwargs: Additional or updated kwargs to be passed to the training
                and validation dataloaders (like, e.g., a collate_fn)

        Returns:
            Vector field estimator that approximates the posterior.
        """

        # Calibration kernels proposed in Lueckmann, Gonçalves et al., 2017.
        if calibration_kernel is None:

            def default_calibration_kernel(x):
                return ones([len(x)], device=self._device)

            calibration_kernel = default_calibration_kernel

        start_idx = self._get_start_index(
            discard_prior_samples=discard_prior_samples,
            force_first_round_loss=force_first_round_loss,
            resume_training=resume_training,
        )

        # Set the proposal to the last proposal that was passed by the user. For
        # atomic SNPE, it does not matter what the proposal is. For non-atomic
        # SNPE, we only use the latest data that was passed, i.e. the one from the
        # last proposal.
        proposal = self._proposal_roundwise[-1]

        train_loader, val_loader = self.get_dataloaders(
            start_idx,
            training_batch_size,
            validation_fraction,
            resume_training,
            dataloader_kwargs=dataloader_kwargs,
        )

        self._initialize_neural_network(
            retrain_from_scratch=retrain_from_scratch,
            start_idx=start_idx,
        )

        if isinstance(validation_times, int):
            validation_times = torch.linspace(
                self._neural_net.t_min + validation_times_nugget,
                self._neural_net.t_max - validation_times_nugget,
                validation_times,
            )

        loss_kwargs = dict(
            proposal=proposal,
            calibration_kernel=calibration_kernel,
            force_first_round_loss=force_first_round_loss,
            times=validation_times,
        )

        summarization_kwargs = dict(ema_loss_decay=ema_loss_decay)

        return self._run_training_loop(  # type: ignore
            train_loader=train_loader,
            val_loader=val_loader,
            max_num_epochs=max_num_epochs,
            stop_after_epochs=stop_after_epochs,
            learning_rate=learning_rate,
            resume_training=resume_training,
            clip_max_norm=clip_max_norm,
            show_train_summary=show_train_summary,
            loss_kwargs=loss_kwargs,
            summarization_kwargs=summarization_kwargs,
        )

    def _converged(self, epoch: int, stop_after_epochs: int) -> bool:
        """Return whether the training converged yet and save best model state so far.

        Diffusion or flow matching objectives are inherently more stochastic than MLE
        for e.g. NPE because they additionally add "noise" by construction. We hence
        use a statistical approach to detect convergence by tracking standard deviation
        of validation losses. Training is considered converged when the current loss is
        significantly worse than the best loss for a sustained period (more than 2 std
        deviations above best).

        NOTE: The standard deviation of the `validation_loss `is computed in a running
            fashion over the most recent 2 × stop_after_epochs loss values.

        Args:
            epoch: Current epoch in training.
            stop_after_epochs: How many fruitless epochs to let pass before stopping.

        Returns:
            Whether the training has stopped improving, i.e. has converged.
        """
        converged = False

        assert self._neural_net is not None
        neural_net = self._neural_net

        # Initialize tracking variables if not exists
        if not hasattr(self, '_best_val_loss'):
            self._best_val_loss = float('inf')
            self._epochs_since_last_improvement = 0
            self._best_model_state_dict = None

        # Check if we have a new best loss
        if self._val_loss < self._best_val_loss:
            self._best_val_loss = self._val_loss
            self._epochs_since_last_improvement = 0
            self._best_model_state_dict = deepcopy(neural_net.state_dict())
        else:
            # Only start statistical analysis after we have enough data
            if len(self._summary["validation_loss"]) >= stop_after_epochs:
                # Calculate running statistics of recent losses
                recent_losses = torch.tensor(
                    self._summary["validation_loss"][-stop_after_epochs * 2 :]
                )
                loss_std = recent_losses.std().item()

                # Calculate how many standard deviations the current loss is from the
                # best
                diff_to_best_normalized = (
                    self._val_loss - self._best_val_loss
                ) / loss_std
                # Consider it "no improvement" if current loss is significantly
                # worse than the best loss (more than 2 std deviations above best)
                # This accounts for natural fluctuations while being sensitive to
                # real degradation
                if diff_to_best_normalized > 2.0:
                    self._epochs_since_last_improvement += 1
                else:
                    # Reset counter if loss is within acceptable range
                    self._epochs_since_last_improvement = 0
            else:
                return False

        # If no validation improvement over many epochs, stop training.
        if self._epochs_since_last_improvement > stop_after_epochs - 1:
            if self._best_model_state_dict is not None:
                neural_net.load_state_dict(self._best_model_state_dict)
            converged = True

        return converged

    def _get_potential_function(
        self, prior: Distribution, estimator: ConditionalVectorFieldEstimator
    ) -> Tuple[VectorFieldBasedPotential, TorchTransform]:
        r"""Gets the potential function gradient for vector field estimators.

        Args:
            prior: The prior distribution.
            estimator: The neural network modelling the vector field.
        Returns:
            The potential function and a transformation that maps
            to unconstrained space.
        """
        potential_fn, theta_transform = vector_field_estimator_based_potential(
            estimator,
            prior,
            x_o=None,
        )
        return potential_fn, theta_transform

    def _loss_proposal_posterior(
        self,
        theta: Tensor,
        x: Tensor,
        masks: Tensor,
        proposal: Optional[Any],
    ) -> Tensor:
        cls_name = self.__class__.__name__
        raise NotImplementedError(f"Multi-round {cls_name} is not yet implemented.")

    def _loss(
        self,
        theta: Tensor,
        x: Tensor,
        masks: Tensor,
        proposal: Optional[Any],
        calibration_kernel: Callable,
        times: Optional[Tensor] = None,
        force_first_round_loss: bool = False,
    ) -> Tensor:
        r"""Return loss from vector field estimator. Currently only single-round
        training is implemented, i.e., no proposal correction is applied for later
        rounds.

        The loss can be weighted with a calibration kernel.

        Args:
            theta: Parameter sets :math:`\theta`.
            x: Simulation outputs :math:`x`.
            masks: Prior masks. Ignored for now.
            proposal: Proposal distribution. Ignored for now.
            calibration_kernel: Calibration kernel.
            times: Times :math:`t`.
            force_first_round_loss: If `True`, ignore the correction for using a
                proposal distribution different from the prior. Since the
                correction is not implemented yet, `False` will raise an error
                on any round other than the first one.

        Returns:
            Calibration kernel-weighted loss implemented by the vector field estimator.
        """

        if times is not None:
            times = times.to(self._device)

        cls_name = self.__class__.__name__
        if self._round == 0 or force_first_round_loss:
            # First round loss.
            loss = self._neural_net.loss(theta, x, times=times)
        else:
            raise NotImplementedError(
                f"Multi-round {cls_name} with arbitrary proposals is not implemented"
            )

        assert_all_finite(loss, f"{cls_name} loss")
        return calibration_kernel(x) * loss

    def _get_losses(self, batch: Any, loss_kwargs: Dict[str, Any]) -> Tensor:
        """
        Compute losses for a batch of data.

        Args:
            batch: A batch of data.
            loss_kwargs: Additional keyword arguments passed to self._loss fn.

        Returns:
            A tensor containing the computed losses for each sample in the batch.
        """

        # Get batches on current device.
        theta_batch, x_batch, masks_batch = (
            batch[0].to(self._device),
            batch[1].to(self._device),
            batch[2].to(self._device),
        )

        validation_times = loss_kwargs.get("times")
        if validation_times is not None and isinstance(validation_times, Tensor):
            # For validation loss, we evaluate at a fixed set of times to reduce
            # the variance in the validation loss, for improved convergence
            # checks. We evaluate the entire validation batch at all times, so
            # we repeat the batches here to match.
            val_batch_size = theta_batch.shape[0]
            times_batch = validation_times.shape[0]
            theta_batch = theta_batch.repeat(
                times_batch, *([1] * (theta_batch.ndim - 1))
            )
            x_batch = x_batch.repeat(times_batch, *([1] * (x_batch.ndim - 1)))
            masks_batch = masks_batch.repeat(
                times_batch, *([1] * (masks_batch.ndim - 1))
            )

            validation_times_rep = validation_times.repeat_interleave(
                val_batch_size, dim=0
            )

            loss_kwargs = loss_kwargs.copy()
            loss_kwargs["times"] = validation_times_rep

        losses = self._loss(
            theta=theta_batch,
            x=x_batch,
            masks=masks_batch,
            **loss_kwargs,
        )
        return losses

    def _train_epoch(
        self,
        train_loader: data.DataLoader,
        clip_max_norm: Optional[float],
        loss_kwargs: Dict[str, Any],
    ) -> float:
        """
        Override the parent method for performing a single training epoch over the
        provided training data to remove times from `loss_kwargs` as it is only used
        when calculating the validation loss.

        Args:
            train_loader: Dataloader for training.
            clip_max_norm: Value at which to clip the total gradient norm in order to
                prevent exploding gradients. Use None for no clipping.
            loss_kwargs: Additional or updated kwargs to be passed to the self._loss fn.

        Returns:
            The average training loss over all samples in the epoch.
        """

        loss_kwargs = {k: v for k, v in loss_kwargs.items() if k != "times"}

        return super()._train_epoch(
            train_loader=train_loader,
            clip_max_norm=clip_max_norm,
            loss_kwargs=loss_kwargs,
        )

    def _summarize_epoch(
        self,
        train_loss: float,
        val_loss: float,
        epoch_start_time: float,
        summarization_kwargs: Dict[str, Any],
    ) -> None:
        """
        Override base class method to pass additional arguments through
        summarization_kwargs and log exponential moving average for the validation
        and training losses.

        Args:
            train_loss: The average training loss for the epoch.
            val_loss: The average validation loss for the epoch.
            epoch_start_time: Timestamp when the epoch started, used to compute
                duration.
            summarization_kwargs: Additional keyword arguments for customizing
                the summarization.
        """

        ema_loss_decay = summarization_kwargs.get("ema_loss_decay")
        assert ema_loss_decay is not None and isinstance(ema_loss_decay, float)

        # NOTE: Due to the inherently noisy nature we do instead log a exponential
        # moving average of the training loss.
        if len(self._summary["training_loss"]) == 0:
            train_loss_ema = train_loss
        else:
            previous_loss = self._summary["training_loss"][-1]
            train_loss_ema = (
                1.0 - ema_loss_decay
            ) * previous_loss + ema_loss_decay * train_loss

        if len(self._summary["validation_loss"]) == 0:
            val_loss_ema = val_loss
        else:
            previous_loss = self._summary["validation_loss"][-1]
            val_loss_ema = (
                1 - ema_loss_decay
            ) * previous_loss + ema_loss_decay * val_loss

        super()._summarize_epoch(
            train_loss=train_loss_ema,
            val_loss=val_loss_ema,
            epoch_start_time=epoch_start_time,
            summarization_kwargs=summarization_kwargs,
        )

    def _get_start_index(
        self,
        discard_prior_samples: bool,
        force_first_round_loss: bool,
        resume_training: bool,
    ) -> int:
        """
        Determine the starting index for training based on previous rounds.

        Args:
            discard_prior_samples: Whether to discard samples simulated in round 1, i.e.
                from the prior.

        Returns:
            If `discard_prior_samples` is True and previous rounds exist,
            the method will return 1 to skip samples from round 0; otherwise,
            it returns 0.
        """

        # Load data from most recent round.
        self._round = max(self._data_round_index)

        if self._round == 0 and self._neural_net is not None:
            assert force_first_round_loss or resume_training, (
                "You have already trained this neural network. After you had trained "
                "the network, you again appended simulations with `append_simulations"
                "(theta, x)`, but you did not provide a proposal. If the new "
                "simulations are sampled from the prior, you can set "
                "`.train(..., force_first_round_loss=True`). However, if the new "
                "simulations were not sampled from the prior, you should pass the "
                "proposal, i.e. `append_simulations(theta, x, proposal)`. If "
                "your samples are not sampled from the prior and you do not pass a "
                "proposal and you set `force_first_round_loss=True`, the result of "
                "NPSE will not be the true posterior. Instead, it will be the proposal "
                "posterior, which (usually) is more narrow than the true posterior."
            )

        # Starting index for the training set (1 = discard round-0 samples).
        start_idx = int(discard_prior_samples and self._round > 0)

        return start_idx

    def _initialize_neural_network(
        self,
        retrain_from_scratch: bool,
        start_idx: int,
    ) -> None:
        """
        Initialize the neural network if it is None or retraining from scratch.

        Args:
            retrain_from_scratch: Whether to retrain the conditional density
                estimator for the posterior from scratch each round.
            start_idx: The index of the first round to retrieve simulation data from.
        """

        # First round or if retraining from scratch:
        # Call the `self._build_neural_net` with the rounds' thetas and xs as
        # arguments, which will build the neural network.
        if self._neural_net is None or retrain_from_scratch:
            # Get theta,x to initialize NN
            theta, x, _ = self.get_simulations(starting_round=start_idx)
            # Use only training data for building the neural net (z-scoring transforms)

            self._neural_net = self._build_neural_net(
                theta[self.train_indices].to("cpu"),
                x[self.train_indices].to("cpu"),
            )

            test_posterior_net_for_multi_d_x(
                self._neural_net,
                theta.to("cpu"),
                x.to("cpu"),
            )

            del theta, x<|MERGE_RESOLUTION|>--- conflicted
+++ resolved
@@ -3,11 +3,7 @@
 
 from abc import ABC, abstractmethod
 from copy import deepcopy
-<<<<<<< HEAD
-from typing import Any, Callable, Dict, Literal, Optional, Protocol, Tuple, Union
-=======
-from typing import Any, Callable, Literal, Optional, Tuple, Union
->>>>>>> 333427f2
+from typing import Any, Callable, Dict, Literal, Optional, Tuple, Union
 
 import torch
 from torch import Tensor, ones
