--- conflicted
+++ resolved
@@ -4,7 +4,7 @@
 import time
 from abc import ABC, abstractmethod
 from copy import deepcopy
-from typing import Any, Callable, Optional, Protocol, Tuple, Union
+from typing import Any, Callable, Literal, Optional, Protocol, Tuple, Union
 
 import torch
 from torch import Tensor, ones
@@ -18,20 +18,16 @@
 from sbi.inference.posteriors import (
     DirectPosterior,
 )
-<<<<<<< HEAD
 from sbi.inference.posteriors.vector_field_posterior import VectorFieldPosterior
+from sbi.inference.potentials.vector_field_potential import (
+    VectorFieldBasedPotential,
+    vector_field_estimator_based_potential,
+)
 from sbi.neural_nets.estimators import (
     ConditionalVectorFieldEstimator,
     MaskedConditionalVectorFieldEstimator,
 )
-=======
-from sbi.inference.potentials.vector_field_potential import (
-    VectorFieldBasedPotential,
-    vector_field_estimator_based_potential,
-)
-from sbi.neural_nets.estimators import ConditionalVectorFieldEstimator
 from sbi.sbi_types import TorchTransform
->>>>>>> 27dda74c
 from sbi.utils import (
     check_estimator_arg,
     handle_invalid_x,
@@ -67,7 +63,6 @@
         ...
 
 
-<<<<<<< HEAD
 class MaskedVectorFieldEstimatorBuilder(Protocol):
     """Protocol for building a masked vector field estimator from data."""
 
@@ -87,10 +82,7 @@
         ...
 
 
-class VectorFieldInference(NeuralInference, ABC):
-=======
 class VectorFieldTrainer(NeuralInference, ABC):
->>>>>>> 27dda74c
     def __init__(
         self,
         prior: Optional[Distribution] = None,
@@ -1222,7 +1214,7 @@
         edge_mask: Tensor,
         mvf_estimator: Optional[MaskedConditionalVectorFieldEstimator] = None,
         prior: Optional[Distribution] = None,
-        sample_with: str = "sde",
+        sample_with: Literal['ode', 'sde'] = "sde",
         **kwargs,
     ) -> VectorFieldPosterior:
         r"""Build posterior for a given conditioning context.
