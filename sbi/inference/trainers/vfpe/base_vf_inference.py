--- conflicted
+++ resolved
@@ -25,15 +25,14 @@
     VectorFieldBasedPotential,
     vector_field_estimator_based_potential,
 )
-<<<<<<< HEAD
 from sbi.neural_nets.estimators import (
     ConditionalVectorFieldEstimator,
     MaskedConditionalVectorFieldEstimator,
 )
-=======
-from sbi.neural_nets.estimators import ConditionalVectorFieldEstimator
-from sbi.neural_nets.estimators.base import ConditionalEstimatorBuilder
->>>>>>> 28f3debd
+from sbi.neural_nets.estimators.base import (
+    ConditionalEstimatorBuilder,
+    MaskedConditionalEstimatorBuilder,
+)
 from sbi.sbi_types import TorchTransform
 from sbi.utils import (
     check_estimator_arg,
@@ -54,44 +53,6 @@
 from sbi.utils.user_input_checks import validate_inputs
 
 
-<<<<<<< HEAD
-class VectorFieldEstimatorBuilder(Protocol):
-    """Protocol for building a vector field estimator from data."""
-
-    def __call__(self, theta: Tensor, x: Tensor) -> ConditionalVectorFieldEstimator:
-        """Build a vector field estimator from theta and x, which mainly
-        inform the shape of the input and the condition to the neural network.
-        Generally, it can also be used to z-score the data, but not in the case
-        of vector field estimators.
-
-        Args:
-            theta: Parameter sets.
-            x: Simulation outputs.
-
-        Returns:
-            Vector field estimator.
-        """
-        ...
-
-
-class MaskedVectorFieldEstimatorBuilder(Protocol):
-    """Protocol for building a masked vector field estimator from data."""
-
-    def __call__(self, inputs: Tensor) -> MaskedConditionalVectorFieldEstimator:
-        """Build a masked vector field estimator from inputs, which mainly inform
-        the shape of the input to the neural network.
-
-        Args:
-            inputs: Simulation outputs.
-
-        Returns:
-            Masked vector field estimator.
-        """
-        ...
-
-
-=======
->>>>>>> 28f3debd
 class VectorFieldTrainer(NeuralInference, ABC):
     _neural_net: ConditionalVectorFieldEstimator
 
@@ -622,7 +583,8 @@
     def __init__(
         self,
         mvf_estimator_builder: Union[
-            str, MaskedVectorFieldEstimatorBuilder
+            Literal["simformer"],
+            MaskedConditionalEstimatorBuilder[MaskedConditionalVectorFieldEstimator],
         ] = "simformer",
         posterior_latent_idx: Optional[list | Tensor] = None,
         posterior_observed_idx: Optional[list | Tensor] = None,
@@ -644,7 +606,7 @@
                 this prior is ignored.
             mvf_estimator_builder: Neural network architecture for the
                 masked vector field estimator. Can be a string (e.g. 'simformer')
-                or a callable that implements the `MaskedVectorFieldEstimatorBuilder`
+                or a callable that implements the `MaskedConditionalEstimatorBuilder`
                 protocol with `__call__` that receives `inputs`
                 and returns a `MaskedConditionalVectorFieldEstimator`.
             device: Device to run the training on.
@@ -685,7 +647,9 @@
         self._proposal_roundwise = []
 
     @abstractmethod
-    def _build_default_nn_fn(self, **kwargs) -> MaskedVectorFieldEstimatorBuilder:
+    def _build_default_nn_fn(
+        self, **kwargs
+    ) -> MaskedConditionalEstimatorBuilder[MaskedConditionalVectorFieldEstimator]:
         pass
 
     def append_simulations(
@@ -1146,7 +1110,7 @@
                   to save memory resources.
             mvf_estimator: Neural network architecture for the masked
                 vector field estimator. Can be a callable that implements
-                the `MaskedVectorFieldEstimatorBuilder` protocol.
+                the `MaskedConditionalEstimatorBuilder` protocol.
                 If a callable, `__call__` must accept `inputs`, and return
                 a `MaskedConditionalVectorFieldEstimator`. If `None` uses the
                 underlying trained neural net.
@@ -1207,7 +1171,7 @@
 
             mvf_estimator: Neural network architecture for the masked
                 vector field estimator. Can be a callable that implements
-                the `MaskedVectorFieldEstimatorBuilder` protocol.
+                the `MaskedConditionalEstimatorBuilder` protocol.
                 If a callable, `__call__` must accept `inputs`, and return
                 a `MaskedConditionalVectorFieldEstimator`. If `None` uses the
                 underlying trained neural net.
