--- conflicted
+++ resolved
@@ -1,13 +1,10 @@
 # This file is part of sbi, a toolkit for simulation-based inference. sbi is licensed
 # under the Affero General Public License v3, see <https://www.gnu.org/licenses/>.
 
-<<<<<<< HEAD
+
+from functools import partial
 from typing import Any, Callable, Dict, List, Optional, Union, Tuple
-=======
-from functools import partial
-from typing import Any, Callable, Dict, List, Optional, Union
 from warnings import warn
->>>>>>> 9ed18ca1
 
 import numpy as np
 import torch
@@ -481,7 +478,6 @@
         if type(self.net._distribution) is mdn:
             num_samples = torch.Size(sample_shape).numel()
 
-<<<<<<< HEAD
             logits, means, precfs, _ = extract_and_transform_mog(self, x)
             logits, means, precfs, _ = condition_mog(
                 self._prior, condition, dims_to_sample, logits, means, precfs
@@ -502,9 +498,11 @@
                 condition,
                 dims_to_sample,
                 x,
+                sample_with,
                 show_progress_bars,
                 mcmc_method,
                 mcmc_parameters,
+                rejection_sampling_parameters,
             )
 
     def log_prob_conditional(
@@ -572,20 +570,6 @@
             raise NotImplementedError(
                 "This functionality is only available for MDN based posteriors."
             )
-=======
-        return super().sample_conditional(
-            PotentialFunctionProvider(),
-            sample_shape,
-            condition,
-            dims_to_sample,
-            x,
-            sample_with,
-            show_progress_bars,
-            mcmc_method,
-            mcmc_parameters,
-            rejection_sampling_parameters,
-        )
->>>>>>> 9ed18ca1
 
     def map(
         self,
@@ -670,16 +654,12 @@
     """
 
     def __call__(
-<<<<<<< HEAD
-        self, prior, posterior_nn: nn.Module, x: Tensor, mcmc_method: str
-=======
         self,
         prior,
         posterior_nn: nn.Module,
         x: Tensor,
         method: str,
         transform: torch_tf.Transform = torch_tf.identity_transform,
->>>>>>> 9ed18ca1
     ) -> Callable:
         """Return potential function.
 
@@ -726,11 +706,6 @@
             theta, self.x
         )
 
-<<<<<<< HEAD
-        with torch.set_grad_enabled(False):
-            target_log_prob = self.posterior_nn.log_prob(
-                inputs=theta.to(self.x.device), context=x_repeated
-=======
         with torch.set_grad_enabled(track_gradients):
 
             # Evaluate on device, move back to cpu for comparison with prior.
@@ -744,7 +719,6 @@
                 in_prior_support,
                 posterior_log_prob_transformed,
                 torch.tensor(float("-inf"), dtype=torch.float32, device=self.device),
->>>>>>> 9ed18ca1
             )
 
         return posterior_log_prob_transformed
