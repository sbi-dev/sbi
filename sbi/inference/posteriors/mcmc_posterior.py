# This file is part of sbi, a toolkit for simulation-based inference. sbi is licensed
# under the Apache License Version 2.0, see <https://www.apache.org/licenses/>

from functools import partial
from math import ceil
from typing import Any, Callable, Dict, Optional, Union
from warnings import warn

import arviz as az
import torch
import torch.distributions.transforms as torch_tf
from arviz.data import InferenceData
from joblib import Parallel, delayed
from numpy import ndarray
from pyro.infer.mcmc import HMC, NUTS
from pyro.infer.mcmc.api import MCMC
from torch import Tensor
from torch import multiprocessing as mp
from tqdm.auto import tqdm

from sbi.inference.posteriors.base_posterior import NeuralPosterior
from sbi.inference.potentials.base_potential import BasePotential
from sbi.samplers.mcmc import (
    IterateParameters,
    PyMCSampler,
    SliceSamplerSerial,
    SliceSamplerVectorized,
    proposal_init,
    resample_given_potential_fn,
    sir_init,
)
from sbi.sbi_types import Shape, TorchTransform
from sbi.simulators.simutils import tqdm_joblib
from sbi.utils.potentialutils import pyro_potential_wrapper, transformed_potential
from sbi.utils.torchutils import ensure_theta_batched, tensor2numpy


class MCMCPosterior(NeuralPosterior):
    r"""Provides MCMC to sample from the posterior.<br/><br/>
    SNLE or SNRE train neural networks to approximate the likelihood(-ratios).
    `MCMCPosterior` allows to sample from the posterior with MCMC.
    """

    def __init__(
        self,
        potential_fn: Union[Callable, BasePotential],
        proposal: Any,
        theta_transform: Optional[TorchTransform] = None,
        method: str = "slice_np",
        thin: int = -1,
        warmup_steps: int = 200,
        num_chains: int = 1,
        init_strategy: str = "resample",
        init_strategy_parameters: Optional[Dict[str, Any]] = None,
        init_strategy_num_candidates: Optional[int] = None,
        num_workers: int = 1,
        mp_context: str = "spawn",
        device: Optional[str] = None,
        x_shape: Optional[torch.Size] = None,
    ):
        """
        Args:
            potential_fn: The potential function from which to draw samples. Must be a
                `BasePotential` or a `Callable` which takes `theta` and `x_o` as inputs.
            proposal: Proposal distribution that is used to initialize the MCMC chain.
            theta_transform: Transformation that will be applied during sampling.
                Allows to perform MCMC in unconstrained space.
            method: Method used for MCMC sampling, one of `slice_np`,
                `slice_np_vectorized`, `hmc_pyro`, `nuts_pyro`, `slice_pymc`,
                `hmc_pymc`, `nuts_pymc`. `slice_np` is a custom
                numpy implementation of slice sampling. `slice_np_vectorized` is
                identical to `slice_np`, but if `num_chains>1`, the chains are
                vectorized for `slice_np_vectorized` whereas they are run sequentially
                for `slice_np`. The samplers ending on `_pyro` are using Pyro, and
                likewise the samplers ending on `_pymc` are using PyMC.
            thin: The thinning factor for the chain, default 1 (no thinning).
            warmup_steps: The initial number of samples to discard.
            num_chains: The number of chains. Should generally be at most
                `num_workers - 1`.
            init_strategy: The initialisation strategy for chains; `proposal` will draw
                init locations from `proposal`, whereas `sir` will use Sequential-
                Importance-Resampling (SIR). SIR initially samples
                `init_strategy_num_candidates` from the `proposal`, evaluates all of
                them under the `potential_fn` and `proposal`, and then resamples the
                initial locations with weights proportional to `exp(potential_fn -
                proposal.log_prob`. `resample` is the same as `sir` but
                uses `exp(potential_fn)` as weights.
            init_strategy_parameters: Dictionary of keyword arguments passed to the
                init strategy, e.g., for `init_strategy=sir` this could be
                `num_candidate_samples`, i.e., the number of candidates to find init
                locations (internal default is `1000`), or `device`.
            init_strategy_num_candidates: Number of candidates to find init
                 locations in `init_strategy=sir` (deprecated, use
                 init_strategy_parameters instead).
            num_workers: number of cpu cores used to parallelize mcmc
            mp_context: Multiprocessing start method, either `"fork"` or `"spawn"`
                (default), used by Pyro and PyMC samplers. `"fork"` can be significantly
                faster than `"spawn"` but is only supported on POSIX-based systems
                (e.g. Linux and macOS, not Windows).
            device: Training device, e.g., "cpu", "cuda" or "cuda:0". If None,
                `potential_fn.device` is used.
            x_shape: Deprecated, should not be passed.
        """
        if method == "slice":
            warn(
                "The Pyro-based slice sampler is deprecated, and the method `slice` "
                "has been changed to `slice_np`, i.e., the custom "
                "numpy-based slice sampler.",
                DeprecationWarning,
                stacklevel=2,
            )
            method = "slice_np"

        thin = _process_thin_default(thin)

        super().__init__(
            potential_fn,
            theta_transform=theta_transform,
            device=device,
            x_shape=x_shape,
        )

        self.proposal = proposal
        self.method = method
        self.thin = thin
        self.warmup_steps = warmup_steps
        self.num_chains = num_chains
        self.init_strategy = init_strategy
        self.init_strategy_parameters = init_strategy_parameters or {}
        self.num_workers = num_workers
        self.mp_context = mp_context
        self._posterior_sampler = None
        # Hardcode parameter name to reduce clutter kwargs.
        self.param_name = "theta"

        if init_strategy_num_candidates is not None:
            warn(
                """Passing `init_strategy_num_candidates` is deprecated as of sbi
                v0.19.0. Instead, use e.g.,
                `init_strategy_parameters={"num_candidate_samples": 1000}`""",
                stacklevel=2,
            )
            self.init_strategy_parameters["num_candidate_samples"] = (
                init_strategy_num_candidates
            )

        self.potential_ = self._prepare_potential(method)

        self._purpose = (
            "It provides MCMC to .sample() from the posterior and "
            "can evaluate the _unnormalized_ posterior density with .log_prob()."
        )

    @property
    def mcmc_method(self) -> str:
        """Returns MCMC method."""
        return self._mcmc_method

    @mcmc_method.setter
    def mcmc_method(self, method: str) -> None:
        """See `set_mcmc_method`."""
        self.set_mcmc_method(method)

    @property
    def posterior_sampler(self):
        """Returns sampler created by `sample`."""
        return self._posterior_sampler

    def set_mcmc_method(self, method: str) -> "NeuralPosterior":
        """Sets sampling method to for MCMC and returns `NeuralPosterior`.

        Args:
            method: Method to use.

        Returns:
            `NeuralPosterior` for chainable calls.
        """
        self._mcmc_method = method
        return self

    def log_prob(
        self, theta: Tensor, x: Optional[Tensor] = None, track_gradients: bool = False
    ) -> Tensor:
        r"""Returns the log-probability of theta under the posterior.

        Args:
            theta: Parameters $\theta$.
            track_gradients: Whether the returned tensor supports tracking gradients.
                This can be helpful for e.g. sensitivity analysis, but increases memory
                consumption.

        Returns:
            `len($\theta$)`-shaped log-probability.
        """
        warn(
            """`.log_prob()` is deprecated for methods that can only evaluate the
            log-probability up to a normalizing constant. Use `.potential()`
            instead.""",
            stacklevel=2,
        )
        warn("The log-probability is unnormalized!", stacklevel=2)

        self.potential_fn.set_x(self._x_else_default_x(x))

        theta = ensure_theta_batched(torch.as_tensor(theta))
        return self.potential_fn(
            theta.to(self._device), track_gradients=track_gradients
        )

    def sample(
        self,
        sample_shape: Shape = torch.Size(),
        x: Optional[Tensor] = None,
        method: Optional[str] = None,
        thin: Optional[int] = None,
        warmup_steps: Optional[int] = None,
        num_chains: Optional[int] = None,
        init_strategy: Optional[str] = None,
        init_strategy_parameters: Optional[Dict[str, Any]] = None,
        init_strategy_num_candidates: Optional[int] = None,
        mcmc_parameters: Optional[Dict] = None,
        mcmc_method: Optional[str] = None,
        sample_with: Optional[str] = None,
        num_workers: Optional[int] = None,
        mp_context: Optional[str] = None,
        show_progress_bars: bool = True,
    ) -> Tensor:
        r"""Return samples from posterior distribution $p(\theta|x)$ with MCMC.

        Check the `__init__()` method for a description of all arguments as well as
        their default values.

        Args:
            sample_shape: Desired shape of samples that are drawn from posterior. If
                sample_shape is multidimensional we simply draw `sample_shape.numel()`
                samples and then reshape into the desired shape.
            mcmc_parameters: Dictionary that is passed only to support the API of
                `sbi` v0.17.2 or older.
            mcmc_method: This argument only exists to keep backward-compatibility with
                `sbi` v0.17.2 or older. Please use `method` instead.
            sample_with: This argument only exists to keep backward-compatibility with
                `sbi` v0.17.2 or older. If it is set, we instantly raise an error.
            show_progress_bars: Whether to show sampling progress monitor.

        Returns:
            Samples from posterior.
        """
        self.potential_fn.set_x(self._x_else_default_x(x))

        # Replace arguments that were not passed with their default.
        method = self.method if method is None else method
        thin = self.thin if thin is None else thin
        warmup_steps = self.warmup_steps if warmup_steps is None else warmup_steps
        num_chains = self.num_chains if num_chains is None else num_chains
        init_strategy = self.init_strategy if init_strategy is None else init_strategy
        num_workers = self.num_workers if num_workers is None else num_workers
        mp_context = self.mp_context if mp_context is None else mp_context
        init_strategy_parameters = (
            self.init_strategy_parameters
            if init_strategy_parameters is None
            else init_strategy_parameters
        )
        if init_strategy_num_candidates is not None:
            warn(
                """Passing `init_strategy_num_candidates` is deprecated as of sbi
                v0.19.0. Instead, use e.g.,
                `init_strategy_parameters={"num_candidate_samples": 1000}`""",
                stacklevel=2,
            )
            self.init_strategy_parameters["num_candidate_samples"] = (
                init_strategy_num_candidates
            )
        if sample_with is not None:
            raise ValueError(
                f"You set `sample_with={sample_with}`. As of sbi v0.18.0, setting "
                f"`sample_with` is no longer supported. You have to rerun "
                f"`.build_posterior(sample_with={sample_with}).`"
            )
        if mcmc_method is not None:
            warn(
                "You passed `mcmc_method` to `.sample()`. As of sbi v0.18.0, this "
                "is deprecated and will be removed in a future release. Use `method` "
                "instead of `mcmc_method`.",
                stacklevel=2,
            )
            method = mcmc_method
        if mcmc_parameters:
            warn(
                "You passed `mcmc_parameters` to `.sample()`. As of sbi v0.18.0, this "
                "is deprecated and will be removed in a future release. Instead, pass "
                "the variable to `.sample()` directly, e.g. "
                "`posterior.sample((1,), num_chains=5)`.",
                stacklevel=2,
            )
        # The following lines are only for backwards compatibility with sbi v0.17.2 or
        # older.
        m_p = mcmc_parameters or {}  # define to shorten the variable name
        method = _maybe_use_dict_entry(method, "mcmc_method", m_p)
        thin = _maybe_use_dict_entry(thin, "thin", m_p)
        warmup_steps = _maybe_use_dict_entry(warmup_steps, "warmup_steps", m_p)
        num_chains = _maybe_use_dict_entry(num_chains, "num_chains", m_p)
        init_strategy = _maybe_use_dict_entry(init_strategy, "init_strategy", m_p)
        self.potential_ = self._prepare_potential(method)  # type: ignore

        initial_params = self._get_initial_params(
            init_strategy,  # type: ignore
            num_chains,  # type: ignore
            num_workers,
            show_progress_bars,
            **init_strategy_parameters,
        )
        num_samples = torch.Size(sample_shape).numel()

        track_gradients = method in ("hmc_pyro", "nuts_pyro", "hmc_pymc", "nuts_pymc")
        with torch.set_grad_enabled(track_gradients):
            if method in ("slice_np", "slice_np_vectorized"):
                transformed_samples = self._slice_np_mcmc(
                    num_samples=num_samples,
                    potential_function=self.potential_,
                    initial_params=initial_params,
                    thin=thin,  # type: ignore
                    warmup_steps=warmup_steps,  # type: ignore
                    vectorized=(method == "slice_np_vectorized"),
                    num_workers=num_workers,
                    show_progress_bars=show_progress_bars,
                )
            elif method in ("hmc_pyro", "nuts_pyro"):
                transformed_samples = self._pyro_mcmc(
                    num_samples=num_samples,
                    potential_function=self.potential_,
                    initial_params=initial_params,
                    mcmc_method=method,  # type: ignore
                    thin=thin,  # type: ignore
                    warmup_steps=warmup_steps,  # type: ignore
                    num_chains=num_chains,
                    show_progress_bars=show_progress_bars,
                    mp_context=mp_context,
                )
            elif method in ("hmc_pymc", "nuts_pymc", "slice_pymc"):
                transformed_samples = self._pymc_mcmc(
                    num_samples=num_samples,
                    potential_function=self.potential_,
                    initial_params=initial_params,
                    mcmc_method=method,  # type: ignore
                    thin=thin,  # type: ignore
                    warmup_steps=warmup_steps,  # type: ignore
                    num_chains=num_chains,
                    show_progress_bars=show_progress_bars,
                    mp_context=mp_context,
                )
            else:
                raise NameError(f"The sampling method {method} is not implemented!")

        samples = self.theta_transform.inv(transformed_samples)
        # NOTE: Currently MCMCPosteriors will require a single dimension for the
        # parameter dimension. With recent ConditionalDensity(Ratio) estimators, we
        # can have multiple dimensions for the parameter dimension.
        samples = samples.reshape((*sample_shape, -1))  # type: ignore

        return samples

    def sample_batched(
        self,
        sample_shape: Shape,
        x: Tensor,
        method: Optional[str] = None,
        thin: Optional[int] = None,
        warmup_steps: Optional[int] = None,
        num_chains: Optional[int] = None,
        init_strategy: Optional[str] = None,
        init_strategy_parameters: Optional[Dict[str, Any]] = None,
        num_workers: Optional[int] = None,
        mp_context: Optional[str] = None,
        show_progress_bars: bool = True,
    ) -> Tensor:
        r"""Given a batch of observations [x_1, ..., x_B] this function samples from
        posteriors $p(\theta|x_1)$, ... ,$p(\theta|x_B)$, in a batched (i.e. vectorized)
        manner.

        Check the `__init__()` method for a description of all arguments as well as
        their default values.

        Args:
            sample_shape: Desired shape of samples that are drawn from the posterior
                given every observation.
            x: A batch of observations, of shape `(batch_dim, event_shape_x)`.
                `batch_dim` corresponds to the number of observations to be drawn.
            show_progress_bars: Whether to show sampling progress monitor.

        Returns:
            Samples from the posteriors of shape (*sample_shape, B, *input_shape)
        """
<<<<<<< HEAD
        batch_size = x.shape[0]
        self.potential_fn.set_x(x, interpret_as_iid=False)

        # Replace arguments that were not passed with their default.
        method = self.method if method is None else method
        thin = self.thin if thin is None else thin
        warmup_steps = self.warmup_steps if warmup_steps is None else warmup_steps
        num_chains = self.num_chains if num_chains is None else num_chains
        init_strategy = self.init_strategy if init_strategy is None else init_strategy
        num_workers = self.num_workers if num_workers is None else num_workers
        mp_context = self.mp_context if mp_context is None else mp_context
        init_strategy_parameters = (
            self.init_strategy_parameters
            if init_strategy_parameters is None
            else init_strategy_parameters
        )
        self.potential_ = self._prepare_potential(method)  # type: ignore

        # For each observation in the batch, we have num_chains independent chains.
        num_chains_extended = batch_size * num_chains
        initial_params = self._get_initial_params(
            init_strategy,  # type: ignore
            num_chains_extended,  # type: ignore
            num_workers,
            show_progress_bars,
            **init_strategy_parameters,
        )
        # We need num_samples from each posterior in the batch
        num_samples = torch.Size(sample_shape).numel() * batch_size

        assert (
            method == "slice_np_vectorized"
        ), "Batched sampling only supported for vectorized samplers!"

        with torch.set_grad_enabled(False):
            transformed_samples = self._slice_np_mcmc(
                num_samples=num_samples,
                potential_function=self.potential_,
                initial_params=initial_params,
                thin=thin,  # type: ignore
                warmup_steps=warmup_steps,  # type: ignore
                vectorized=(method == "slice_np_vectorized"),
                num_workers=num_workers,
                show_progress_bars=show_progress_bars,
            )

        samples = self.theta_transform.inv(transformed_samples)
        sample_shape_len = len(sample_shape)
        # Samples are of shape (num_samples, num_chains_extended, *input_shape)
        # concatenate all chains the chains per x together and return.
        return samples.reshape((batch_size, *sample_shape, -1)).permute(
            tuple(range(1, sample_shape_len + 1))
            + (
                0,
                -1,
            )
        )  # type: ignore
=======

        # See #1176 for a discussion on the implementation of batched sampling.
        raise NotImplementedError(
            "Batched sampling is not implemented for MCMC posterior. \
            Alternatively you can use `sample` in a loop \
            [posterior.sample(theta, x_o) for x_o in x]."
        )
>>>>>>> 337f072f

    def _build_mcmc_init_fn(
        self,
        proposal: Any,
        potential_fn: Callable,
        transform: torch_tf.Transform,
        init_strategy: str,
        **kwargs,
    ) -> Callable:
        """Return function that, when called, creates an initial parameter set for MCMC.

        Args:
            proposal: Proposal distribution.
            potential_fn: Potential function that the candidate samples are weighted
                with.
            init_strategy: Specifies the initialization method. Either of
                [`proposal`|`sir`|`resample`|`latest_sample`].
            kwargs: Passed on to init function. This way, init specific keywords can
                be set through `mcmc_parameters`. Unused arguments will be absorbed by
                the intitialization method.

        Returns: Initialization function.
        """
        if init_strategy == "proposal" or init_strategy == "prior":
            if init_strategy == "prior":
                warn(
                    "You set `init_strategy=prior`. As of sbi v0.18.0, this is "
                    "deprecated and it will be removed in a future release. Use "
                    "`init_strategy=proposal` instead.",
                    stacklevel=2,
                )
            return lambda: proposal_init(proposal, transform=transform, **kwargs)
        elif init_strategy == "sir":
            warn(
                "As of sbi v0.19.0, the behavior of the SIR initialization for MCMC "
                "has changed. If you wish to restore the behavior of sbi v0.18.0, set "
                "`init_strategy='resample'.`",
                stacklevel=2,
            )
            return lambda: sir_init(
                proposal, potential_fn, transform=transform, **kwargs
            )
        elif init_strategy == "resample":
            return lambda: resample_given_potential_fn(
                proposal, potential_fn, transform=transform, **kwargs
            )
        elif init_strategy == "latest_sample":
            latest_sample = IterateParameters(self._mcmc_init_params, **kwargs)
            return latest_sample
        else:
            raise NotImplementedError

    def _get_initial_params(
        self,
        init_strategy: str,
        num_chains: int,
        num_workers: int,
        show_progress_bars: bool,
        **kwargs,
    ) -> Tensor:
        """Return initial parameters for MCMC obtained with given init strategy.

        Parallelizes across CPU cores only for SIR.

        Args:
            init_strategy: Specifies the initialization method. Either of
                [`proposal`|`sir`|`resample`|`latest_sample`].
            num_chains: number of MCMC chains, generates initial params for each
            num_workers: number of CPU cores for parallization
            show_progress_bars: whether to show progress bars for SIR init
            kwargs: Passed on to `_build_mcmc_init_fn`.

        Returns:
            Tensor: initial parameters, one for each chain
        """
        # Build init function
        init_fn = self._build_mcmc_init_fn(
            self.proposal,
            self.potential_fn,
            transform=self.theta_transform,
            init_strategy=init_strategy,  # type: ignore
            **kwargs,
        )

        # Parallelize inits for resampling only.
        if num_workers > 1 and (init_strategy == "resample" or init_strategy == "sir"):

            def seeded_init_fn(seed):
                torch.manual_seed(seed)
                return init_fn()

            seeds = torch.randint(high=2**31, size=(num_chains,))

            # Generate initial params parallelized over num_workers.
            with tqdm_joblib(
                tqdm(
                    range(num_chains),  # type: ignore
                    disable=not show_progress_bars,
                    desc=f"""Generating {num_chains} MCMC inits with {num_workers}
                         workers.""",
                    total=num_chains,
                )
            ):
                initial_params = torch.cat(
                    Parallel(n_jobs=num_workers)(  # pyright: ignore[reportArgumentType]
                        delayed(seeded_init_fn)(seed) for seed in seeds
                    )
                )
        else:
            initial_params = torch.cat(
                [init_fn() for _ in range(num_chains)]  # type: ignore
            )

        return initial_params

    def _slice_np_mcmc(
        self,
        num_samples: int,
        potential_function: Callable,
        initial_params: Tensor,
        thin: int,
        warmup_steps: int,
        vectorized: bool = False,
        num_workers: int = 1,
        init_width: Union[float, ndarray] = 0.01,
        show_progress_bars: bool = True,
    ) -> Tensor:
        """Custom implementation of slice sampling using Numpy.

        Args:
            num_samples: Desired number of samples.
            potential_function: A callable **class**.
            initial_params: Initial parameters for MCMC chain.
            thin: Thinning (subsampling) factor, default 1 (no thinning).
            warmup_steps: Initial number of samples to discard.
            vectorized: Whether to use a vectorized implementation of the
                `SliceSampler`.
            num_workers: Number of CPU cores to use.
            init_width: Inital width of brackets.
            show_progress_bars: Whether to show a progressbar during sampling;
                can only be turned off for vectorized sampler.

        Returns:
            Tensor of shape (num_samples, shape_of_single_theta).
        """

        num_chains, dim_samples = initial_params.shape

        if not vectorized:
            SliceSamplerMultiChain = SliceSamplerSerial
        else:
            SliceSamplerMultiChain = SliceSamplerVectorized

        def multi_obs_potential(params):
            # Params are of shape (num_chains * num_obs, event).
            all_potentials = potential_function(params)  # Shape: (num_chains, num_obs)
            return all_potentials.flatten()

        posterior_sampler = SliceSamplerMultiChain(
            init_params=tensor2numpy(initial_params),
            log_prob_fn=multi_obs_potential,
            num_chains=num_chains,
            thin=thin,
            verbose=show_progress_bars,
            num_workers=num_workers,
            init_width=init_width,
        )
        warmup_ = warmup_steps * thin
        num_samples_ = ceil((num_samples * thin) / num_chains)
        # Run mcmc including warmup
        samples = posterior_sampler.run(warmup_ + num_samples_)
        samples = samples[:, warmup_steps:, :]  # discard warmup steps
        samples = torch.from_numpy(samples)  # chains x samples x dim

        # Save posterior sampler.
        self._posterior_sampler = posterior_sampler

        # Save sample as potential next init (if init_strategy == 'latest_sample').
        self._mcmc_init_params = samples[:, -1, :].reshape(num_chains, dim_samples)

        # Update: don't concatenate all chains yet, as they might be used for batched
        # sampling.
        # Collect samples from all chains.
        # samples = samples.reshape(-1, dim_samples)[:num_samples]

        return samples.type(torch.float32).to(self._device)

    def _pyro_mcmc(
        self,
        num_samples: int,
        potential_function: Callable,
        initial_params: Tensor,
        mcmc_method: str = "nuts_pyro",
        thin: int = -1,
        warmup_steps: int = 200,
        num_chains: Optional[int] = 1,
        show_progress_bars: bool = True,
        mp_context: str = "spawn",
    ) -> Tensor:
        r"""Return samples obtained using Pyro's HMC or NUTS sampler.

        Args:
            num_samples: Desired number of samples.
            potential_function: A callable **class**. A class, but not a function,
                is picklable for Pyro MCMC to use it across chains in parallel,
                even when the potential function requires evaluating a neural network.
            initial_params: Initial parameters for MCMC chain.
            mcmc_method: Pyro MCMC method to use, either `"hmc_pyro"` or
                `"nuts_pyro"` (default).
            thin: Thinning (subsampling) factor, default 1 (no thinning).
            warmup_steps: Initial number of samples to discard.
            num_chains: Whether to sample in parallel. If None, use all but one CPU.
            show_progress_bars: Whether to show a progressbar during sampling.

        Returns:
            Tensor of shape (num_samples, shape_of_single_theta).
        """
        thin = _process_thin_default(thin)
        num_chains = mp.cpu_count() - 1 if num_chains is None else num_chains
        kernels = dict(hmc_pyro=HMC, nuts_pyro=NUTS)

        sampler = MCMC(
            kernel=kernels[mcmc_method](potential_fn=potential_function),
            num_samples=ceil((thin * num_samples) / num_chains),
            warmup_steps=warmup_steps,
            initial_params={self.param_name: initial_params},
            num_chains=num_chains,
            mp_context=mp_context,
            disable_progbar=not show_progress_bars,
            transforms={},
        )
        sampler.run()
        samples = next(iter(sampler.get_samples().values())).reshape(
            -1,
            initial_params.shape[1],  # .shape[1] = dim of theta
        )

        # Save posterior sampler.
        self._posterior_sampler = sampler

        samples = samples[::thin][:num_samples]

        return samples.detach()

    def _pymc_mcmc(
        self,
        num_samples: int,
        potential_function: Callable,
        initial_params: Tensor,
        mcmc_method: str = "nuts_pymc",
        thin: int = -1,
        warmup_steps: int = 200,
        num_chains: Optional[int] = 1,
        show_progress_bars: bool = True,
        mp_context: str = "spawn",
    ) -> Tensor:
        r"""Return samples obtained using PyMC's HMC, NUTS or slice samplers.

        Args:
            num_samples: Desired number of samples.
            potential_function: A callable **class**. A class, but not a function,
                is picklable for PyMC MCMC to use it across chains in parallel,
                even when the potential function requires evaluating a neural network.
            initial_params: Initial parameters for MCMC chain.
            mcmc_method: mcmc_method: Pyro MCMC method to use, either `"hmc_pymc"` or
                `"slice_pymc"`, or `"nuts_pymc"` (default).
            thin: Thinning (subsampling) factor, default 1 (no thinning).
            warmup_steps: Initial number of samples to discard.
            num_chains: Whether to sample in parallel. If None, use all but one CPU.
            show_progress_bars: Whether to show a progressbar during sampling.

        Returns:
            Tensor of shape (num_samples, shape_of_single_theta).
        """
        thin = _process_thin_default(thin)
        num_chains = mp.cpu_count() - 1 if num_chains is None else num_chains
        steps = dict(slice_pymc="slice", hmc_pymc="hmc", nuts_pymc="nuts")

        sampler = PyMCSampler(
            potential_fn=potential_function,
            step=steps[mcmc_method],
            initvals=tensor2numpy(initial_params),
            draws=ceil((thin * num_samples) / num_chains),
            tune=warmup_steps,
            chains=num_chains,
            mp_ctx=mp_context,
            progressbar=show_progress_bars,
            param_name=self.param_name,
            device=self._device,
        )
        samples = sampler.run()
        samples = torch.from_numpy(samples).to(dtype=torch.float32, device=self._device)
        samples = samples.reshape(-1, initial_params.shape[1])

        # Save posterior sampler.
        self._posterior_sampler = sampler

        samples = samples[::thin][:num_samples]

        return samples

    def _prepare_potential(self, method: str) -> Callable:
        """Combines potential and transform and takes care of gradients and pyro.

        Args:
            method: Which MCMC method to use.

        Returns:
            A potential function that is ready to be used in MCMC.
        """
        if method in ("hmc_pyro", "nuts_pyro"):
            track_gradients = True
            pyro = True
        elif method in ("hmc_pymc", "nuts_pymc"):
            track_gradients = True
            pyro = False
        elif method in ("slice_np", "slice_np_vectorized", "slice_pymc"):
            track_gradients = False
            pyro = False
        else:
            if "hmc" in method or "nuts" in method:
                warn(
                    """The kwargs "hmc" and "nuts" are deprecated. Use "hmc_pyro",
                    "nuts_pyro", "hmc_pymc", or "nuts_pymc" instead.""",
                    DeprecationWarning,
                    stacklevel=2,
                )
            raise NotImplementedError(f"MCMC method {method} is not implemented.")

        prepared_potential = partial(
            transformed_potential,
            potential_fn=self.potential_fn,
            theta_transform=self.theta_transform,
            device=self._device,
            track_gradients=track_gradients,
        )
        if pyro:
            prepared_potential = partial(
                pyro_potential_wrapper, potential=prepared_potential
            )

        return prepared_potential

    def map(
        self,
        x: Optional[Tensor] = None,
        num_iter: int = 1_000,
        num_to_optimize: int = 100,
        learning_rate: float = 0.01,
        init_method: Union[str, Tensor] = "proposal",
        num_init_samples: int = 1_000,
        save_best_every: int = 10,
        show_progress_bars: bool = False,
        force_update: bool = False,
    ) -> Tensor:
        r"""Returns the maximum-a-posteriori estimate (MAP).

        The method can be interrupted (Ctrl-C) when the user sees that the
        log-probability converges. The best estimate will be saved in `self._map` and
        can be accessed with `self.map()`. The MAP is obtained by running gradient
        ascent from a given number of starting positions (samples from the posterior
        with the highest log-probability). After the optimization is done, we select the
        parameter set that has the highest log-probability after the optimization.

        Warning: The default values used by this function are not well-tested. They
        might require hand-tuning for the problem at hand.

        For developers: if the prior is a `BoxUniform`, we carry out the optimization
        in unbounded space and transform the result back into bounded space.

        Args:
            x: Deprecated - use `.set_default_x()` prior to `.map()`.
            num_iter: Number of optimization steps that the algorithm takes
                to find the MAP.
            learning_rate: Learning rate of the optimizer.
            init_method: How to select the starting parameters for the optimization. If
                it is a string, it can be either [`posterior`, `prior`], which samples
                the respective distribution `num_init_samples` times. If it is a
                tensor, the tensor will be used as init locations.
            num_init_samples: Draw this number of samples from the posterior and
                evaluate the log-probability of all of them.
            num_to_optimize: From the drawn `num_init_samples`, use the
                `num_to_optimize` with highest log-probability as the initial points
                for the optimization.
            save_best_every: The best log-probability is computed, saved in the
                `map`-attribute, and printed every `save_best_every`-th iteration.
                Computing the best log-probability creates a significant overhead
                (thus, the default is `10`.)
            show_progress_bars: Whether to show a progressbar during sampling from
                the posterior.
            force_update: Whether to re-calculate the MAP when x is unchanged and
                have a cached value.
            log_prob_kwargs: Will be empty for SNLE and SNRE. Will contain
                {'norm_posterior': True} for SNPE.

        Returns:
            The MAP estimate.
        """
        return super().map(
            x=x,
            num_iter=num_iter,
            num_to_optimize=num_to_optimize,
            learning_rate=learning_rate,
            init_method=init_method,
            num_init_samples=num_init_samples,
            save_best_every=save_best_every,
            show_progress_bars=show_progress_bars,
            force_update=force_update,
        )

    def get_arviz_inference_data(self) -> InferenceData:
        """Returns arviz InferenceData object constructed most recent samples.

        Note: the InferenceData is constructed using the posterior samples generated in
        most recent call to `.sample(...)`.

        For Pyro and PyMC samplers, InferenceData will contain diagnostics, but for
        sbi slice samplers, only the samples are added.

        Returns:
            inference_data: Arviz InferenceData object.
        """
        assert (
            self._posterior_sampler is not None
        ), """No samples have been generated, call .sample() first."""

        sampler: Union[
            MCMC, SliceSamplerSerial, SliceSamplerVectorized, PyMCSampler
        ] = self._posterior_sampler

        # If Pyro sampler and samples not transformed, use arviz' from_pyro.
        if isinstance(sampler, (HMC, NUTS)) and isinstance(
            self.theta_transform, torch_tf.IndependentTransform
        ):
            inference_data = az.from_pyro(sampler)
        # If PyMC sampler and samples not transformed, get cached InferenceData.
        elif isinstance(sampler, PyMCSampler) and isinstance(
            self.theta_transform, torch_tf.IndependentTransform
        ):
            inference_data = sampler.get_inference_data()

        # otherwise get samples from sampler and transform to original space.
        else:
            transformed_samples = sampler.get_samples(group_by_chain=True)
            # Pyro samplers returns dicts, get values.
            if isinstance(transformed_samples, Dict):
                # popitem gets last items, [1] get the values as tensor.
                transformed_samples = transformed_samples.popitem()[1]
            # Our slice samplers return numpy arrays.
            elif isinstance(transformed_samples, ndarray):
                transformed_samples = torch.from_numpy(transformed_samples).type(
                    torch.float32
                )
            # For MultipleIndependent priors transforms first dim must be batch dim.
            # thus, reshape back and forth to have batch dim in front.
            samples_shape = transformed_samples.shape
            samples = self.theta_transform.inv(  # type: ignore
                transformed_samples.reshape(-1, samples_shape[-1])
            ).reshape(  # type: ignore
                *samples_shape
            )

            inference_data = az.convert_to_inference_data({
                f"{self.param_name}": samples
            })

        return inference_data


def _process_thin_default(thin: int) -> int:
    """
    Check if the user did use the default thinning value and raise a warning if so.

    Args:
        thin: Thinning (subsampling) factor, setting 1 disables thinning.

    Returns:
        The corrected thinning factor.
    """
    if thin == -1:
        thin = 1
        warn(
            "The default value for thinning in MCMC sampling has been changed from "
            "10 to 1. This might cause the results differ from the last benchmark.",
            UserWarning,
            stacklevel=2,
        )

    return thin


def _maybe_use_dict_entry(default: Any, key: str, dict_to_check: Dict) -> Any:
    """Returns `default` if `key` is not in the dict and otherwise the dict entry.

    This method exists only to keep backwards compatibility with `sbi` v0.17.2 or
    older. It allows passing `mcmc_parameters` to `.sample()`.

    Args:
        default: The default value if `key` is not in `dict_to_check`.
        key: The key for which to check in `dict_to_check`.
        dict_to_check: The dictionary to be checked.

    Returns:
        The potentially replaced value.
    """
    attribute = dict_to_check.get(key, default)
    return attribute<|MERGE_RESOLUTION|>--- conflicted
+++ resolved
@@ -390,73 +390,6 @@
         Returns:
             Samples from the posteriors of shape (*sample_shape, B, *input_shape)
         """
-<<<<<<< HEAD
-        batch_size = x.shape[0]
-        self.potential_fn.set_x(x, interpret_as_iid=False)
-
-        # Replace arguments that were not passed with their default.
-        method = self.method if method is None else method
-        thin = self.thin if thin is None else thin
-        warmup_steps = self.warmup_steps if warmup_steps is None else warmup_steps
-        num_chains = self.num_chains if num_chains is None else num_chains
-        init_strategy = self.init_strategy if init_strategy is None else init_strategy
-        num_workers = self.num_workers if num_workers is None else num_workers
-        mp_context = self.mp_context if mp_context is None else mp_context
-        init_strategy_parameters = (
-            self.init_strategy_parameters
-            if init_strategy_parameters is None
-            else init_strategy_parameters
-        )
-        self.potential_ = self._prepare_potential(method)  # type: ignore
-
-        # For each observation in the batch, we have num_chains independent chains.
-        num_chains_extended = batch_size * num_chains
-        initial_params = self._get_initial_params(
-            init_strategy,  # type: ignore
-            num_chains_extended,  # type: ignore
-            num_workers,
-            show_progress_bars,
-            **init_strategy_parameters,
-        )
-        # We need num_samples from each posterior in the batch
-        num_samples = torch.Size(sample_shape).numel() * batch_size
-
-        assert (
-            method == "slice_np_vectorized"
-        ), "Batched sampling only supported for vectorized samplers!"
-
-        with torch.set_grad_enabled(False):
-            transformed_samples = self._slice_np_mcmc(
-                num_samples=num_samples,
-                potential_function=self.potential_,
-                initial_params=initial_params,
-                thin=thin,  # type: ignore
-                warmup_steps=warmup_steps,  # type: ignore
-                vectorized=(method == "slice_np_vectorized"),
-                num_workers=num_workers,
-                show_progress_bars=show_progress_bars,
-            )
-
-        samples = self.theta_transform.inv(transformed_samples)
-        sample_shape_len = len(sample_shape)
-        # Samples are of shape (num_samples, num_chains_extended, *input_shape)
-        # concatenate all chains the chains per x together and return.
-        return samples.reshape((batch_size, *sample_shape, -1)).permute(
-            tuple(range(1, sample_shape_len + 1))
-            + (
-                0,
-                -1,
-            )
-        )  # type: ignore
-=======
-
-        # See #1176 for a discussion on the implementation of batched sampling.
-        raise NotImplementedError(
-            "Batched sampling is not implemented for MCMC posterior. \
-            Alternatively you can use `sample` in a loop \
-            [posterior.sample(theta, x_o) for x_o in x]."
-        )
->>>>>>> 337f072f
 
     def _build_mcmc_init_fn(
         self,
