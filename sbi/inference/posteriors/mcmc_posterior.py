# This file is part of sbi, a toolkit for simulation-based inference. sbi is licensed
# under the Affero General Public License v3, see <https://www.gnu.org/licenses/>.
from functools import partial
from math import ceil
from typing import Any, Callable, Dict, Optional, Union
from warnings import warn

import arviz as az
import pymc
import torch
import torch.distributions.transforms as torch_tf
from arviz.data import InferenceData
from joblib import Parallel, delayed
from numpy import ndarray
from pyro.infer.mcmc import HMC, NUTS
from pyro.infer.mcmc.api import MCMC
from torch import Tensor
from torch import multiprocessing as mp
from tqdm.auto import tqdm

from sbi.inference.posteriors.base_posterior import NeuralPosterior
from sbi.inference.potentials.base_potential import BasePotential
from sbi.samplers.mcmc import (
    IterateParameters,
<<<<<<< HEAD
    PyMCSampler,
=======
>>>>>>> 02907993
    SliceSamplerSerial,
    SliceSamplerVectorized,
    proposal_init,
    resample_given_potential_fn,
    sir_init,
)
from sbi.sbi_types import Shape, TorchTransform
from sbi.simulators.simutils import tqdm_joblib
from sbi.utils import pyro_potential_wrapper, tensor2numpy, transformed_potential
from sbi.utils.torchutils import ensure_theta_batched


class MCMCPosterior(NeuralPosterior):
    r"""Provides MCMC to sample from the posterior.<br/><br/>
    SNLE or SNRE train neural networks to approximate the likelihood(-ratios).
    `MCMCPosterior` allows to sample from the posterior with MCMC.
    """

    def __init__(
        self,
        potential_fn: Union[Callable, BasePotential],
        proposal: Any,
        theta_transform: Optional[TorchTransform] = None,
        method: str = "slice_np",
        thin: int = 10,
        warmup_steps: int = 10,
        num_chains: int = 1,
        init_strategy: str = "resample",
        init_strategy_parameters: Optional[Dict[str, Any]] = None,
        init_strategy_num_candidates: Optional[int] = None,
        num_workers: int = 1,
        device: Optional[str] = None,
        x_shape: Optional[torch.Size] = None,
    ):
        """
        Args:
            potential_fn: The potential function from which to draw samples. Must be a
                `BasePotential` or a `Callable` which takes `theta` and `x_o` as inputs.
            proposal: Proposal distribution that is used to initialize the MCMC chain.
            theta_transform: Transformation that will be applied during sampling.
                Allows to perform MCMC in unconstrained space.
            method: Method used for MCMC sampling, one of `slice_np`,
                `slice_np_vectorized`, `hmc_pyro`, `nuts_pyro`, `slice_pymc`,
                `hmc_pymc`, `nuts_pymc`. `slice_np` is a custom
                numpy implementation of slice sampling. `slice_np_vectorized` is
                identical to `slice_np`, but if `num_chains>1`, the chains are
                vectorized for `slice_np_vectorized` whereas they are run sequentially
                for `slice_np`. The samplers `hmc_pyro` or `nuts_pyro` sample with Pyro.
                The samplers `hmc_pymc`, `nuts_pymc` or `slice_pymc` sample with PyMC.
            thin: The thinning factor for the chain.
            warmup_steps: The initial number of samples to discard.
            num_chains: The number of chains.
            init_strategy: The initialisation strategy for chains; `proposal` will draw
                init locations from `proposal`, whereas `sir` will use Sequential-
                Importance-Resampling (SIR). SIR initially samples
                `init_strategy_num_candidates` from the `proposal`, evaluates all of
                them under the `potential_fn` and `proposal`, and then resamples the
                initial locations with weights proportional to `exp(potential_fn -
                proposal.log_prob`. `resample` is the same as `sir` but
                uses `exp(potential_fn)` as weights.
            init_strategy_parameters: Dictionary of keyword arguments passed to the
                init strategy, e.g., for `init_strategy=sir` this could be
                `num_candidate_samples`, i.e., the number of candidates to to find init
                locations (internal default is `1000`), or `device`.
            init_strategy_num_candidates: Number of candidates to to find init
                 locations in `init_strategy=sir` (deprecated, use
                 init_strategy_parameters instead).
            num_workers: number of cpu cores used to parallelize mcmc
            device: Training device, e.g., "cpu", "cuda" or "cuda:0". If None,
                `potential_fn.device` is used.
            x_shape: Shape of a single simulator output. If passed, it is used to check
                the shape of the observed data and give a descriptive error.
        """
        if method == "slice":
            warn(
                "The Pyro-based slice sampler is deprecated, and the method `slice` "
                "has been changed to `slice_np`, i.e., the custom numpy-based slice sampler.",
                DeprecationWarning,
                stacklevel=2,
            )
            method = "slice_np"

        super().__init__(
            potential_fn,
            theta_transform=theta_transform,
            device=device,
            x_shape=x_shape,
        )

        self.proposal = proposal
        self.method = method
        self.thin = thin
        self.warmup_steps = warmup_steps
        self.num_chains = num_chains
        self.init_strategy = init_strategy
        self.init_strategy_parameters = init_strategy_parameters or {}
        self.num_workers = num_workers
        self._posterior_sampler = None
        # Hardcode parameter name to reduce clutter kwargs.
        self.param_name = "theta"

        if init_strategy_num_candidates is not None:
            warn(
                """Passing `init_strategy_num_candidates` is deprecated as of sbi
                v0.19.0. Instead, use e.g.,
                `init_strategy_parameters={"num_candidate_samples": 1000}`""",
                stacklevel=2,
            )
            self.init_strategy_parameters["num_candidate_samples"] = (
                init_strategy_num_candidates
            )

        self.potential_ = self._prepare_potential(method)

        self._purpose = (
            "It provides MCMC to .sample() from the posterior and "
            "can evaluate the _unnormalized_ posterior density with .log_prob()."
        )

    @property
    def mcmc_method(self) -> str:
        """Returns MCMC method."""
        return self._mcmc_method

    @mcmc_method.setter
    def mcmc_method(self, method: str) -> None:
        """See `set_mcmc_method`."""
        self.set_mcmc_method(method)

    @property
    def posterior_sampler(self):
        """Returns sampler created by `sample`."""
        return self._posterior_sampler

    def set_mcmc_method(self, method: str) -> "NeuralPosterior":
        """Sets sampling method to for MCMC and returns `NeuralPosterior`.

        Args:
            method: Method to use.

        Returns:
            `NeuralPosterior` for chainable calls.
        """
        self._mcmc_method = method
        return self

    def log_prob(
        self, theta: Tensor, x: Optional[Tensor] = None, track_gradients: bool = False
    ) -> Tensor:
        r"""Returns the log-probability of theta under the posterior.

        Args:
            theta: Parameters $\theta$.
            track_gradients: Whether the returned tensor supports tracking gradients.
                This can be helpful for e.g. sensitivity analysis, but increases memory
                consumption.

        Returns:
            `len($\theta$)`-shaped log-probability.
        """
        warn(
            """`.log_prob()` is deprecated for methods that can only evaluate the
            log-probability up to a normalizing constant. Use `.potential()`
            instead.""",
            stacklevel=2,
        )
        warn("The log-probability is unnormalized!", stacklevel=2)

        self.potential_fn.set_x(self._x_else_default_x(x))

        theta = ensure_theta_batched(torch.as_tensor(theta))
        return self.potential_fn(
            theta.to(self._device), track_gradients=track_gradients
        )

    def sample(
        self,
        sample_shape: Shape = torch.Size(),
        x: Optional[Tensor] = None,
        method: Optional[str] = None,
        thin: Optional[int] = None,
        warmup_steps: Optional[int] = None,
        num_chains: Optional[int] = None,
        init_strategy: Optional[str] = None,
        init_strategy_parameters: Optional[Dict[str, Any]] = None,
        init_strategy_num_candidates: Optional[int] = None,
        mcmc_parameters: Optional[Dict] = None,
        mcmc_method: Optional[str] = None,
        sample_with: Optional[str] = None,
        num_workers: Optional[int] = None,
        show_progress_bars: bool = True,
    ) -> Tensor:
        r"""Return samples from posterior distribution $p(\theta|x)$ with MCMC.

        Check the `__init__()` method for a description of all arguments as well as
        their default values.

        Args:
            sample_shape: Desired shape of samples that are drawn from posterior. If
                sample_shape is multidimensional we simply draw `sample_shape.numel()`
                samples and then reshape into the desired shape.
            mcmc_parameters: Dictionary that is passed only to support the API of
                `sbi` v0.17.2 or older.
            mcmc_method: This argument only exists to keep backward-compatibility with
                `sbi` v0.17.2 or older. Please use `method` instead.
            sample_with: This argument only exists to keep backward-compatibility with
                `sbi` v0.17.2 or older. If it is set, we instantly raise an error.
            show_progress_bars: Whether to show sampling progress monitor.

        Returns:
            Samples from posterior.
        """
        self.potential_fn.set_x(self._x_else_default_x(x))

        # Replace arguments that were not passed with their default.
        method = self.method if method is None else method
        thin = self.thin if thin is None else thin
        warmup_steps = self.warmup_steps if warmup_steps is None else warmup_steps
        num_chains = self.num_chains if num_chains is None else num_chains
        init_strategy = self.init_strategy if init_strategy is None else init_strategy
        num_workers = self.num_workers if num_workers is None else num_workers
        init_strategy_parameters = (
            self.init_strategy_parameters
            if init_strategy_parameters is None
            else init_strategy_parameters
        )
        if init_strategy_num_candidates is not None:
            warn(
                """Passing `init_strategy_num_candidates` is deprecated as of sbi
                v0.19.0. Instead, use e.g.,
                `init_strategy_parameters={"num_candidate_samples": 1000}`""",
                stacklevel=2,
            )
            self.init_strategy_parameters["num_candidate_samples"] = (
                init_strategy_num_candidates
            )
        if sample_with is not None:
            raise ValueError(
                f"You set `sample_with={sample_with}`. As of sbi v0.18.0, setting "
                f"`sample_with` is no longer supported. You have to rerun "
                f"`.build_posterior(sample_with={sample_with}).`"
            )
        if mcmc_method is not None:
            warn(
                "You passed `mcmc_method` to `.sample()`. As of sbi v0.18.0, this "
                "is deprecated and will be removed in a future release. Use `method` "
                "instead of `mcmc_method`.",
                stacklevel=2,
            )
            method = mcmc_method
        if mcmc_parameters:
            warn(
                "You passed `mcmc_parameters` to `.sample()`. As of sbi v0.18.0, this "
                "is deprecated and will be removed in a future release. Instead, pass "
                "the variable to `.sample()` directly, e.g. "
                "`posterior.sample((1,), num_chains=5)`.",
                stacklevel=2,
            )
        # The following lines are only for backwards compatibility with sbi v0.17.2 or
        # older.
        m_p = mcmc_parameters or {}  # define to shorten the variable name
        method = _maybe_use_dict_entry(method, "mcmc_method", m_p)
        thin = _maybe_use_dict_entry(thin, "thin", m_p)
        warmup_steps = _maybe_use_dict_entry(warmup_steps, "warmup_steps", m_p)
        num_chains = _maybe_use_dict_entry(num_chains, "num_chains", m_p)
        init_strategy = _maybe_use_dict_entry(init_strategy, "init_strategy", m_p)
        self.potential_ = self._prepare_potential(method)  # type: ignore

        initial_params = self._get_initial_params(
            init_strategy,  # type: ignore
            num_chains,  # type: ignore
            num_workers,
            show_progress_bars,
            **init_strategy_parameters,
        )
        num_samples = torch.Size(sample_shape).numel()

        track_gradients = method in ("hmc_pyro", "nuts_pyro", "hmc_pymc", "nuts_pymc")
        with torch.set_grad_enabled(track_gradients):
            if method in ("slice_np", "slice_np_vectorized"):
                transformed_samples = self._slice_np_mcmc(
                    num_samples=num_samples,
                    potential_function=self.potential_,
                    initial_params=initial_params,
                    thin=thin,  # type: ignore
                    warmup_steps=warmup_steps,  # type: ignore
                    vectorized=(method == "slice_np_vectorized"),
                    num_workers=num_workers,
                    show_progress_bars=show_progress_bars,
                )
<<<<<<< HEAD
            elif method in ("hmc_pyro", "nuts_pyro"):
=======
            elif method in ("hmc", "nuts"):
>>>>>>> 02907993
                transformed_samples = self._pyro_mcmc(
                    num_samples=num_samples,
                    potential_function=self.potential_,
                    initial_params=initial_params,
                    mcmc_method=method,  # type: ignore
                    thin=thin,  # type: ignore
                    warmup_steps=warmup_steps,  # type: ignore
                    num_chains=num_chains,
                    show_progress_bars=show_progress_bars,
                )
            elif method in ("hmc_pymc", "nuts_pymc", "slice_pymc"):
                transformed_samples = self._pymc_mcmc(
                    num_samples=num_samples,
                    potential_function=self.potential_,
                    initial_params=initial_params,
                    mcmc_method=method,  # type: ignore
                    thin=thin,  # type: ignore
                    warmup_steps=warmup_steps,  # type: ignore
                    num_chains=num_chains,
                    show_progress_bars=show_progress_bars,
                )
            else:
                raise NameError

        samples = self.theta_transform.inv(transformed_samples)

        return samples.reshape((*sample_shape, -1))  # type: ignore

    def _build_mcmc_init_fn(
        self,
        proposal: Any,
        potential_fn: Callable,
        transform: torch_tf.Transform,
        init_strategy: str,
        **kwargs,
    ) -> Callable:
        """Return function that, when called, creates an initial parameter set for MCMC.

        Args:
            proposal: Proposal distribution.
            potential_fn: Potential function that the candidate samples are weighted
                with.
            init_strategy: Specifies the initialization method. Either of
                [`proposal`|`sir`|`resample`|`latest_sample`].
            kwargs: Passed on to init function. This way, init specific keywords can
                be set through `mcmc_parameters`. Unused arguments will be absorbed by
                the intitialization method.

        Returns: Initialization function.
        """
        if init_strategy == "proposal" or init_strategy == "prior":
            if init_strategy == "prior":
                warn(
                    "You set `init_strategy=prior`. As of sbi v0.18.0, this is "
                    "deprecated and it will be removed in a future release. Use "
                    "`init_strategy=proposal` instead.",
                    stacklevel=2,
                )
            return lambda: proposal_init(proposal, transform=transform, **kwargs)
        elif init_strategy == "sir":
            warn(
                "As of sbi v0.19.0, the behavior of the SIR initialization for MCMC "
                "has changed. If you wish to restore the behavior of sbi v0.18.0, set "
                "`init_strategy='resample'.`",
                stacklevel=2,
            )
            return lambda: sir_init(
                proposal, potential_fn, transform=transform, **kwargs
            )
        elif init_strategy == "resample":
            return lambda: resample_given_potential_fn(
                proposal, potential_fn, transform=transform, **kwargs
            )
        elif init_strategy == "latest_sample":
            latest_sample = IterateParameters(self._mcmc_init_params, **kwargs)
            return latest_sample
        else:
            raise NotImplementedError

    def _get_initial_params(
        self,
        init_strategy: str,
        num_chains: int,
        num_workers: int,
        show_progress_bars: bool,
        **kwargs,
    ) -> Tensor:
        """Return initial parameters for MCMC obtained with given init strategy.

        Parallelizes across CPU cores only for SIR.

        Args:
            init_strategy: Specifies the initialization method. Either of
                [`proposal`|`sir`|`resample`|`latest_sample`].
            num_chains: number of MCMC chains, generates initial params for each
            num_workers: number of CPU cores for parallization
            show_progress_bars: whether to show progress bars for SIR init
            kwargs: Passed on to `_build_mcmc_init_fn`.

        Returns:
            Tensor: initial parameters, one for each chain
        """
        # Build init function
        init_fn = self._build_mcmc_init_fn(
            self.proposal,
            self.potential_fn,
            transform=self.theta_transform,
            init_strategy=init_strategy,  # type: ignore
            **kwargs,
        )

        # Parallelize inits for resampling only.
        if num_workers > 1 and (init_strategy == "resample" or init_strategy == "sir"):

            def seeded_init_fn(seed):
                torch.manual_seed(seed)
                return init_fn()

            seeds = torch.randint(high=2**31, size=(num_chains,))

            # Generate initial params parallelized over num_workers.
            with tqdm_joblib(
                tqdm(
                    range(num_chains),  # type: ignore
                    disable=not show_progress_bars,
                    desc=f"""Generating {num_chains} MCMC inits with {num_workers}
                         workers.""",
                    total=num_chains,
                )
            ):
                initial_params = torch.cat(
                    Parallel(n_jobs=num_workers)(
                        delayed(seeded_init_fn)(seed) for seed in seeds
                    )
                )
        else:
            initial_params = torch.cat(
                [init_fn() for _ in range(num_chains)]  # type: ignore
            )

        return initial_params

    def _slice_np_mcmc(
        self,
        num_samples: int,
        potential_function: Callable,
        initial_params: Tensor,
        thin: int,
        warmup_steps: int,
        vectorized: bool = False,
        num_workers: int = 1,
        init_width: Union[float, ndarray] = 0.01,
        show_progress_bars: bool = True,
    ) -> Tensor:
        """Custom implementation of slice sampling using Numpy.

        Args:
            num_samples: Desired number of samples.
            potential_function: A callable **class**.
            initial_params: Initial parameters for MCMC chain.
            thin: Thinning (subsampling) factor.
            warmup_steps: Initial number of samples to discard.
            vectorized: Whether to use a vectorized implementation of the `SliceSampler`.
            num_workers: Number of CPU cores to use.
            init_width: Inital width of brackets.
            show_progress_bars: Whether to show a progressbar during sampling;
                can only be turned off for vectorized sampler.

        Returns:
            Tensor of shape (num_samples, shape_of_single_theta).
        """

        num_chains, dim_samples = initial_params.shape

        if not vectorized:
            SliceSamplerMultiChain = SliceSamplerSerial
        else:
            SliceSamplerMultiChain = SliceSamplerVectorized

        posterior_sampler = SliceSamplerMultiChain(
            init_params=tensor2numpy(initial_params),
            log_prob_fn=potential_function,
            num_chains=num_chains,
            thin=thin,
            verbose=show_progress_bars,
            num_workers=num_workers,
            init_width=init_width,
        )
        warmup_ = warmup_steps * thin
        num_samples_ = ceil((num_samples * thin) / num_chains)
        # Run mcmc including warmup
        samples = posterior_sampler.run(warmup_ + num_samples_)
        samples = samples[:, warmup_steps:, :]  # discard warmup steps
        samples = torch.from_numpy(samples)  # chains x samples x dim

        # Save posterior sampler.
        self._posterior_sampler = posterior_sampler

        # Save sample as potential next init (if init_strategy == 'latest_sample').
        self._mcmc_init_params = samples[:, -1, :].reshape(num_chains, dim_samples)

        # Collect samples from all chains.
        samples = samples.reshape(-1, dim_samples)[:num_samples, :]
        assert samples.shape[0] == num_samples

        return samples.type(torch.float32).to(self._device)

    def _pyro_mcmc(
        self,
        num_samples: int,
        potential_function: Callable,
        initial_params: Tensor,
<<<<<<< HEAD
        mcmc_method: str = "hmc_pyro",
=======
        mcmc_method: str = "hmc",
>>>>>>> 02907993
        thin: int = 10,
        warmup_steps: int = 200,
        num_chains: Optional[int] = 1,
        show_progress_bars: bool = True,
    ) -> Tensor:
        r"""Return samples obtained using Pyro's HMC or NUTS sampler.

        Args:
            num_samples: Desired number of samples.
            potential_function: A callable **class**. A class, but not a function,
                is picklable for Pyro MCMC to use it across chains in parallel,
                even when the potential function requires evaluating a neural network.
<<<<<<< HEAD
            mcmc_method: Either `"hmc_pyro"` or `"nuts_pyro"`.
=======
            mcmc_method: Either `"hmc"` or `"nuts"`.
>>>>>>> 02907993
            thin: Thinning (subsampling) factor.
            warmup_steps: Initial number of samples to discard.
            num_chains: Whether to sample in parallel. If None, use all but one CPU.
            show_progress_bars: Whether to show a progressbar during sampling.

        Returns:
            Tensor of shape (num_samples, shape_of_single_theta).
        """
        num_chains = mp.cpu_count() - 1 if num_chains is None else num_chains

<<<<<<< HEAD
        kernels = dict(hmc_pyro=HMC, nuts_pyro=NUTS)
=======
        kernels = dict(hmc=HMC, nuts=NUTS)
>>>>>>> 02907993

        sampler = MCMC(
            kernel=kernels[mcmc_method](potential_fn=potential_function),
            num_samples=(thin * num_samples) // num_chains + num_chains,
            warmup_steps=warmup_steps,
            initial_params={self.param_name: initial_params},
            num_chains=num_chains,
            mp_context="spawn",
            disable_progbar=not show_progress_bars,
            transforms={},
        )
        sampler.run()
        samples = next(iter(sampler.get_samples().values())).reshape(
            -1,
            initial_params.shape[1],  # .shape[1] = dim of theta
        )

        # Save posterior sampler.
        self._posterior_sampler = sampler

        samples = samples[::thin][:num_samples]
        assert samples.shape[0] == num_samples

        return samples.detach()

    def _pymc_mcmc(
        self,
        num_samples: int,
        potential_function: Callable,
        initial_params: Tensor,
        mcmc_method: str = "slice_pymc",
        thin: int = 10,
        warmup_steps: int = 200,
        num_chains: Optional[int] = 1,
        show_progress_bars: bool = True,
    ) -> Tensor:
        r"""Return samples obtained using PyMC's HMC, NUTS or slice samplers.

        Args:
            num_samples: Desired number of samples.
            potential_function: A callable **class**. A class, but not a function,
                is picklable for PyMC MCMC to use it across chains in parallel,
                even when the potential function requires evaluating a neural network.
            mcmc_method: One of `"hmc_pymc"`, `"nuts_pymc"` or `"slice_pymc"`.
            thin: Thinning (subsampling) factor.
            warmup_steps: Initial number of samples to discard.
            num_chains: Whether to sample in parallel. If None, use all but one CPU.
            show_progress_bars: Whether to show a progressbar during sampling.

        Returns:
            Tensor of shape (num_samples, shape_of_single_theta).
        """
        num_chains = mp.cpu_count() - 1 if num_chains is None else num_chains

        steps = dict(
            slice_pymc=pymc.Slice, hmc_pymc=pymc.HamiltonianMC, nuts_pymc=pymc.NUTS
        )

        sampler = PyMCSampler(
            potential_fn=potential_function,
            step=steps[mcmc_method],
            initvals=tensor2numpy(initial_params),
            draws=(thin * num_samples) // num_chains + num_chains,
            tune=warmup_steps,
            chains=num_chains,
            mp_ctx="spawn",
            progressbar=show_progress_bars,
            param_name=self.param_name,
            device=self._device,
        )
        samples = sampler.run()
        samples = torch.from_numpy(samples)
        samples = samples.reshape(-1, initial_params.shape[1])

        samples = samples[::thin][:num_samples]
        assert samples.shape[0] == num_samples

        return samples

    def _prepare_potential(self, method: str) -> Callable:
        """Combines potential and transform and takes care of gradients and pyro.

        Args:
            method: Which MCMC method to use.

        Returns:
            A potential function that is ready to be used in MCMC.
        """
<<<<<<< HEAD
        if method in ("hmc_pyro", "nuts_pyro"):
=======
        if method in ("hmc", "nuts"):
>>>>>>> 02907993
            track_gradients = True
            pyro = True
        elif method in ("hmc_pymc", "nuts_pymc"):
            track_gradients = True
            pyro = False
        elif method in ("slice_np", "slice_np_vectorized", "slice_pymc"):
            track_gradients = False
            pyro = False
        else:
            raise NotImplementedError

        prepared_potential = partial(
            transformed_potential,
            potential_fn=self.potential_fn,
            theta_transform=self.theta_transform,
            device=self._device,
            track_gradients=track_gradients,
        )
        if pyro:
            prepared_potential = partial(
                pyro_potential_wrapper, potential=prepared_potential
            )

        return prepared_potential

    def map(
        self,
        x: Optional[Tensor] = None,
        num_iter: int = 1_000,
        num_to_optimize: int = 100,
        learning_rate: float = 0.01,
        init_method: Union[str, Tensor] = "proposal",
        num_init_samples: int = 1_000,
        save_best_every: int = 10,
        show_progress_bars: bool = False,
        force_update: bool = False,
    ) -> Tensor:
        r"""Returns the maximum-a-posteriori estimate (MAP).

        The method can be interrupted (Ctrl-C) when the user sees that the
        log-probability converges. The best estimate will be saved in `self._map` and
        can be accessed with `self.map()`. The MAP is obtained by running gradient
        ascent from a given number of starting positions (samples from the posterior
        with the highest log-probability). After the optimization is done, we select the
        parameter set that has the highest log-probability after the optimization.

        Warning: The default values used by this function are not well-tested. They
        might require hand-tuning for the problem at hand.

        For developers: if the prior is a `BoxUniform`, we carry out the optimization
        in unbounded space and transform the result back into bounded space.

        Args:
            x: Deprecated - use `.set_default_x()` prior to `.map()`.
            num_iter: Number of optimization steps that the algorithm takes
                to find the MAP.
            learning_rate: Learning rate of the optimizer.
            init_method: How to select the starting parameters for the optimization. If
                it is a string, it can be either [`posterior`, `prior`], which samples
                the respective distribution `num_init_samples` times. If it is a
                tensor, the tensor will be used as init locations.
            num_init_samples: Draw this number of samples from the posterior and
                evaluate the log-probability of all of them.
            num_to_optimize: From the drawn `num_init_samples`, use the
                `num_to_optimize` with highest log-probability as the initial points
                for the optimization.
            save_best_every: The best log-probability is computed, saved in the
                `map`-attribute, and printed every `save_best_every`-th iteration.
                Computing the best log-probability creates a significant overhead
                (thus, the default is `10`.)
            show_progress_bars: Whether to show a progressbar during sampling from
                the posterior.
            force_update: Whether to re-calculate the MAP when x is unchanged and
                have a cached value.
            log_prob_kwargs: Will be empty for SNLE and SNRE. Will contain
                {'norm_posterior': True} for SNPE.

        Returns:
            The MAP estimate.
        """
        return super().map(
            x=x,
            num_iter=num_iter,
            num_to_optimize=num_to_optimize,
            learning_rate=learning_rate,
            init_method=init_method,
            num_init_samples=num_init_samples,
            save_best_every=save_best_every,
            show_progress_bars=show_progress_bars,
            force_update=force_update,
        )

    def get_arviz_inference_data(self) -> InferenceData:
        """Returns arviz InferenceData object constructed most recent samples.

        Note: the InferenceData is constructed using the posterior samples generated in
        most recent call to `.sample(...)`.

        For Pyro HMC and NUTS kernels InferenceData will contain diagnostics, for
        sbi slice sampling samples, only the samples are added.

        Returns:
            inference_data: Arviz InferenceData object.
        """
        assert (
            self._posterior_sampler is not None
        ), """No samples have been generated, call .sample() first."""

        sampler: Union[MCMC, SliceSamplerSerial, SliceSamplerVectorized] = (
            self._posterior_sampler
        )

        # If Pyro sampler and samples not transformed, use arviz' from_pyro.
        # Exclude 'slice' kernel as it lacks the 'divergence' diagnostics key.
        if isinstance(self._posterior_sampler, (HMC, NUTS)) and isinstance(
            self.theta_transform, torch_tf.IndependentTransform
        ):
            inference_data = az.from_pyro(sampler)

        # otherwise get samples from sampler and transform to original space.
        else:
            transformed_samples = sampler.get_samples(group_by_chain=True)
            # Pyro samplers returns dicts, get values.
            if isinstance(transformed_samples, Dict):
                # popitem gets last items, [1] get the values as tensor.
                transformed_samples = transformed_samples.popitem()[1]
            # Our slice samplers return numpy arrays.
            elif isinstance(transformed_samples, ndarray):
                transformed_samples = torch.from_numpy(transformed_samples).type(
                    torch.float32
                )
            # For MultipleIndependent priors transforms first dim must be batch dim.
            # thus, reshape back and forth to have batch dim in front.
            samples_shape = transformed_samples.shape
            samples = self.theta_transform.inv(  # type: ignore
                transformed_samples.reshape(-1, samples_shape[-1])
            ).reshape(  # type: ignore
                *samples_shape
            )

            inference_data = az.convert_to_inference_data(
                {f"{self.param_name}": samples}
            )

        return inference_data


def _maybe_use_dict_entry(default: Any, key: str, dict_to_check: Dict) -> Any:
    """Returns `default` if `key` is not in the dict and otherwise the dict entry.

    This method exists only to keep backwards compatibility with `sbi` v0.17.2 or
    older. It allows passing `mcmc_parameters` to `.sample()`.

    Args:
        default: The default value if `key` is not in `dict_to_check`.
        key: The key for which to check in `dict_to_check`.
        dict_to_check: The dictionary to be checked.

    Returns:
        The potentially replaced value.
    """
    attribute = dict_to_check.get(key, default)
    return attribute<|MERGE_RESOLUTION|>--- conflicted
+++ resolved
@@ -6,7 +6,6 @@
 from warnings import warn
 
 import arviz as az
-import pymc
 import torch
 import torch.distributions.transforms as torch_tf
 from arviz.data import InferenceData
@@ -22,10 +21,7 @@
 from sbi.inference.potentials.base_potential import BasePotential
 from sbi.samplers.mcmc import (
     IterateParameters,
-<<<<<<< HEAD
     PyMCSampler,
-=======
->>>>>>> 02907993
     SliceSamplerSerial,
     SliceSamplerVectorized,
     proposal_init,
@@ -316,11 +312,7 @@
                     num_workers=num_workers,
                     show_progress_bars=show_progress_bars,
                 )
-<<<<<<< HEAD
             elif method in ("hmc_pyro", "nuts_pyro"):
-=======
-            elif method in ("hmc", "nuts"):
->>>>>>> 02907993
                 transformed_samples = self._pyro_mcmc(
                     num_samples=num_samples,
                     potential_function=self.potential_,
@@ -533,11 +525,7 @@
         num_samples: int,
         potential_function: Callable,
         initial_params: Tensor,
-<<<<<<< HEAD
         mcmc_method: str = "hmc_pyro",
-=======
-        mcmc_method: str = "hmc",
->>>>>>> 02907993
         thin: int = 10,
         warmup_steps: int = 200,
         num_chains: Optional[int] = 1,
@@ -550,11 +538,7 @@
             potential_function: A callable **class**. A class, but not a function,
                 is picklable for Pyro MCMC to use it across chains in parallel,
                 even when the potential function requires evaluating a neural network.
-<<<<<<< HEAD
             mcmc_method: Either `"hmc_pyro"` or `"nuts_pyro"`.
-=======
-            mcmc_method: Either `"hmc"` or `"nuts"`.
->>>>>>> 02907993
             thin: Thinning (subsampling) factor.
             warmup_steps: Initial number of samples to discard.
             num_chains: Whether to sample in parallel. If None, use all but one CPU.
@@ -565,11 +549,7 @@
         """
         num_chains = mp.cpu_count() - 1 if num_chains is None else num_chains
 
-<<<<<<< HEAD
         kernels = dict(hmc_pyro=HMC, nuts_pyro=NUTS)
-=======
-        kernels = dict(hmc=HMC, nuts=NUTS)
->>>>>>> 02907993
 
         sampler = MCMC(
             kernel=kernels[mcmc_method](potential_fn=potential_function),
@@ -624,9 +604,7 @@
         """
         num_chains = mp.cpu_count() - 1 if num_chains is None else num_chains
 
-        steps = dict(
-            slice_pymc=pymc.Slice, hmc_pymc=pymc.HamiltonianMC, nuts_pymc=pymc.NUTS
-        )
+        steps = dict(slice_pymc="slice", hmc_pymc="hmc", nuts_pymc="nuts")
 
         sampler = PyMCSampler(
             potential_fn=potential_function,
@@ -644,6 +622,9 @@
         samples = torch.from_numpy(samples)
         samples = samples.reshape(-1, initial_params.shape[1])
 
+        # Save posterior sampler.
+        self._posterior_sampler = sampler
+
         samples = samples[::thin][:num_samples]
         assert samples.shape[0] == num_samples
 
@@ -658,11 +639,7 @@
         Returns:
             A potential function that is ready to be used in MCMC.
         """
-<<<<<<< HEAD
         if method in ("hmc_pyro", "nuts_pyro"):
-=======
-        if method in ("hmc", "nuts"):
->>>>>>> 02907993
             track_gradients = True
             pyro = True
         elif method in ("hmc_pymc", "nuts_pymc"):
@@ -803,9 +780,9 @@
                 *samples_shape
             )
 
-            inference_data = az.convert_to_inference_data(
-                {f"{self.param_name}": samples}
-            )
+            inference_data = az.convert_to_inference_data({
+                f"{self.param_name}": samples
+            })
 
         return inference_data
 
