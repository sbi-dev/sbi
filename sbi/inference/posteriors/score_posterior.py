# This file is part of sbi, a toolkit for simulation-based inference. sbi is licensed
# under the Apache License Version 2.0, see <https://www.apache.org/licenses/>

from functools import partial
from typing import Dict, Optional, Union

import torch
from torch import Tensor
from torch.distributions import Distribution

from sbi.inference.posteriors.base_posterior import NeuralPosterior
from sbi.inference.potentials.score_based_potential import (
    CallableDifferentiablePotentialFunction,
    PosteriorScoreBasedPotential,
    score_estimator_based_potential,
)
from sbi.neural_nets.estimators.score_estimator import ConditionalScoreEstimator
from sbi.neural_nets.estimators.shape_handling import (
    reshape_to_batch_event,
)
from sbi.samplers.rejection import rejection
from sbi.samplers.score.correctors import Corrector
from sbi.samplers.score.diffuser import Diffuser
from sbi.samplers.score.predictors import Predictor
from sbi.sbi_types import Shape
from sbi.utils import check_prior
from sbi.utils.sbiutils import gradient_ascent, within_support
from sbi.utils.torchutils import ensure_theta_batched


class ScorePosterior(NeuralPosterior):
    r"""Posterior $p(\theta|x_o)$ with `log_prob()` and `sample()` methods. It samples
    from the diffusion model given the score_estimator and rejects samples that lie
    outside of the prior bounds.

    The posterior is defined by a score estimator and a prior. The score estimator
    provides the gradient of the log-posterior with respect to the parameters. The prior
    is used to reject samples that lie outside of the prior bounds.

    Sampling is done by running a diffusion process with a predictor and optionally a
    corrector.

    Log probabilities are obtained by calling the potential function, which in turn uses
    zuko probabilistic ODEs to compute the log-probability.
    """

    def __init__(
        self,
        score_estimator: ConditionalScoreEstimator,
        prior: Distribution,
        max_sampling_batch_size: int = 10_000,
        device: Optional[str] = None,
        enable_transform: bool = True,
        sample_with: str = "sde",
    ):
        """
        Args:
            prior: Prior distribution with `.log_prob()` and `.sample()`.
            score_estimator: The trained neural score estimator.
            max_sampling_batch_size: Batchsize of samples being drawn from
                the proposal at every iteration.
            device: Training device, e.g., "cpu", "cuda" or "cuda:0". If None,
                `potential_fn.device` is used.
            enable_transform: Whether to transform parameters to unconstrained space
                during MAP optimization. When False, an identity transform will be
                returned for `theta_transform`. True is not supported yet.
            sample_with: Whether to sample from the posterior using the ODE-based
                sampler or the SDE-based sampler.
        """

        check_prior(prior)
        potential_fn, theta_transform = score_estimator_based_potential(
            score_estimator,
            prior,
            x_o=None,
            enable_transform=enable_transform,
        )
        super().__init__(
            potential_fn=potential_fn,
            theta_transform=theta_transform,
            device=device,
        )
        # Set the potential function type.
        self.potential_fn: PosteriorScoreBasedPotential = potential_fn

        self.prior = prior
        self.score_estimator = score_estimator

        self.sample_with = sample_with
        assert self.sample_with in [
            "ode",
            "sde",
        ], f"sample_with must be 'ode' or 'sde', but is {self.sample_with}."
        self.max_sampling_batch_size = max_sampling_batch_size

        self._purpose = """It samples from the diffusion model given the \
            score_estimator."""

    def sample(
        self,
        sample_shape: Shape = torch.Size(),
        x: Optional[Tensor] = None,
        predictor: Union[str, Predictor] = "euler_maruyama",
        corrector: Optional[Union[str, Corrector]] = None,
        predictor_params: Optional[Dict] = None,
        corrector_params: Optional[Dict] = None,
        steps: int = 500,
        ts: Optional[Tensor] = None,
        iid_method: str = "auto_gauss",
        iid_params: Optional[Dict] = None,
        max_sampling_batch_size: int = 10_000,
        sample_with: Optional[str] = None,
        show_progress_bars: bool = True,
    ) -> Tensor:
        r"""Return samples from posterior distribution $p(\theta|x)$.

        Args:
            sample_shape: Shape of the samples to be drawn.
            predictor: The predictor for the diffusion-based sampler. Can be a string or
                a custom predictor following the API in `sbi.samplers.score.predictors`.
                Currently, only `euler_maruyama` is implemented.
            corrector: The corrector for the diffusion-based sampler. Either of
                [None].
            predictor_params: Additional parameters passed to predictor.
            corrector_params: Additional parameters passed to corrector.
            steps: Number of steps to take for the Euler-Maruyama method.
            ts: Time points at which to evaluate the diffusion process. If None, a
                linear grid between t_max and t_min is used.
            iid_method: Which method to use for computing the score in the iid setting.
                We currently support "fnpe", "gauss", "auto_gauss", "jac_gauss".
            iid_params: Additional parameters passed to the iid method.
            max_sampling_batch_size: Maximum batch size for sampling.
            sample_with: Deprecated - use `.build_posterior(sample_with=...)` prior to
                `.sample()`.
            show_progress_bars: Whether to show a progress bar during sampling.
        """

        if sample_with is not None:
            raise ValueError(
                f"You set `sample_with={sample_with}`. As of sbi v0.18.0, setting "
                f"`sample_with` is no longer supported. You have to rerun "
                f"`.build_posterior(sample_with={sample_with}).`"
            )

        x = self._x_else_default_x(x)
        x = reshape_to_batch_event(x, self.score_estimator.condition_shape)
<<<<<<< HEAD
        is_iid = x.ndim > 1 and x.shape[0] > 1
        self.potential_fn.set_x(
            x, x_is_iid=is_iid, iid_method=iid_method, iid_params=iid_params
        )
=======
        self.potential_fn.set_x(x, x_is_iid=True)
>>>>>>> 49e091fb

        num_samples = torch.Size(sample_shape).numel()

        if self.sample_with == "ode":
            samples = rejection.accept_reject_sample(
<<<<<<< HEAD
                proposal=self.sample_via_zuko,
=======
                proposal=self.sample_via_ode,
>>>>>>> 49e091fb
                accept_reject_fn=lambda theta: within_support(self.prior, theta),
                num_samples=num_samples,
                show_progress_bars=show_progress_bars,
                max_sampling_batch_size=max_sampling_batch_size,
<<<<<<< HEAD
                proposal_sampling_kwargs={"x": x},
            )[0]
            samples = samples.reshape(sample_shape + self.score_estimator.input_shape)
=======
            )[0]
>>>>>>> 49e091fb
        elif self.sample_with == "sde":
            proposal_sampling_kwargs = {
                "predictor": predictor,
                "corrector": corrector,
                "predictor_params": predictor_params,
                "corrector_params": corrector_params,
                "steps": steps,
                "ts": ts,
                "max_sampling_batch_size": max_sampling_batch_size,
                "show_progress_bars": show_progress_bars,
            }
            samples = rejection.accept_reject_sample(
                proposal=self._sample_via_diffusion,
                accept_reject_fn=lambda theta: within_support(self.prior, theta),
                num_samples=num_samples,
                show_progress_bars=show_progress_bars,
                max_sampling_batch_size=max_sampling_batch_size,
                proposal_sampling_kwargs=proposal_sampling_kwargs,
            )[0]
<<<<<<< HEAD
            samples = samples.reshape(sample_shape + self.score_estimator.input_shape)
=======
>>>>>>> 49e091fb

        samples = samples.reshape(sample_shape + self.score_estimator.input_shape)
        return samples

    def _sample_via_diffusion(
        self,
        sample_shape: Shape = torch.Size(),
        x: Optional[Tensor] = None,
        predictor: Union[str, Predictor] = "euler_maruyama",
        corrector: Optional[Union[str, Corrector]] = None,
        predictor_params: Optional[Dict] = None,
        corrector_params: Optional[Dict] = None,
        steps: int = 500,
        ts: Optional[Tensor] = None,
        max_sampling_batch_size: int = 10_000,
        show_progress_bars: bool = True,
    ) -> Tensor:
        r"""Return samples from posterior distribution $p(\theta|x)$.

        Args:
            sample_shape: Shape of the samples to be drawn.
            predictor: The predictor for the diffusion-based sampler. Can be a string or
                a custom predictor following the API in `sbi.samplers.score.predictors`.
                Currently, only `euler_maruyama` is implemented.
            corrector: The corrector for the diffusion-based sampler. Either of
                [None].
            steps: Number of steps to take for the Euler-Maruyama method.
            ts: Time points at which to evaluate the diffusion process. If None, a
                linear grid between t_max and t_min is used.
            max_sampling_batch_size: Maximum batch size for sampling.
            sample_with: Deprecated - use `.build_posterior(sample_with=...)` prior to
                `.sample()`.
            show_progress_bars: Whether to show a progress bar during sampling.
        """

        num_samples = torch.Size(sample_shape).numel()

        max_sampling_batch_size = (
            self.max_sampling_batch_size
            if max_sampling_batch_size is None
            else max_sampling_batch_size
        )

        if ts is None:
            t_max = self.score_estimator.t_max
            t_min = self.score_estimator.t_min
            ts = torch.linspace(t_max, t_min, steps)

        diffuser = Diffuser(
            self.potential_fn,
            predictor=predictor,
            corrector=corrector,
            predictor_params=predictor_params,
            corrector_params=corrector_params,
        )
        max_sampling_batch_size = min(max_sampling_batch_size, num_samples)
        samples = []
        num_iter = num_samples // max_sampling_batch_size
        num_iter = (
            num_iter + 1 if (num_samples % max_sampling_batch_size) != 0 else num_iter
        )
        for _ in range(num_iter):
            samples.append(
                diffuser.run(
                    num_samples=max_sampling_batch_size,
                    ts=ts,
                    show_progress_bars=show_progress_bars,
                )
            )
        samples = torch.cat(samples, dim=0)[:num_samples]

        return samples

    def sample_via_ode(
        self,
        sample_shape: Shape = torch.Size(),
        x: Optional[Tensor] = None,
    ) -> Tensor:
        r"""Return samples from posterior distribution with probability flow ODE.

        This build the probability flow ODE and then samples from the corresponding
        flow. This is implemented via the zuko library.

        Args:
            x: Condition.
            sample_shape: The shape of the samples to be returned.

        Returns:
            Samples.
        """
        num_samples = torch.Size(sample_shape).numel()

<<<<<<< HEAD
        x = self._x_else_default_x(x)
        x = reshape_to_batch_event(x, self.score_estimator.condition_shape)

        flow = self.potential_fn.get_continuous_normalizing_flow(condition=x)
=======
        flow = self.potential_fn.get_continuous_normalizing_flow(
            condition=self.potential_fn.x_o
        )
>>>>>>> 49e091fb
        samples = flow.sample(torch.Size((num_samples,)))

        return samples

    def log_prob(
        self,
        theta: Tensor,
        x: Optional[Tensor] = None,
        track_gradients: bool = False,
        atol: float = 1e-5,
        rtol: float = 1e-6,
        exact: bool = True,
    ) -> Tensor:
        r"""Returns the log-probability of the posterior $p(\theta|x)$.

        This requires building and evaluating the probability flow ODE.

        Args:
            theta: Parameters $\theta$.
            x: Observed data $x_o$. If None, the default $x_o$ is used.
            track_gradients: Whether the returned tensor supports tracking gradients.
                This can be helpful for e.g. sensitivity analysis, but increases memory
                consumption.
            atol: Absolute tolerance for the ODE solver.
            rtol: Relative tolerance for the ODE solver.
            exact: Whether to use the exact Jacobian of the transformation or an
                stochastic approximation, which is faster but less accurate.

        Returns:
            `(len(θ),)`-shaped log posterior probability $\log p(\theta|x)$ for θ in the
            support of the prior, -∞ (corresponding to 0 probability) outside.
        """
        self.potential_fn.set_x(self._x_else_default_x(x))

        theta = ensure_theta_batched(torch.as_tensor(theta))
        return self.potential_fn(
            theta.to(self._device),
            track_gradients=track_gradients,
            atol=atol,
            rtol=rtol,
            exact=exact,
        )

    def sample_batched(
        self,
        sample_shape: torch.Size,
        x: Tensor,
        predictor: Union[str, Predictor] = "euler_maruyama",
        corrector: Optional[Union[str, Corrector]] = None,
        predictor_params: Optional[Dict] = None,
        corrector_params: Optional[Dict] = None,
        steps: int = 500,
        ts: Optional[Tensor] = None,
        max_sampling_batch_size: int = 10000,
        show_progress_bars: bool = True,
    ) -> Tensor:
        num_samples = torch.Size(sample_shape).numel()
        x = reshape_to_batch_event(x, self.score_estimator.condition_shape)
        condition_dim = len(self.score_estimator.condition_shape)
        batch_shape = x.shape[:-condition_dim]
        batch_size = batch_shape.numel()
        self.potential_fn.set_x(x)

        max_sampling_batch_size = (
            self.max_sampling_batch_size
            if max_sampling_batch_size is None
            else max_sampling_batch_size
        )

        if self.sample_with == "ode":
            samples = rejection.accept_reject_sample(
<<<<<<< HEAD
                proposal=self.sample_via_zuko,
=======
                proposal=self.sample_via_ode,
>>>>>>> 49e091fb
                accept_reject_fn=lambda theta: within_support(self.prior, theta),
                num_samples=num_samples,
                num_xos=batch_size,
                show_progress_bars=show_progress_bars,
                max_sampling_batch_size=max_sampling_batch_size,
                proposal_sampling_kwargs={"x": x},
            )[0]
            samples = samples.reshape(
                sample_shape + batch_shape + self.score_estimator.input_shape
            )
        elif self.sample_with == "sde":
            proposal_sampling_kwargs = {
                "predictor": predictor,
                "corrector": corrector,
                "predictor_params": predictor_params,
                "corrector_params": corrector_params,
                "steps": steps,
                "ts": ts,
                "max_sampling_batch_size": max_sampling_batch_size,
                "show_progress_bars": show_progress_bars,
            }
            samples = rejection.accept_reject_sample(
                proposal=self._sample_via_diffusion,
                accept_reject_fn=lambda theta: within_support(self.prior, theta),
                num_samples=num_samples,
                num_xos=batch_size,
                show_progress_bars=show_progress_bars,
                max_sampling_batch_size=max_sampling_batch_size,
                proposal_sampling_kwargs=proposal_sampling_kwargs,
            )[0]
            samples = samples.reshape(
                sample_shape + batch_shape + self.score_estimator.input_shape
            )

        return samples

    def map(
        self,
        x: Optional[Tensor] = None,
        num_iter: int = 1000,
        num_to_optimize: int = 1000,
        learning_rate: float = 0.01,
        init_method: Union[str, Tensor] = "posterior",
        num_init_samples: int = 1000,
        save_best_every: int = 1000,
        show_progress_bars: bool = False,
        force_update: bool = False,
    ) -> Tensor:
        r"""Returns the maximum-a-posteriori estimate (MAP).

        The method can be interrupted (Ctrl-C) when the user sees that the
        log-probability converges. The best estimate will be saved in `self._map` and
        can be accessed with `self.map()`. The MAP is obtained by running gradient
        ascent from a given number of starting positions (samples from the posterior
        with the highest log-probability). After the optimization is done, we select the
        parameter set that has the highest log-probability after the optimization.

        Warning: The default values used by this function are not well-tested. They
        might require hand-tuning for the problem at hand.

        For developers: if the prior is a `BoxUniform`, we carry out the optimization
        in unbounded space and transform the result back into bounded space.

        Args:
            x: Deprecated - use `.set_default_x()` prior to `.map()`.
            num_iter: Number of optimization steps that the algorithm takes
                to find the MAP.
            num_to_optimize: From the drawn `num_init_samples`, use the
                `num_to_optimize` with highest log-probability as the initial points
                for the optimization.
            learning_rate: Learning rate of the optimizer.
            init_method: How to select the starting parameters for the optimization. If
                it is a string, it can be either [`posterior`, `prior`], which samples
                the respective distribution `num_init_samples` times. If it is a
                tensor, the tensor will be used as init locations.
            num_init_samples: Draw this number of samples from the posterior and
                evaluate the log-probability of all of them.
            save_best_every: The best log-probability is computed, saved in the
                `map`-attribute, and printed every `save_best_every`-th iteration.
                Computing the best log-probability creates a significant overhead
                (thus, the default is `10`.)
            show_progress_bars: Whether to show a progressbar during sampling from
                the posterior.
            force_update: Whether to re-calculate the MAP when x is unchanged and
                have a cached value.

        Returns:
            The MAP estimate.
        """
        if x is not None:
            raise ValueError(
                "Passing `x` directly to `.map()` has been deprecated."
                "Use `.self_default_x()` to set `x`, and then run `.map()` "
            )

        if self.default_x is None:
            raise ValueError(
                "Default `x` has not been set."
                "To set the default, use the `.set_default_x()` method."
            )

        if self._map is None or force_update:
            self.potential_fn.set_x(self.default_x)
            callable_potential_fn = CallableDifferentiablePotentialFunction(
                self.potential_fn
            )
            if init_method == "posterior":
                inits = self.sample((num_init_samples,))
            elif init_method == "proposal":
                inits = self.proposal.sample((num_init_samples,))  # type: ignore
            elif isinstance(init_method, Tensor):
                inits = init_method
            else:
                raise ValueError

            self._map = gradient_ascent(
                potential_fn=callable_potential_fn,
                inits=inits,
                theta_transform=self.theta_transform,
                num_iter=num_iter,
                num_to_optimize=num_to_optimize,
                learning_rate=learning_rate,
                save_best_every=save_best_every,
                show_progress_bars=show_progress_bars,
            )[0]

<<<<<<< HEAD
        return self._map


class DifferentiablePotentialFunction(torch.autograd.Function):
    @staticmethod
    def forward(ctx, input, call_function, gradient_function):
        # Save the methods as callables
        ctx.call_function = call_function
        ctx.gradient_function = gradient_function
        ctx.save_for_backward(input)

        # Perform the forward computation
        output = call_function(input)
        return output

    @staticmethod
    def backward(ctx, grad_output):
        (input,) = ctx.saved_tensors
        grad = ctx.gradient_function(input)
        while len(grad_output.shape) < len(grad.shape):
            grad_output = grad_output.unsqueeze(-1)
        grad_input = grad_output * grad
        return grad_input, None, None


# Wrapper class to manage state
class CallableDifferentiablePotentialFunction:
    def __init__(self, posterior_score_based_potential):
        self.posterior_score_based_potential = posterior_score_based_potential

    def __call__(self, input):
        prepared_potential = partial(
            self.posterior_score_based_potential.__call__, rebuild_flow=False
        )
        return DifferentiablePotentialFunction.apply(
            input, prepared_potential, self.posterior_score_based_potential.gradient
        )
=======
        return self._map
>>>>>>> 49e091fb
<|MERGE_RESOLUTION|>--- conflicted
+++ resolved
@@ -144,35 +144,21 @@
 
         x = self._x_else_default_x(x)
         x = reshape_to_batch_event(x, self.score_estimator.condition_shape)
-<<<<<<< HEAD
         is_iid = x.ndim > 1 and x.shape[0] > 1
         self.potential_fn.set_x(
             x, x_is_iid=is_iid, iid_method=iid_method, iid_params=iid_params
         )
-=======
-        self.potential_fn.set_x(x, x_is_iid=True)
->>>>>>> 49e091fb
 
         num_samples = torch.Size(sample_shape).numel()
 
         if self.sample_with == "ode":
             samples = rejection.accept_reject_sample(
-<<<<<<< HEAD
-                proposal=self.sample_via_zuko,
-=======
                 proposal=self.sample_via_ode,
->>>>>>> 49e091fb
                 accept_reject_fn=lambda theta: within_support(self.prior, theta),
                 num_samples=num_samples,
                 show_progress_bars=show_progress_bars,
                 max_sampling_batch_size=max_sampling_batch_size,
-<<<<<<< HEAD
-                proposal_sampling_kwargs={"x": x},
             )[0]
-            samples = samples.reshape(sample_shape + self.score_estimator.input_shape)
-=======
-            )[0]
->>>>>>> 49e091fb
         elif self.sample_with == "sde":
             proposal_sampling_kwargs = {
                 "predictor": predictor,
@@ -192,10 +178,6 @@
                 max_sampling_batch_size=max_sampling_batch_size,
                 proposal_sampling_kwargs=proposal_sampling_kwargs,
             )[0]
-<<<<<<< HEAD
-            samples = samples.reshape(sample_shape + self.score_estimator.input_shape)
-=======
->>>>>>> 49e091fb
 
         samples = samples.reshape(sample_shape + self.score_estimator.input_shape)
         return samples
@@ -288,16 +270,9 @@
         """
         num_samples = torch.Size(sample_shape).numel()
 
-<<<<<<< HEAD
-        x = self._x_else_default_x(x)
-        x = reshape_to_batch_event(x, self.score_estimator.condition_shape)
-
-        flow = self.potential_fn.get_continuous_normalizing_flow(condition=x)
-=======
         flow = self.potential_fn.get_continuous_normalizing_flow(
             condition=self.potential_fn.x_o
         )
->>>>>>> 49e091fb
         samples = flow.sample(torch.Size((num_samples,)))
 
         return samples
@@ -369,11 +344,7 @@
 
         if self.sample_with == "ode":
             samples = rejection.accept_reject_sample(
-<<<<<<< HEAD
-                proposal=self.sample_via_zuko,
-=======
                 proposal=self.sample_via_ode,
->>>>>>> 49e091fb
                 accept_reject_fn=lambda theta: within_support(self.prior, theta),
                 num_samples=num_samples,
                 num_xos=batch_size,
@@ -500,44 +471,4 @@
                 show_progress_bars=show_progress_bars,
             )[0]
 
-<<<<<<< HEAD
-        return self._map
-
-
-class DifferentiablePotentialFunction(torch.autograd.Function):
-    @staticmethod
-    def forward(ctx, input, call_function, gradient_function):
-        # Save the methods as callables
-        ctx.call_function = call_function
-        ctx.gradient_function = gradient_function
-        ctx.save_for_backward(input)
-
-        # Perform the forward computation
-        output = call_function(input)
-        return output
-
-    @staticmethod
-    def backward(ctx, grad_output):
-        (input,) = ctx.saved_tensors
-        grad = ctx.gradient_function(input)
-        while len(grad_output.shape) < len(grad.shape):
-            grad_output = grad_output.unsqueeze(-1)
-        grad_input = grad_output * grad
-        return grad_input, None, None
-
-
-# Wrapper class to manage state
-class CallableDifferentiablePotentialFunction:
-    def __init__(self, posterior_score_based_potential):
-        self.posterior_score_based_potential = posterior_score_based_potential
-
-    def __call__(self, input):
-        prepared_potential = partial(
-            self.posterior_score_based_potential.__call__, rebuild_flow=False
-        )
-        return DifferentiablePotentialFunction.apply(
-            input, prepared_potential, self.posterior_score_based_potential.gradient
-        )
-=======
-        return self._map
->>>>>>> 49e091fb
+        return self._map