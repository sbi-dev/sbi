--- conflicted
+++ resolved
@@ -82,15 +82,11 @@
         self,
         x_o: Optional[Tensor],
         x_is_iid: Optional[bool] = False,
-<<<<<<< HEAD
         iid_method: str = "auto_gauss",
         iid_params: Optional[dict] = None,
-        rebuild_flow: Optional[bool] = True,
-=======
         atol: float = 1e-5,
         rtol: float = 1e-6,
         exact: bool = True,
->>>>>>> 7b6cab30
     ):
         """
         Set the observed data and whether it is IID.
@@ -100,28 +96,15 @@
         Args:
             x_o: The observed data.
             x_is_iid: Whether the observed data is IID (if batch_dim>1).
-<<<<<<< HEAD
-            rebuild_flow: Whether to save (overwrrite) a low-tolerance flow model,
-                useful if the flow needs to be evaluated many times
-                (e.g. for MAP calculation).
+            atol: Absolute tolerance for the ODE solver.
+            rtol: Relative tolerance for the ODE solver.
+            exact: Whether to use the exact ODE solver.
         """
         super().set_x(x_o, x_is_iid)
         self.iid_method = iid_method
         self.iid_params = iid_params
-        if rebuild_flow and self._x_o is not None:
-            # By default, we want a high-tolerance flow.
-            # This flow will be used mainly for MAP calculations, hence we want to save
-            # it instead of rebuilding it every time.
-            self.flow = self.rebuild_flow(atol=1e-2, rtol=1e-3, exact=True)
-=======
-            atol: Absolute tolerance for the ODE solver.
-            rtol: Relative tolerance for the ODE solver.
-            exact: Whether to use the exact ODE solver.
-        """
-        super().set_x(x_o, x_is_iid)
         if self._x_o is not None:
             self.flow = self.rebuild_flow(atol=atol, rtol=rtol, exact=exact)
->>>>>>> 7b6cab30
 
     def __call__(
         self,
@@ -236,12 +219,9 @@
         x_density_estimator = reshape_to_batch_event(
             self.x_o, event_shape=self.score_estimator.condition_shape
         )
-<<<<<<< HEAD
-=======
         assert x_density_estimator.shape[0] == 1 or not self.x_is_iid, (
             "PosteriorScoreBasedPotential supports only x batchsize of 1`."
         )
->>>>>>> 7b6cab30
 
         flow = self.get_continuous_normalizing_flow(
             condition=x_density_estimator, atol=atol, rtol=rtol, exact=exact
