--- conflicted
+++ resolved
@@ -76,53 +76,34 @@
         self.score_estimator = score_estimator
         self.score_estimator.eval()
         self.iid_method = iid_method
-<<<<<<< HEAD
         self.iid_params = iid_params
-=======
->>>>>>> 49e091fb
         super().__init__(prior, x_o, device=device)
 
     def set_x(
         self,
         x_o: Optional[Tensor],
         x_is_iid: Optional[bool] = False,
-<<<<<<< HEAD
         iid_method: str = "auto_gauss",
         iid_params: Optional[dict] = None,
         rebuild_flow: Optional[bool] = True,
     ):
+        """
+        Set the observed data and whether it is IID.
+        Args:
+            x_o: The observed data.
+            x_is_iid: Whether the observed data is IID (if batch_dim>1).
+            rebuild_flow: Whether to save (overwrrite) a low-tolerance flow model,
+                useful if the flow needs to be evaluated many times
+                (e.g. for MAP calculation).
+        """
         super().set_x(x_o, x_is_iid)
         self.iid_method = iid_method
         self.iid_params = iid_params
-        if rebuild_flow and self._x_o is not None:
-            x_density_estimator = reshape_to_batch_event(
-                self.x_o, event_shape=self.score_estimator.condition_shape
-            )
-            # For large number of evals, we want a high-tolerance flow.
-            # This flow will be used mainly for MAP calculations, hence we want to save
-            # it instead of rebuilding it every time.
-            flow = self.get_continuous_normalizing_flow(
-                condition=x_density_estimator, atol=1e-2, rtol=1e-3, exact=True
-            )
-            self.flow = flow
-=======
-        rebuild_flow: Optional[bool] = True,
-    ):
-        """
-        Set the observed data and whether it is IID.
-        Args:
-        x_o: The observed data.
-        x_is_iid: Whether the observed data is IID (if batch_dim>1).
-        rebuild_flow: Whether to save (overwrrite) a low-tolerance flow model, useful if
-        the flow needs to be evaluated many times (e.g. for MAP calculation).
-        """
-        super().set_x(x_o, x_is_iid)
         if rebuild_flow and self._x_o is not None:
             # By default, we want a high-tolerance flow.
             # This flow will be used mainly for MAP calculations, hence we want to save
             # it instead of rebuilding it every time.
             self.flow = self.rebuild_flow(atol=1e-2, rtol=1e-3, exact=True)
->>>>>>> 49e091fb
 
     def __call__(
         self,
@@ -151,24 +132,10 @@
             theta, theta.shape[1:], leading_is_sample=True
         )
         self.score_estimator.eval()
-<<<<<<< HEAD
-        if rebuild_flow or self.flow is None:
-            x_density_estimator = reshape_to_batch_event(
-                self.x_o, event_shape=self.score_estimator.condition_shape
-            )
-            assert x_density_estimator.shape[0] == 1, (
-                "PosteriorScoreBasedPotential supports only x batchsize of 1`."
-            )
-
-            flow = self.get_continuous_normalizing_flow(
-                condition=x_density_estimator, atol=atol, rtol=rtol, exact=exact
-            )
-=======
         # use rebuild_flow to evaluate log_prob with better precision, without
         # overwriting self.flow
         if rebuild_flow or self.flow is None:
             flow = self.rebuild_flow(atol=atol, rtol=rtol, exact=exact)
->>>>>>> 49e091fb
         else:
             flow = self.flow
 
