import functools
import math
from abc import ABC, abstractmethod
from typing import Callable, Optional, Type, Union

import torch
from torch import Tensor
from torch.distributions import Distribution

from sbi.neural_nets.estimators import ConditionalVectorFieldEstimator
from sbi.utils.score_utils import (
    add_diag_or_dense,
    denoise,
    marginalize,
    mv_diag_or_dense,
    solve_diag_or_dense,
)
from sbi.utils.torchutils import ensure_theta_batched

IID_METHODS = {}


def get_iid_method(name: str) -> Type["IIDScoreFunction"]:
    r"""
    Retrieves the IID method by name.

    Args:
        name: The name of the IID method.

    Returns:
        The IID method class.
    """
    if name not in IID_METHODS:
        raise NotImplementedError(
            f"Method {name} for iid score accumulation not implemented."
        )
    return IID_METHODS[name]


def register_iid_method(name: str) -> Callable:
    r"""
    Registers an IID method.

    Args:
        name: The name of the IID method.

    Returns:
        A decorator function to register the IID method class.
    """

    def decorator(cls: Type["IIDScoreFunction"]) -> Type["IIDScoreFunction"]:
        IID_METHODS[name] = cls
        return cls

    return decorator


class IIDScoreFunction(ABC):
    def __init__(
        self,
<<<<<<< HEAD
        score_estimator: "ConditionalScoreEstimator",
        prior: Distribution,  # type: ignore
        device: Union[str, torch.device] = "cpu",
=======
        vector_field_estimator: ConditionalVectorFieldEstimator,
        prior: Distribution,
        device: str = "cpu",
>>>>>>> f83f7884
    ) -> None:
        r"""
        This is a abstract base class wrapper for score estimators.

        Subclasses are used to implement different methods for factorized distributions.
        For example, in the IID setting the posterior for N observations can be
        represented as a product of N "local" posteriors, divided by N-1 prior terms.
        This allows to efficiently extend "single" observation score estimators to a
        sequence of IID observtions. Unfortunatly, this is not as simple as just summing
        the scores minus the prior score, as in diffusion models the we also need to
        represent the "marginal" posterior scores at time $t$. Even if the true
        posterior factorizes, the marginal true posterior at time $t>0$ does not and
        this requires some adjustments.

        Args:
            vector_field_estimator: The neural network modeling the score.
            prior: The prior distribution.
            device: The device on which to evaluate the potential. Defaults to "cpu".
        """

        if not vector_field_estimator.SCORE_DEFINED:
            raise ValueError(
                "Score is not defined for this vector field estimator. "
                "You are probably using a vector field estimator that does not "
                "implement the score function, e.g. an optimal transport-based "
                "flow matching. IID methods require the score function to be defined "
                "so they are not applicable to this vector field estimator. "
                "If you have implemented a custom vector field "
                "estimator with score defined, set SCORE_DEFINED to True."
            )
        if not vector_field_estimator.MARGINALS_DEFINED:
            raise ValueError(
                "Marginals are not defined for this vector field estimator. "
                "You are probably using a vector field estimator that does not "
                "implement the marginals mean_t_fn and std_fn, e.g. an "
                "optimal transport-based flow matching. IID methods require the "
                "marginals to be defined so they are not applicable to this "
                "vector field estimator. "
                "If you have implemented a custom vector field "
                "estimator with marginals defined, set MARGINALS_DEFINED to True."
            )

        self.vector_field_estimator = vector_field_estimator.to(device).eval()
        self.prior = prior

    def to(self, device: Union[str, torch.device]) -> None:
        """
        It moves score_estimator and prior to the given device.

        It also sets the device attribute to the given device.

        Args:
            device: Device to move the score_estimator and prior to.
        """
        self.device = device
        self.score_estimator.to(device)
        if self.prior:
            self.prior.to(device)

    @abstractmethod
    def __call__(
        self,
        inputs: Tensor,
        conditions: Tensor,
        time: Optional[Tensor] = None,
    ) -> Tensor:
        r"""
        Abstract method to be implemented by subclasses to compute the score function.

        Args:
            inputs: The parameters at which to evaluate the potential of size [b,iid,d]
            conditions: The sequence of observations of size [iid,...]
            time: The time in the diffusion process to specify the target marginal.

        Returns:
            The score of the inputs given N observations of shape (batch,d).
        """
        pass


@register_iid_method("fnpe")
class FactorizedNPEScoreFunction(IIDScoreFunction):
    def __init__(
        self,
        vector_field_estimator: ConditionalVectorFieldEstimator,
        prior: Distribution,
        device: Union[str, torch.device] = "cpu",
        prior_score_weight: Optional[Callable[[Tensor], Tensor]] = None,
    ) -> None:
        r"""
        The FactorizedNPEScoreFunction implments the
        "Factorized Neural Posterior Estimation" method for score-based models [1].

        This method does not apply the necessary corrections for the score function, but
        instead uses a simple weighting of the prior score. This is generally applicable
        and simple but does in general not return the correct marginal score for any
        $t > 0$.
        For a moderate number of factors, this hence does require post-hoc adjustment
        through e.g. predictor-corrector samplers to ensure stable convergence to the
        correct terminal distiribution at $t=0$.

        Literature:
        - [1] Compositional Score Modeling for Simulation-Based Inference
            (https://arxiv.org/abs/2209.14249)

        Args:
            vector_field_estimator: The neural network modeling the score.
            prior: The prior distribution.
            device: The device on which to evaluate the potential. Defaults to "cpu".
            prior_score_weight: A function to weight the prior score. Defaults to the
                linear interpolation between zero (at t=0) and one (at t=t_max).
        """
        super().__init__(vector_field_estimator, prior, device)
        if prior_score_weight is None:
            t_max = vector_field_estimator.t_max

            def prior_score_weight_fn(t):
                return (t_max - t) / t_max

        self.prior_score_weight_fn = prior_score_weight_fn

    def __call__(
        self,
        inputs: Tensor,
        conditions: Tensor,
        time: Optional[Tensor] = None,
    ) -> Tensor:
        r"""
        Computes the score function for score-based methods on multiple observations.

        Args:
            inputs: The input parameters at which to evaluate the potential.
            conditions: The observed data at which to evaluate the posterior.
            time: The time at which to evaluate the score. Defaults to None.

        Returns:
            The computed score function.
        """

        assert inputs.ndim == 3, "Inputs must have shape [b,iid,d]"
        assert conditions.ndim == 2, "Conditions must have shape [iid,...]"

        if time is None:
            time = torch.tensor([self.vector_field_estimator.t_min])

        N = conditions.shape[0]

        # Compute the per-sample score
        inputs = ensure_theta_batched(inputs)
        base_score = self.vector_field_estimator.score(inputs, conditions, time)

        # Compute the prior score
        prior_score = self.prior_score_weight_fn(time) * self.prior_score_fn(inputs)

        # Accumulate
        score = (1 - N) * prior_score + base_score.sum(-2, keepdim=True)

        return score

    def prior_score_fn(self, theta: Tensor) -> Tensor:
        r"""
        Computes the score of the prior distribution.

        Args:
            theta: The parameters at which to evaluate the prior score.

        Returns:
            The computed prior score.
        """
        # NOTE The try except is for unifrom priors which do not have a grad, and
        # implementations that do not implement the log_prob method.
        try:
            with torch.enable_grad():
                theta = theta.detach().clone().requires_grad_(True)
                prior_log_prob = self.prior.log_prob(theta)
                prior_score = torch.autograd.grad(
                    prior_log_prob,
                    theta,
                    grad_outputs=torch.ones_like(prior_log_prob),
                    create_graph=True,
                )[0].detach()
        except Exception:
            prior_score = torch.zeros_like(theta)
        return prior_score


class BaseGaussCorrectedScoreFunction(IIDScoreFunction):
    def __init__(
        self,
        vector_field_estimator: ConditionalVectorFieldEstimator,
        prior: Distribution,
        ensure_lam_psd: bool = True,
        lam_psd_nugget: float = 0.01,
        device: Union[str, torch.device] = "cpu",
    ) -> None:
        r"""Base class for Gauss-corrected score function as proposed in [1].

        Specificially a simple analytic correction for the marginal scores is derived
        using Gaussian assumptions. This is a simple and efficient method to correct
        the score function for the marginal posterior, which was also shown to scale
        well to large sequence settings [1,2].

        A limitation of the method is that it requires following inputs:
        - The marginal prior distribution (which might be non-trivial to compute)
        - The marginal posterior precision (which is generally not available, and needs
            to be estimated).

        Within this library we have an extensive set of tools to obtain analytic (or
        good approximations) for the most common prior distributions. The marginal
        posterior precision can be treated as a "hyperparameter" different estimation
        methods are available, which will be subclased from this class.

        Literature:
        - [1] Diffusion posterior sampling for simulation-based inference in tall data
            settings (https://arxiv.org/abs/2404.07593)
        - [2] Compositional simulation-based inference for time series
            (https://arxiv.org/abs/2411.02728)

        Args:
            vector_field_estimator: The neural network modelling the score.
            prior: The prior distribution.
            ensure_lam_psd: Whether to ensure the precision matrix is positive definite.
            lam_psd_nugget: The nugget value to ensure positive definiteness.
            device: The device on which to evaluate the potential. Defaults to "cpu".
        """
        super().__init__(vector_field_estimator, prior, device)
        self.ensure_lam_psd = ensure_lam_psd
        self.lam_psd_nugget = lam_psd_nugget

    @abstractmethod
    def posterior_precision_est_fn(self, conditions: Tensor) -> Tensor:
        r"""Abstract method for estimating the posterior precision.

        This can be seen as an important hyperparameter which can be estimated in
        different ways leading to different methods (see child classes).

        Args:
            conditions: Observed data.

        Returns:
            Estimated posterior precision.
        """
        pass

    def marginal_denoising_posterior_precision_est_fn(
        self,
        time: Tensor,
        inputs: Optional[Tensor],
        conditions: Tensor,
    ) -> Tensor:
        r"""Estimates the marginal posterior precision.

        Args:
            time: Time tensor.
            inputs: Parameters tensor.
            conditions: Observed data.

        Returns:
            Estimated marginal posterior precision.
        """
        del inputs
        precisions_posteriors = self.posterior_precision_est_fn(conditions)

        # Denoising posterior via Bayes rule
        m = self.vector_field_estimator.mean_t_fn(time)
        std = self.vector_field_estimator.std_fn(time)

        if precisions_posteriors.ndim == 4:
            Ident = torch.eye(precisions_posteriors.shape[-1])
        else:
            Ident = torch.ones_like(precisions_posteriors)

        marginal_precisions = m**2 / std**2 * Ident + precisions_posteriors
        return marginal_precisions

    def marginal_prior_score_fn(self, time: Tensor, inputs: Tensor) -> Tensor:
        r"""Computes the score of the marginal prior distribution.

        Args:
            time: Time tensor.
            inputs: Parameters tensor.

        Returns:
            Marginal prior score.
        """
        # NOTE: This is for the uniform distribution and distirbutions that do not
        # implement a log_prob.
        try:
            with torch.enable_grad():
                inputs = inputs.clone().detach().requires_grad_(True)
                m = self.vector_field_estimator.mean_t_fn(time)
                std = self.vector_field_estimator.std_fn(time)
                p = marginalize(self.prior, m, std)
                log_p = p.log_prob(inputs)
                prior_score = torch.autograd.grad(
                    log_p,
                    inputs,
                    grad_outputs=torch.ones_like(log_p),
                    create_graph=True,
                )[0].detach()
        except Exception:
            prior_score = torch.zeros_like(inputs)

        return prior_score

    def marginal_denoising_prior_precision_fn(
        self, time: Tensor, inputs: Tensor
    ) -> Tensor:
        r"""Computes the precision of the marginal denoising prior.

        Args:
            time: Time tensor.
            inputs: Parameters tensor.

        Returns:
            Marginal denoising prior precision.
        """
        m = self.vector_field_estimator.mean_t_fn(time)
        std = self.vector_field_estimator.std_fn(time)

        p_denoise = denoise(self.prior, m, std, inputs)

        if hasattr(p_denoise, "covariance_matrix"):
            inv_cov = torch.inverse(p_denoise.covariance_matrix)  # type: ignore
            return inv_cov.reshape(inputs.shape + inputs.shape[-1:])
        else:
            try:
                precision = 1 / p_denoise.variance
                return precision.reshape(inputs.shape)
            except Exception as e:
                msg = """This iid_method tries to denoise the prior distribution
                analytically. For custom prior distributions (i.e. which do not
                implemented the variance/covariance_matrix method) but inherit from
                standard prior distributions i.e. Normal or Uniform, this might lead to
                errors. If you encounter this error, please raise an issue on the sbi
                repository.
                """
                raise NotImplementedError(msg) from e

    def __call__(
        self,
        inputs: Tensor,
        conditions: Tensor,
        time: Optional[Tensor] = None,
        **kwargs,
    ) -> Tensor:
        r"""
        Returns the corrected score function.

        Args:
            inputs: Parameter tensor.
            conditions: Observed data.
            time: Time tensor.

        Returns:
            Corrected score function.
        """
        assert inputs.ndim == 3, "Inputs must have shape [b,iid,d]"
        assert conditions.ndim == 2, "Conditions must have shape [iid,...]"

        N, *_ = conditions.shape

        if time is None:
            time = torch.tensor([self.vector_field_estimator.t_min])

        base_score = self.vector_field_estimator.score(
            inputs, conditions, time, **kwargs
        )
        prior_score = self.marginal_prior_score_fn(time, inputs)

        # Marginal prior precision
        prior_precision = self.marginal_denoising_prior_precision_fn(time, inputs)
        # Marginal posterior variance estimates
        posterior_precisions = self.marginal_denoising_posterior_precision_est_fn(
            time,
            inputs,
            conditions,
        )

        if self.ensure_lam_psd:
            prior_precision, posterior_precisions = ensure_lam_positive_definite(
                prior_precision,
                posterior_precisions,
                N,
                precision_nugget=self.lam_psd_nugget,
            )

        # Total precision
        term1 = (1 - N) * prior_precision
        term2 = torch.sum(posterior_precisions, dim=1, keepdim=True)
        Lam = add_diag_or_dense(term1, term2, batch_dims=2)

        # Weighted scores
        weighted_prior_score = mv_diag_or_dense(
            prior_precision, prior_score, batch_dims=2
        )
        weighted_posterior_scores = mv_diag_or_dense(
            posterior_precisions, base_score, batch_dims=2
        )

        # Accumulate the scores
        score = (1 - N) * weighted_prior_score.sum(dim=1) + torch.sum(
            weighted_posterior_scores, dim=1
        )

        # Solve the linear system
        score = solve_diag_or_dense(Lam.squeeze(1), score, batch_dims=1)

        return score.reshape(inputs.shape)


@register_iid_method("gauss")
class GaussCorrectedScoreFn(BaseGaussCorrectedScoreFunction):
    def __init__(
        self,
        vector_field_estimator: ConditionalVectorFieldEstimator,
        prior: Distribution,
        posterior_precision: Optional[Tensor] = None,
        scale_from_prior_precision: float = 2.0,
        enable_lam_psd: bool = False,
        lam_psd_nugget: float = 0.01,
        device: Union[str, torch.device] = "cpu",
    ) -> None:
        r"""
        This extends the BaseGaussCorrectedScoreFunction to provide a simple method to
        heuristically estimate the posterior precision. Assuming that data is
        informative enough, the posterior precision should be higher than the prior
        precision. This method simply scales the prior precision by a factor.

        Args:
            vector_field_estimator: The neural network modeling the score.
            prior: The prior distribution.
            posterior_precision: Optional preset posterior precision.
            scale_from_prior_precision: If not provided it simply increases the prior
                precision by this factor.
            enable_lam_psd: Whether to ensure the precision matrix is positive definite.
            lam_psd_nugget: The nugget value to ensure positive definiteness.
            device: The device on which to evaluate the potential. Defaults to "cpu".
        """
        super().__init__(
            vector_field_estimator, prior, enable_lam_psd, lam_psd_nugget, device=device
        )

        if posterior_precision is None:
            posterior_precision = self.estimate_prior_precision(
                prior, scale_from_prior_precision
            )

        self.posterior_precision = posterior_precision

    def posterior_precision_est_fn(self, conditions: Tensor) -> Tensor:
        r"""
        Estimates the posterior precision.

        Args:
            conditions: Observed data.

        Returns:
            Estimated posterior precision.
        """
        precision = self.posterior_precision
        precision = torch.broadcast_to(
            precision, (1, conditions.shape[0], *precision.shape)
        )
        return precision

    @classmethod
    @functools.lru_cache()
    def estimate_prior_precision(
        cls, prior: Distribution, scale_from_prior_precision: float
    ) -> Tensor:
        r"""
        Estimates the prior precision.

        Args:
            prior: The prior distribution.
            scale_from_prior_precision: Scaling factor for the posterior precision if
                not provided.

        Returns:
            Estimated prior precision.
        """
        try:
            prior_precision = 1 / prior.variance
            posterior_precision = scale_from_prior_precision * prior_precision
        except Exception:
            d = prior.event_shape[0]
            num_samples = int(math.sqrt(d) * 1000)
            prior_samples = prior.sample(torch.Size((num_samples,)))
            prior_precision_estimate = 1 / torch.var(prior_samples, dim=0)
            posterior_precision = scale_from_prior_precision * prior_precision_estimate
        return posterior_precision


@register_iid_method("auto_gauss")
class AutoGaussCorrectedScoreFn(BaseGaussCorrectedScoreFunction):
    def __init__(
        self,
        vector_field_estimator: ConditionalVectorFieldEstimator,
        prior: Distribution,
        enable_lam_psd: bool = True,
        lam_psd_nugget: float = 0.01,
        precision_est_only_diag: bool = False,
        precision_est_budget: Optional[int] = None,
        precision_initial_sampler_steps: int = 100,
        device: Union[str, torch.device] = "cpu",
    ) -> None:
        r"""
        This method extends the by estimating the posterior precision using
        approximate posterior samples obtained from a diffusion model (using the
        vector_field_estimator) [1]. This method has a slight initialization overhead,
        but generally provides more accurate results than simple heuristics.

        Args:
            vector_field_estimator: The neural network modeling the score.
            prior: The prior distribution.
            enable_lam_psd: Whether to ensure the precision matrix is positive definite.
            lam_psd_nugget: The nugget value to ensure positive definiteness.
            precision_est_only_diag: Whether to estimate only the diagonal of the
                precision matrix.
            precision_est_budget: The budget for the precision estimation.
            precision_initial_sampler_steps: The number of initial sampler steps.
            device: The device on which to evaluate the potential. Defaults to "cpu".
        """
        super().__init__(
            vector_field_estimator, prior, enable_lam_psd, lam_psd_nugget, device=device
        )
        self.precision_est_only_diag = precision_est_only_diag
        self.precision_est_budget = precision_est_budget
        self.precision_initial_sampler_steps = precision_initial_sampler_steps

    def posterior_precision_est_fn(self, conditions: Tensor) -> Tensor:
        r"""
        Estimates the posterior precision.

        Args:
            conditions: Observed data.

        Returns:
            Estimated posterior precision.
        """
        return self.estimate_posterior_precision(
            self.vector_field_estimator,
            self.prior,
            conditions,
            precision_est_only_diag=self.precision_est_only_diag,
            precision_est_budget=self.precision_est_budget,
            precision_initial_sampler_steps=self.precision_initial_sampler_steps,
        )

    @classmethod
    @functools.lru_cache()
    def estimate_posterior_precision(
        cls,
        vector_field_estimator: ConditionalVectorFieldEstimator,
        prior: Distribution,
        conditions: Tensor,
        precision_est_only_diag: bool = False,
        precision_est_budget: Optional[int] = None,
        precision_initial_sampler_steps: int = 100,
    ) -> Tensor:
        r"""
        Estimates the posterior precision by sampling from the posteriors p(theta|x_i)
        for each observation, then empirically estimating the precision matrix.

        Args:
            vector_field_estimator: The score estimator.
            prior: The prior distribution.
            conditions: Observed data.
            precision_est_only_diag: Whether to estimate only the diagonal of the
                precision matrix.
            precision_est_budget: The budget for the precision estimation i.e. number
                of samples.
            precision_initial_sampler_steps: The number of sampler steps to get the
                per observation posterior samples.

        Returns:
            Estimated posterior precision.
        """
        # NOTE: This assumes that the objects dont change between calls to cache
        # the results efficiently.

        # NOTE: To avoid circular imports :(
        from sbi.inference.posteriors.vector_field_posterior import VectorFieldPosterior

        posterior = VectorFieldPosterior(vector_field_estimator, prior)

        if precision_est_budget is None:
            if precision_est_only_diag:
                precision_est_budget = int(math.sqrt(prior.event_shape[0]) * 1000)
            else:
                precision_est_budget = min(int(prior.event_shape[0] * 1000), 5000)

        thetas = posterior.sample_batched(
            torch.Size([precision_est_budget]),
            x=conditions,
            show_progress_bars=False,
            steps=precision_initial_sampler_steps,
        )

        if precision_est_only_diag:
            variances = torch.var(thetas, dim=0)
            precisions = 1 / variances
        else:
            cov = torch.einsum("bnd,bne->nde", thetas, thetas) / (
                precision_est_budget - 1
            )
            precisions = torch.inverse(cov)

        return precisions.unsqueeze(0)


@register_iid_method("jac_gauss")
class JacCorrectedScoreFn(BaseGaussCorrectedScoreFunction):
    """
    This method extends the BaseGaussCorrectedScoreFunction by using Tweedie's moment
    projection to estimate the marginal posterior covariance at each time step.

    This method theoretically provides the most accurate estimates for the marginal,
    however, it requires the computation of the Jacobian of the score function at each
    iteration which can be computationally expensive and lead to numerical instabilities
    in some cases.
    """

    def posterior_precision_est_fn(self, conditions: Tensor) -> Tensor:
        raise ValueError("This method does not use the posterior precision estimation.")

    def marginal_denoising_posterior_precision_est_fn(
        self,
        time: Tensor,
        inputs: Tensor,
        conditions: Tensor,
    ) -> Tensor:
        r"""
        Estimates the marginal posterior precision using the Jacobian of the score
        function.

        Based on Tweedie's denoising covariance estimator.

        Args:
            time: Time tensor.
            inputs: Parameter tensor.
            conditions: Observed data.

        Returns:
            Estimated marginal posterior precision.
        """
        d = inputs.shape[-1]
        with torch.enable_grad():
            # NOTE: torch.func can be realtively unstable...
            jac_fn = torch.func.jacrev(  # type: ignore
                lambda x: self.vector_field_estimator.score(x, conditions, time)
            )
            jac_fn = torch.func.vmap(torch.func.vmap(jac_fn))  # type: ignore
            jac = jac_fn(inputs).squeeze(1)

        # Must be symmetrical
        jac = 0.5 * (jac + jac.transpose(-1, -2))

        m = self.vector_field_estimator.mean_t_fn(time)
        std = self.vector_field_estimator.std_fn(time)
        cov0 = std**2 * jac + torch.eye(d)[None, None, :, :]

        denoising_posterior_precision = m**2 / std**2 + torch.inverse(cov0)

        return denoising_posterior_precision


def ensure_lam_positive_definite(
    denoising_prior_precision: torch.Tensor,
    denoising_posterior_precision: torch.Tensor,
    N: int,
    precision_nugget: float = 0.1,
) -> (torch.Tensor, torch.Tensor):
    r"""
    Ensure that the matrix is positive definite.

    Args:
        denoising_prior_precision: The prior precision tensor.
        denoising_posterior_precision: The posterior precision tensor.
        N: The scaling factor used in the correction.
        precision_nugget: The nugget value to ensure positive definiteness.

    Returns:
        A tuple of (denoising_prior_precision, denoising_posterior_precision) where the
        posterior precision has been adjusted to be positive definite.
    """
    d = denoising_prior_precision.shape[-1]

    term1 = (1 - N) * denoising_prior_precision
    term2 = torch.sum(denoising_posterior_precision, axis=1, keepdim=True)  # type: ignore
    Lam = add_diag_or_dense(term1, term2, batch_dims=2)

    is_diag = Lam.ndim == 3
    if d > 1 and not is_diag:
        eigenvalues, eigenvectors = torch.linalg.eigh(Lam)
        corrected_eigs = torch.where(
            eigenvalues <= 0, -eigenvalues, torch.zeros_like(eigenvalues)
        )
        corrected_eigs = corrected_eigs / (N - 1)

        Lam_corr = torch.einsum(
            '...ij,...j,...kj->...ik', eigenvectors, corrected_eigs, eigenvectors
        )
        Lam_corr += precision_nugget * torch.eye(
            Lam.shape[-1], device=Lam.device, dtype=Lam.dtype
        )

        denoising_posterior_precision = add_diag_or_dense(
            denoising_posterior_precision, Lam_corr, batch_dims=2
        )
    else:
        # For one-dimensional case, treat Lam as a vector by putting it on the diagonal.
        Lam_diag = Lam
        average_diff = (
            torch.where(Lam_diag > 0, torch.zeros_like(Lam_diag), -Lam_diag) / (N - 1)
            + precision_nugget
        )
        Lam_corr = average_diff
        denoising_posterior_precision = denoising_posterior_precision + Lam_corr

    return denoising_prior_precision, denoising_posterior_precision<|MERGE_RESOLUTION|>--- conflicted
+++ resolved
@@ -58,15 +58,9 @@
 class IIDScoreFunction(ABC):
     def __init__(
         self,
-<<<<<<< HEAD
-        score_estimator: "ConditionalScoreEstimator",
+        vector_field_estimator: ConditionalVectorFieldEstimator,
         prior: Distribution,  # type: ignore
         device: Union[str, torch.device] = "cpu",
-=======
-        vector_field_estimator: ConditionalVectorFieldEstimator,
-        prior: Distribution,
-        device: str = "cpu",
->>>>>>> f83f7884
     ) -> None:
         r"""
         This is a abstract base class wrapper for score estimators.
