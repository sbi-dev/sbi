import numpy as np
import os
import torch

import sbi.simulators as simulators
import sbi.utils as utils

from copy import deepcopy
from matplotlib import pyplot as plt
from pyro.infer.mcmc import HMC, NUTS
from pyro.infer.mcmc.api import MCMC
from torch import distributions, multiprocessing as mp, nn, optim
from torch.utils import data
from torch.utils.data.sampler import SubsetRandomSampler
from torch.utils.tensorboard import SummaryWriter
from tqdm import tqdm

from sbi.mcmc import Slice, SliceSampler
from sbi.utils.torchutils import get_default_device


class SRE:
    """
    Implementation 'Sequential Ratio Estimation', as presented in
    'Likelihood-free MCMC with Amortized Approximate Likelihood Ratios'
    Hermans et al.
    Pre-print 2019
    https://arxiv.org/abs/1903.04057
    """

    def __init__(
        self,
        simulator,
        prior,
        true_observation,
        classifier,
        num_atoms=-1,
        mcmc_method="slice-np",
        summary_net=None,
        retrain_from_scratch_each_round=False,
        summary_writer=None,
        device=None,
    ):
        """
        :param simulator: Python object with 'simulate' method which takes a torch.Tensor
        of parameter values, and returns a simulation result for each parameter as a torch.Tensor.
        :param prior: Distribution object with 'log_prob' and 'sample' methods.
        :param true_observation: torch.Tensor containing the observation x0 for which to
        perform inference on the posterior p(theta | x0).
        :param classifier: Binary classifier in the form of an nets.Module.
        Takes as input (x, theta) pairs and outputs pre-sigmoid activations.
        :param num_atoms: int
            Number of atoms to use for classification.
            If -1, use all other parameters in minibatch.
        :param summary_net: Optional network which may be used to produce feature vectors
        f(x) for high-dimensional observations.
        :param retrain_from_scratch_each_round: Whether to retrain the conditional density
        estimator for the posterior from scratch each round.
<<<<<<< HEAD
        :param summary_writer: SummaryWriter
            Optionally pass summary writer. A way to change the log file location.
            If None, will create one internally, saving logs to cwd/logs.
=======
        :param device: torch.device
            Optionally pass device
            If None, will infer it
>>>>>>> 14d6d794
        """

        self._simulator = simulator
        self._true_observation = true_observation
        self._classifier = classifier
        self._prior = prior
        self._device = get_default_device() if device is None else device

        assert isinstance(num_atoms, int), "Number of atoms must be an integer."
        self._num_atoms = num_atoms

        self._mcmc_method = mcmc_method

        # We may want to summarize high-dimensional observations.
        # This may be either a fixed or learned transformation.
        if summary_net is None:
            self._summary_net = nn.Identity()
        else:
            self._summary_net = summary_net

        # Defining the potential function as an object means Pyro's MCMC scheme
        # can pickle it to be used across multiple chains in parallel, even if
        # the potential function requires evaluating a neural likelihood as is the
        # case here.
        self._potential_function = NeuralPotentialFunction(
            classifier, prior, true_observation
        )

        # TODO: decide on Slice Sampling implementation
        target_log_prob = (
            lambda parameters: self._classifier(
                torch.cat((torch.Tensor(parameters), self._true_observation)).reshape(
                    1, -1
                )
            ).item()
            + self._prior.log_prob(torch.Tensor(parameters)).sum().item()
        )
        self._classifier.eval()
        self.posterior_sampler = SliceSampler(
            utils.tensor2numpy(self._prior.sample((1,))).reshape(-1),
            lp_f=target_log_prob,
            thin=10,
        )
        self._classifier.train()

        self._retrain_from_scratch_each_round = retrain_from_scratch_each_round
        # If we're retraining from scratch each round,
        # keep a copy of the original untrained model for reinitialization.
        if retrain_from_scratch_each_round:
            self._untrained_classifier = deepcopy(classifier)
        else:
            self._untrained_classifier = None

        # Need somewhere to store (parameter, observation) pairs from each round.
        self._parameter_bank, self._observation_bank = [], []

        # Each SRE run has an associated log directory for TensorBoard output.
        if summary_writer is None:
            log_dir = os.path.join(
                utils.get_log_root(), "sre", simulator.name, utils.get_timestamp()
            )
            self._summary_writer = SummaryWriter(log_dir)
        else:
            self._summary_writer = summary_writer

        # Each run also has a dictionary of summary statistics which are populated
        # over the course of training.
        self._summary = {
            "mmds": [],
            "median-observation-distances": [],
            "negative-log-probs-true-parameters": [],
            "neural-net-fit-times": [],
            "mcmc-times": [],
            "epochs": [],
            "best-validation-log-probs": [],
        }

    def run_inference(self, num_rounds, num_simulations_per_round):
        """
        This runs SRE for num_rounds rounds, using num_simulations_per_round calls to
        the simulator per round.

        :param num_rounds: Number of rounds to run.
        :param num_simulations_per_round: Number of simulator calls per round.
        :return: None
        """

        round_description = ""
        tbar = tqdm(range(num_rounds))
        for round_ in tbar:

            tbar.set_description(round_description)

            # Generate parameters from prior in first round, and from most recent posterior
            # estimate in subsequent rounds.
            if round_ == 0:
                parameters, observations = simulators.simulation_wrapper(
                    simulator=self._simulator,
                    parameter_sample_fn=lambda num_samples: self._prior.sample(
                        (num_samples,)
                    ),
                    num_samples=num_simulations_per_round,
                )
            else:
                parameters, observations = simulators.simulation_wrapper(
                    simulator=self._simulator,
                    parameter_sample_fn=lambda num_samples: self.sample_posterior(
                        num_samples
                    ),
                    num_samples=num_simulations_per_round,
                )

            # Store (parameter, observation) pairs.
            self._parameter_bank.append(torch.Tensor(parameters))
            self._observation_bank.append(torch.Tensor(observations))

            # Fit posterior using newly aggregated data set.
            self._fit_classifier()

            # Update description for progress bar.
            round_description = (
                f"-------------------------\n"
                f"||||| ROUND {round_ + 1} STATS |||||:\n"
                f"-------------------------\n"
                f"Epochs trained: {self._summary['epochs'][-1]}\n"
                f"Best validation performance: {self._summary['best-validation-log-probs'][-1]:.4f}\n\n"
            )

            # Update tensorboard and summary dict.
            self._summarize(round_)

    def sample_posterior(self, num_samples, thin=10):
        """
        Samples from posterior for true observation q(theta | x0) ~ r(x0, theta) p(theta)
        using most recent ratio estimate r(x0, theta) with MCMC.

        :param num_samples: Number of samples to generate.
        :param mcmc_method: Which MCMC method to use ['metropolis-hastings', 'slice', 'hmc', 'nuts']
        :param thin: Generate (num_samples * thin) samples in total, then select every
        'thin' sample.
        :return: torch.Tensor of shape [num_samples, parameter_dim]
        """

        # Always sample in eval mode.
        self._classifier.eval()

        if self._mcmc_method == "slice-np":
            self.posterior_sampler.gen(20)
            samples = torch.Tensor(self.posterior_sampler.gen(num_samples))

        else:
            if self._mcmc_method == "slice":
                kernel = Slice(potential_function=self._potential_function)
            elif self._mcmc_method == "hmc":
                kernel = HMC(potential_fn=self._potential_function)
            elif self._mcmc_method == "nuts":
                kernel = NUTS(potential_fn=self._potential_function)
            else:
                raise ValueError(
                    "'mcmc_method' must be one of ['slice', 'hmc', 'nuts']."
                )
            num_chains = mp.cpu_count() - 1

            initial_params = self._prior.sample((num_chains,))
            sampler = MCMC(
                kernel=kernel,
                num_samples=(thin * num_samples) // num_chains + num_chains,
                warmup_steps=200,
                initial_params={"": initial_params},
                num_chains=num_chains,
                mp_context="spawn",
            )
            sampler.run()
            samples = next(iter(sampler.get_samples().values())).reshape(
                -1, self._simulator.parameter_dim
            )

            samples = samples[::thin][:num_samples]
            assert samples.shape[0] == num_samples

        # Back to training mode.
        self._classifier.train()

        return samples

    def _fit_classifier(
        self,
        batch_size=100,
        learning_rate=5e-4,
        validation_fraction=0.1,
        stop_after_epochs=20,
    ):
        """
        Trains the classifier by maximizing a Bernoulli likelihood which distinguishes
        between jointly distributed (parameter, observation) pairs and randomly chosen
        (parameter, observation) pairs.
        Uses early stopping on a held-out validation set as a terminating condition.

        :param batch_size: Size of batch to use for training.
        :param learning_rate: Learning rate for Adam optimizer.
        :param validation_fraction: The fraction of data to use for validation.
        :param stop_after_epochs: The number of epochs to wait for improvement on the
        validation set before terminating training.
        :return: None
        """

        # Get total number of training examples.
        num_examples = torch.cat(self._parameter_bank).shape[0]

        # Select random train and validation splits from (parameter, observation) pairs.
        permuted_indices = torch.randperm(num_examples)
        num_training_examples = int((1 - validation_fraction) * num_examples)
        num_validation_examples = num_examples - num_training_examples
        train_indices, val_indices = (
            permuted_indices[:num_training_examples],
            permuted_indices[num_training_examples:],
        )

        # Dataset is shared for training and validation loaders.
        dataset = data.TensorDataset(
            torch.cat(self._parameter_bank), torch.cat(self._observation_bank)
        )

        # Create train and validation loaders using a subset sampler.
        train_loader = data.DataLoader(
            dataset,
            batch_size=batch_size,
            drop_last=True,
            sampler=SubsetRandomSampler(train_indices),
        )
        val_loader = data.DataLoader(
            dataset,
            batch_size=min(batch_size, num_examples - num_training_examples),
            shuffle=False,
            drop_last=False,
            sampler=SubsetRandomSampler(val_indices),
        )

        optimizer = optim.Adam(
            list(self._classifier.parameters()) + list(self._summary_net.parameters()),
            lr=learning_rate,
        )

        # Keep track of best_validation log_prob seen so far.
        best_validation_log_prob = -1e100
        # Keep track of number of epochs since last improvement.
        epochs_since_last_improvement = 0
        # Keep track of model with best validation performance.
        best_model_state_dict = None

        # If we're retraining from scratch each round, reset the neural posterior
        # to the untrained copy we made at the start.
        if self._retrain_from_scratch_each_round:
            self._classifier = deepcopy(self._classifier)

        def _get_log_prob(parameters, observations):

            # num_atoms = parameters.shape[0]
            num_atoms = self._num_atoms if self._num_atoms > 0 else batch_size

            repeated_observations = utils.repeat_rows(observations, num_atoms)

            # Choose between 1 and num_atoms - 1 parameters from the rest
            # of the batch for each observation.
            assert 0 < num_atoms - 1 < batch_size
            probs = (
                (1 / (batch_size - 1))
                * torch.ones(batch_size, batch_size)
                * (1 - torch.eye(batch_size))
            )
            choices = torch.multinomial(
                probs, num_samples=num_atoms - 1, replacement=False
            )
            contrasting_parameters = parameters[choices]

            atomic_parameters = torch.cat(
                (parameters[:, None, :], contrasting_parameters), dim=1
            ).reshape(batch_size * num_atoms, -1)

            inputs = torch.cat((atomic_parameters, repeated_observations), dim=1)

            logits = self._classifier(inputs).reshape(batch_size, num_atoms)

            log_prob = logits[:, 0] - torch.logsumexp(logits, dim=-1)

            return log_prob

        epochs = 0
        while True:

            # Train for a single epoch.
            self._classifier.train()
            for parameters, observations in train_loader:
                optimizer.zero_grad()
                log_prob = _get_log_prob(parameters, observations)
                loss = -torch.mean(log_prob)
                loss.backward()
                optimizer.step()

            epochs += 1

            # calculate validation performance
            self._classifier.eval()
            log_prob_sum = 0
            with torch.no_grad():
                for parameters, observations in val_loader:
                    log_prob = _get_log_prob(parameters, observations)
                    log_prob_sum += log_prob.sum().item()
                validation_log_prob = log_prob_sum / num_validation_examples

            # check for improvement
            if validation_log_prob > best_validation_log_prob:
                best_model_state_dict = deepcopy(self._classifier.state_dict())
                best_validation_log_prob = validation_log_prob
                epochs_since_last_improvement = 0
            else:
                epochs_since_last_improvement += 1

            # if no validation improvement over many epochs, stop training
            if epochs_since_last_improvement > stop_after_epochs - 1:
                self._classifier.load_state_dict(best_model_state_dict)
                break

        # Update summary.
        self._summary["epochs"].append(epochs)
        self._summary["best-validation-log-probs"].append(best_validation_log_prob)

    @property
    def summary(self):
        return self._summary

    def _summarize(self, round_):

        # Update summaries.
        try:
            mmd = utils.unbiased_mmd_squared(
                self._parameter_bank[-1],
                self._simulator.get_ground_truth_posterior_samples(num_samples=1000),
            )
            self._summary["mmds"].append(mmd.item())
        except:
            pass

        median_observation_distance = torch.median(
            torch.sqrt(
                torch.sum(
                    (self._observation_bank[-1] - self._true_observation.reshape(1, -1))
                    ** 2,
                    dim=-1,
                )
            )
        )
        self._summary["median-observation-distances"].append(
            median_observation_distance.item()
        )

        negative_log_prob_true_parameters = -utils.gaussian_kde_log_eval(
            samples=self._parameter_bank[-1],
            query=self._simulator.get_ground_truth_parameters().reshape(1, -1),
        )
        self._summary["negative-log-probs-true-parameters"].append(
            negative_log_prob_true_parameters.item()
        )

        # Plot most recently sampled parameters in TensorBoard.
        parameters = utils.tensor2numpy(self._parameter_bank[-1])
        figure = utils.plot_hist_marginals(
            data=parameters,
            ground_truth=utils.tensor2numpy(
                self._simulator.get_ground_truth_parameters()
            ).reshape(-1),
            lims=self._simulator.parameter_plotting_limits,
        )
        self._summary_writer.add_figure(
            tag="posterior-samples", figure=figure, global_step=round_ + 1
        )

        self._summary_writer.add_scalar(
            tag="epochs-trained",
            scalar_value=self._summary["epochs"][-1],
            global_step=round_ + 1,
        )

        self._summary_writer.add_scalar(
            tag="best-validation-log-prob",
            scalar_value=self._summary["best-validation-log-probs"][-1],
            global_step=round_ + 1,
        )

        self._summary_writer.add_scalar(
            tag="median-observation-distance",
            scalar_value=self._summary["median-observation-distances"][-1],
            global_step=round_ + 1,
        )

        self._summary_writer.add_scalar(
            tag="negative-log-prob-true-parameters",
            scalar_value=self._summary["negative-log-probs-true-parameters"][-1],
            global_step=round_ + 1,
        )

        if self._summary["mmds"]:
            self._summary_writer.add_scalar(
                tag="mmd",
                scalar_value=self._summary["mmds"][-1],
                global_step=round_ + 1,
            )

        self._summary_writer.flush()


class NeuralPotentialFunction:
    """
    Implementation of a potential function for Pyro MCMC which uses a binary classifier
    to evaluate a quantity proportional to the likelihood.
    """

    def __init__(self, classifier, prior, true_observation):
        """
        :param neural_likelihood: Binary classifier which has learned an approximation
        to the likelihood up to a constant.
        :param prior: Distribution object with 'log_prob' method.
        :param true_observation: torch.Tensor containing true observation x0.
        """

        self.classifier = classifier
        self.prior = prior
        self.true_observation = true_observation

    def __call__(self, parameters_dict):
        """
        Call method allows the object to be used as a function.
        Evaluates the given parameters using a given neural likelhood, prior,
        and true observation.

        :param inputs_dict: dict of parameter values which need evaluation for MCMC.
        :return: torch.Tensor potential ~ -[log r(x0, theta) + log p(theta)]
        """

        parameters = next(iter(parameters_dict.values()))
        log_ratio = self.classifier(
            torch.cat((parameters, self.true_observation)).reshape(1, -1)
        )

        # If prior is uniform we need to sum across last dimension.
        if isinstance(self.prior, distributions.Uniform):
            potential = -(log_ratio + self.prior.log_prob(parameters).sum(-1))
        else:
            potential = -(log_ratio + self.prior.log_prob(parameters))

        return potential


def test_():
    task = "lotka-volterra"
    simulator, prior = simulators.get_simulator_and_prior(task)
    parameter_dim, observation_dim = (
        simulator.parameter_dim,
        simulator.observation_dim,
    )
    true_observation = simulator.get_ground_truth_observation()

    classifier = utils.get_classifier("mlp", parameter_dim, observation_dim)
    ratio_estimator = SRE(
        simulator=simulator,
        true_observation=true_observation,
        classifier=classifier,
        prior=prior,
        num_atoms=-1,
        mcmc_method="slice-np",
        retrain_from_scratch_each_round=False,
    )

    num_rounds, num_simulations_per_round = 10, 1000
    ratio_estimator.run_inference(
        num_rounds=num_rounds, num_simulations_per_round=num_simulations_per_round
    )

    samples = ratio_estimator.sample_posterior(num_samples=2500)
    samples = utils.tensor2numpy(samples)

    mmds = ratio_estimator.summary["mmds"]
    # TODO: add test for quality of samples
    # TODO: move to test file


def main():
    test_()


if __name__ == "__main__":
    mp.set_start_method("spawn", force=True)
    main()<|MERGE_RESOLUTION|>--- conflicted
+++ resolved
@@ -56,15 +56,12 @@
         f(x) for high-dimensional observations.
         :param retrain_from_scratch_each_round: Whether to retrain the conditional density
         estimator for the posterior from scratch each round.
-<<<<<<< HEAD
         :param summary_writer: SummaryWriter
             Optionally pass summary writer. A way to change the log file location.
             If None, will create one internally, saving logs to cwd/logs.
-=======
         :param device: torch.device
             Optionally pass device
             If None, will infer it
->>>>>>> 14d6d794
         """
 
         self._simulator = simulator
