from abc import ABC, abstractmethod
from copy import deepcopy
from typing import Any, Callable, Dict, Optional, Union

import torch
from torch import Tensor, eye, nn, ones, optim
from torch.distributions import Distribution
from torch.nn.utils.clip_grad import clip_grad_norm_
from torch.utils import data
from torch.utils.tensorboard.writer import SummaryWriter

from sbi import utils as utils
from sbi.inference.base import NeuralInference
from sbi.inference.posteriors import MCMCPosterior, RejectionPosterior, VIPosterior
from sbi.inference.potentials import ratio_estimator_based_potential
from sbi.utils import (
    check_estimator_arg,
    check_prior,
    clamp_and_warn,
    handle_invalid_x,
    nle_nre_apt_msg_on_invalid_x,
    validate_theta_and_x,
    warn_if_zscoring_changes_data,
    x_shape_from_simulation,
)
from sbi.utils.sbiutils import mask_sims_from_prior


class RatioEstimator(NeuralInference, ABC):
    def __init__(
        self,
        prior: Optional[Distribution] = None,
        classifier: Union[str, Callable] = "resnet",
        device: str = "cpu",
        logging_level: Union[int, str] = "warning",
        summary_writer: Optional[SummaryWriter] = None,
        show_progress_bars: bool = True,
    ):
        r"""Sequential Neural Ratio Estimation.

        We implement three inference methods in the respective subclasses.

        - SNRE_A / AALR is limited to `num_atoms=2`, but allows for density evaluation
          when training for one round.
        - SNRE_B / SRE can use more than two atoms, potentially boosting performance,
          but allows for posterior evaluation **only up to a normalizing constant**,
          even when training only one round.
<<<<<<< HEAD
        - SNRE_C / NRE-C is a generalization of SNRE_A and SNRE_B which can use multiple
          classes (similar to atoms) but encourages an exact likelihood-to-evidence
          ratio (density evaluation) by introducing an independently drawn class.
          Addressing the issue in SNRE_B which only estimates the ratio up to a function
          (normalizing constant) of the data $x$.
=======
        - BNRE is a variation of SNRE_A aiming to produce more conservative posterior approximations.
>>>>>>> 8debc195

        Args:
            classifier: Classifier trained to approximate likelihood ratios. If it is
                a string, use a pre-configured network of the provided type (one of
                linear, mlp, resnet). Alternatively, a function that builds a custom
                neural network can be provided. The function will be called with the
                first batch of simulations (theta, x), which can thus be used for shape
                inference and potentially for z-scoring. It needs to return a PyTorch
                `nn.Module` implementing the classifier.

        See docstring of `NeuralInference` class for all other arguments.
        """

        super().__init__(
            prior=prior,
            device=device,
            logging_level=logging_level,
            summary_writer=summary_writer,
            show_progress_bars=show_progress_bars,
        )

        # As detailed in the docstring, `density_estimator` is either a string or
        # a callable. The function creating the neural network is attached to
        # `_build_neural_net`. It will be called in the first round and receive
        # thetas and xs as inputs, so that they can be used for shape inference and
        # potentially for z-scoring.
        check_estimator_arg(classifier)
        if isinstance(classifier, str):
            self._build_neural_net = utils.classifier_nn(model=classifier)
        else:
            self._build_neural_net = classifier

    def append_simulations(
        self,
        theta: Tensor,
        x: Tensor,
        exclude_invalid_x: bool = False,
        from_round: int = 0,
        data_device: Optional[str] = None,
    ) -> "RatioEstimator":
        r"""Store parameters and simulation outputs to use them for later training.

        Data are stored as entries in lists for each type of variable (parameter/data).

        Stores $\theta$, $x$, prior_masks (indicating if simulations are coming from the
        prior or not) and an index indicating which round the batch of simulations came
        from.

        Args:
            theta: Parameter sets.
            x: Simulation outputs.
            exclude_invalid_x: Whether invalid simulations are discarded during
                training. If `False`, SNRE raises an error when invalid simulations are
                found. If `True`, invalid simulations are discarded and training
                can proceed, but this gives systematically wrong results.
            from_round: Which round the data stemmed from. Round 0 means from the prior.
                With default settings, this is not used at all for `SNRE`. Only when
                the user later on requests `.train(discard_prior_samples=True)`, we
                use these indices to find which training data stemmed from the prior.
            data_device: Where to store the data, default is on the same device where
                the training is happening. If training a large dataset on a GPU with not
                much VRAM can set to 'cpu' to store data on system memory instead.
        Returns:
            NeuralInference object (returned so that this function is chainable).
        """

        is_valid_x, num_nans, num_infs = handle_invalid_x(x, exclude_invalid_x)

        x = x[is_valid_x]
        theta = theta[is_valid_x]

        # Check for problematic z-scoring
        warn_if_zscoring_changes_data(x)
        nle_nre_apt_msg_on_invalid_x(num_nans, num_infs, exclude_invalid_x, "SNRE")

        if data_device is None:
            data_device = self._device

        theta, x = validate_theta_and_x(
            theta, x, data_device=data_device, training_device=self._device
        )

        prior_masks = mask_sims_from_prior(int(from_round), theta.size(0))

        self._theta_roundwise.append(theta)
        self._x_roundwise.append(x)
        self._prior_masks.append(prior_masks)

        self._data_round_index.append(int(from_round))

        return self

    def train(
        self,
        num_atoms: int = 10,
        training_batch_size: int = 50,
        learning_rate: float = 5e-4,
        validation_fraction: float = 0.1,
        stop_after_epochs: int = 20,
        max_num_epochs: int = 2**31 - 1,
        clip_max_norm: Optional[float] = 5.0,
        resume_training: bool = False,
        discard_prior_samples: bool = False,
        retrain_from_scratch: bool = False,
        show_train_summary: bool = False,
        dataloader_kwargs: Optional[Dict] = None,
        loss_kwargs: Dict[str, Any] = {},
    ) -> nn.Module:
        r"""Return classifier that approximates the ratio $p(\theta,x)/p(\theta)p(x)$.

        Args:
            num_atoms: Number of atoms to use for classification.
            exclude_invalid_x: Whether to exclude simulation outputs `x=NaN` or `x=±∞`
                during training. Expect errors, silent or explicit, when `False`.
            resume_training: Can be used in case training time is limited, e.g. on a
                cluster. If `True`, the split between train and validation set, the
                optimizer, the number of epochs, and the best validation log-prob will
                be restored from the last time `.train()` was called.
            discard_prior_samples: Whether to discard samples simulated in round 1, i.e.
                from the prior. Training may be sped up by ignoring such less targeted
                samples.
            retrain_from_scratch: Whether to retrain the conditional density
                estimator for the posterior from scratch each round.
            dataloader_kwargs: Additional or updated kwargs to be passed to the training
                and validation dataloaders (like, e.g., a collate_fn).
            loss_kwargs: Additional or updated kwargs to be passed to the self._loss fn.

        Returns:
            Classifier that approximates the ratio $p(\theta,x)/p(\theta)p(x)$.
        """
        # Load data from most recent round.
        self._round = max(self._data_round_index)
        # Starting index for the training set (1 = discard round-0 samples).
        start_idx = int(discard_prior_samples and self._round > 0)

        train_loader, val_loader = self.get_dataloaders(
            start_idx,
            training_batch_size,
            validation_fraction,
            resume_training,
            dataloader_kwargs=dataloader_kwargs,
        )

        clipped_batch_size = min(training_batch_size, val_loader.batch_size)  # type: ignore

        num_atoms = int(
            clamp_and_warn(
                "num_atoms", num_atoms, min_val=2, max_val=clipped_batch_size
            )
        )

        # First round or if retraining from scratch:
        # Call the `self._build_neural_net` with the rounds' thetas and xs as
        # arguments, which will build the neural network
        # This is passed into NeuralPosterior, to create a neural posterior which
        # can `sample()` and `log_prob()`. The network is accessible via `.net`.
        if self._neural_net is None or retrain_from_scratch:

            # Get theta,x to initialize NN
            theta, x, _ = self.get_simulations(starting_round=start_idx)
            # Use only training data for building the neural net (z-scoring transforms)
            self._neural_net = self._build_neural_net(
                theta[self.train_indices].to("cpu"),
                x[self.train_indices].to("cpu"),
            )
            self._x_shape = x_shape_from_simulation(x.to("cpu"))
            del x, theta
        self._neural_net.to(self._device)

        if not resume_training:
            self.optimizer = optim.Adam(
                list(self._neural_net.parameters()),
                lr=learning_rate,
            )
            self.epoch, self._val_log_prob = 0, float("-Inf")

        while self.epoch <= max_num_epochs and not self._converged(
            self.epoch, stop_after_epochs
        ):

            # Train for a single epoch.
            self._neural_net.train()
            train_log_probs_sum = 0
            for batch in train_loader:
                self.optimizer.zero_grad()
                theta_batch, x_batch = (
                    batch[0].to(self._device),
                    batch[1].to(self._device),
                )

                train_losses = self._loss(
                    theta_batch, x_batch, num_atoms, **loss_kwargs
                )
                train_loss = torch.mean(train_losses)
                train_log_probs_sum -= train_losses.sum().item()

                train_loss.backward()
                if clip_max_norm is not None:
                    clip_grad_norm_(
                        self._neural_net.parameters(),
                        max_norm=clip_max_norm,
                    )
                self.optimizer.step()

            self.epoch += 1

            train_log_prob_average = train_log_probs_sum / (
                len(train_loader) * train_loader.batch_size  # type: ignore
            )
            self._summary["training_log_probs"].append(train_log_prob_average)

            # Calculate validation performance.
            self._neural_net.eval()
            val_log_prob_sum = 0
            with torch.no_grad():
                for batch in val_loader:
                    theta_batch, x_batch = (
                        batch[0].to(self._device),
                        batch[1].to(self._device),
                    )
                    val_losses = self._loss(
                        theta_batch, x_batch, num_atoms, **loss_kwargs
                    )
                    val_log_prob_sum -= val_losses.sum().item()
                # Take mean over all validation samples.
                self._val_log_prob = val_log_prob_sum / (
                    len(val_loader) * val_loader.batch_size  # type: ignore
                )
                # Log validation log prob for every epoch.
                self._summary["validation_log_probs"].append(self._val_log_prob)

            self._maybe_show_progress(self._show_progress_bars, self.epoch)

        self._report_convergence_at_end(self.epoch, stop_after_epochs, max_num_epochs)

        # Update summary.
        self._summary["epochs_trained"].append(self.epoch)
        self._summary["best_validation_log_prob"].append(self._best_val_log_prob)

        # Update TensorBoard and summary dict.
        self._summarize(round_=self._round)

        # Update description for progress bar.
        if show_train_summary:
            print(self._describe_round(self._round, self._summary))

        # Avoid keeping the gradients in the resulting network, which can
        # cause memory leakage when benchmarking.
        self._neural_net.zero_grad(set_to_none=True)

        return deepcopy(self._neural_net)

    def _classifier_logits(self, theta: Tensor, x: Tensor, num_atoms: int) -> Tensor:
        """Return logits obtained through classifier forward pass.

        The logits are obtained from atomic sets of (theta,x) pairs.
        """
        batch_size = theta.shape[0]
        repeated_x = utils.repeat_rows(x, num_atoms)

        # Choose `1` or `num_atoms - 1` thetas from the rest of the batch for each x.
        probs = ones(batch_size, batch_size) * (1 - eye(batch_size)) / (batch_size - 1)

        choices = torch.multinomial(probs, num_samples=num_atoms - 1, replacement=False)

        contrasting_theta = theta[choices]

        atomic_theta = torch.cat((theta[:, None, :], contrasting_theta), dim=1).reshape(
            batch_size * num_atoms, -1
        )

        return self._neural_net([atomic_theta, repeated_x])

    @abstractmethod
    def _loss(self, theta: Tensor, x: Tensor, num_atoms: int) -> Tensor:
        raise NotImplementedError

    def build_posterior(
        self,
        density_estimator: Optional[nn.Module] = None,
        prior: Optional[Distribution] = None,
        sample_with: str = "mcmc",
        mcmc_method: str = "slice_np",
        vi_method: str = "rKL",
        mcmc_parameters: Dict[str, Any] = {},
        vi_parameters: Dict[str, Any] = {},
        rejection_sampling_parameters: Dict[str, Any] = {},
    ) -> Union[MCMCPosterior, RejectionPosterior, VIPosterior]:
        r"""Build posterior from the neural density estimator.

        SNRE trains a neural network to approximate likelihood ratios. The
        posterior wraps the trained network such that one can directly evaluate the
        unnormalized posterior log probability $p(\theta|x) \propto p(x|\theta) \cdot
        p(\theta)$ and draw samples from the posterior with MCMC or rejection sampling.
        Note that, in the case of single-round SNRE_A / AALR, it is possible to
        evaluate the log-probability of the **normalized** posterior, but sampling
        still requires MCMC (or rejection sampling).

        Args:
            density_estimator: The density estimator that the posterior is based on.
                If `None`, use the latest neural density estimator that was trained.
            prior: Prior distribution.
            sample_with: Method to use for sampling from the posterior. Must be one of
                [`mcmc` | `rejection` | `vi`].
            mcmc_method: Method used for MCMC sampling, one of `slice_np`, `slice`,
                `hmc`, `nuts`. Currently defaults to `slice_np` for a custom numpy
                implementation of slice sampling; select `hmc`, `nuts` or `slice` for
                Pyro-based sampling.
            vi_method: Method used for VI, one of [`rKL`, `fKL`, `IW`, `alpha`]. Note
                that some of the methods admit a `mode seeking` property (e.g. rKL)
                whereas some admit a `mass covering` one (e.g fKL).
            mcmc_parameters: Additional kwargs passed to `MCMCPosterior`.
            vi_parameters: Additional kwargs passed to `VIPosterior`.
            rejection_sampling_parameters: Additional kwargs passed to
                `RejectionPosterior`.

        Returns:
            Posterior $p(\theta|x)$  with `.sample()` and `.log_prob()` methods
            (the returned log-probability is unnormalized).
        """
        if prior is None:
            assert (
                self._prior is not None
            ), """You did not pass a prior. You have to pass the prior either at
                initialization `inference = SNRE(prior)` or to `.build_posterior
                (prior=prior)`."""
            prior = self._prior
        else:
            check_prior(prior)

        if density_estimator is None:
            ratio_estimator = self._neural_net
            # If internal net is used device is defined.
            device = self._device
        else:
            ratio_estimator = density_estimator
            # Otherwise, infer it from the device of the net parameters.
            device = next(density_estimator.parameters()).device.type

        potential_fn, theta_transform = ratio_estimator_based_potential(
            ratio_estimator=ratio_estimator,
            prior=prior,
            x_o=None,
        )

        if sample_with == "mcmc":
            self._posterior = MCMCPosterior(
                potential_fn=potential_fn,
                theta_transform=theta_transform,
                proposal=prior,
                method=mcmc_method,
                device=device,
                x_shape=self._x_shape,
                **mcmc_parameters,
            )
        elif sample_with == "rejection":
            self._posterior = RejectionPosterior(
                potential_fn=potential_fn,
                proposal=prior,
                device=device,
                x_shape=self._x_shape,
                **rejection_sampling_parameters,
            )
        elif sample_with == "vi":
            self._posterior = VIPosterior(
                potential_fn=potential_fn,
                theta_transform=theta_transform,
                prior=prior,  # type: ignore
                vi_method=vi_method,
                device=device,
                x_shape=self._x_shape,
                **vi_parameters,
            )
        else:
            raise NotImplementedError

        # Store models at end of each round.
        self._model_bank.append(deepcopy(self._posterior))

        return deepcopy(self._posterior)<|MERGE_RESOLUTION|>--- conflicted
+++ resolved
@@ -45,15 +45,12 @@
         - SNRE_B / SRE can use more than two atoms, potentially boosting performance,
           but allows for posterior evaluation **only up to a normalizing constant**,
           even when training only one round.
-<<<<<<< HEAD
+        - BNRE is a variation of SNRE_A aiming to produce more conservative posterior approximations.
         - SNRE_C / NRE-C is a generalization of SNRE_A and SNRE_B which can use multiple
           classes (similar to atoms) but encourages an exact likelihood-to-evidence
           ratio (density evaluation) by introducing an independently drawn class.
           Addressing the issue in SNRE_B which only estimates the ratio up to a function
           (normalizing constant) of the data $x$.
-=======
-        - BNRE is a variation of SNRE_A aiming to produce more conservative posterior approximations.
->>>>>>> 8debc195
 
         Args:
             classifier: Classifier trained to approximate likelihood ratios. If it is
