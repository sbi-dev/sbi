--- conflicted
+++ resolved
@@ -2,12 +2,8 @@
 # under the Apache License Version 2.0, see <https://www.apache.org/licenses/>
 
 
-<<<<<<< HEAD
-from typing import Any, Callable, Literal, Optional, Sequence, Union
-=======
 from enum import Enum
 from typing import Any, Callable, Optional, Union
->>>>>>> 8358c356
 
 from torch import Tensor, nn
 
