# This file is part of sbi, a toolkit for simulation-based inference. sbi is licensed
# under the Affero General Public License v3, see <https://www.gnu.org/licenses/>.

from functools import partial
from typing import List, Optional, Sequence, Tuple, Union
from warnings import warn

import torch
import zuko
from pyknos.nflows import distributions as distributions_
from pyknos.nflows import flows, transforms
from pyknos.nflows.nn import nets
from pyknos.nflows.transforms.splines import (
    rational_quadratic,
)
from torch import Tensor, nn, relu, tanh, tensor, uint8

from sbi.neural_nets.density_estimators import NFlowsFlow, ZukoFlow
from sbi.utils.sbiutils import (
    standardizing_net,
    standardizing_transform,
    standardizing_transform_zuko,
    z_score_parser,
)
from sbi.utils.torchutils import create_alternating_binary_mask
from sbi.utils.user_input_checks import check_data_device, check_embedding_net_device


def get_numel(batch_x: Tensor, batch_y: Tensor, embedding_net) -> Tuple[Tensor, Tensor]:
    """
    Get the number of elements in the input and output space.

    Args:
        batch_x: Batch of xs, used to infer dimensionality and (optional) z-scoring.
        batch_y: Batch of ys, used to infer dimensionality and (optional) z-scoring.
        embedding_net: Optional embedding network for y.

    Returns:
        Tuple of the number of elements in the input and output space.

    """
    x_numel = batch_x[0].numel()
    # Infer the output dimensionality of the embedding_net by making a forward pass.
    check_data_device(batch_x, batch_y)
    check_embedding_net_device(embedding_net=embedding_net, datum=batch_y)
    y_numel = embedding_net(batch_y[:1]).numel()
    if x_numel == 1:
        warn(
            "In one-dimensional output space, this flow is limited to Gaussians",
            stacklevel=2,
        )

    return x_numel, y_numel


def build_made(
    batch_x: Tensor,
    batch_y: Tensor,
    z_score_x: Optional[str] = "independent",
    z_score_y: Optional[str] = "independent",
    hidden_features: int = 50,
    num_mixture_components: int = 10,
    embedding_net: nn.Module = nn.Identity(),
    **kwargs,
) -> NFlowsFlow:
    """Builds MADE p(x|y).

    Args:
        batch_x: Batch of xs, used to infer dimensionality and (optional) z-scoring.
        batch_y: Batch of ys, used to infer dimensionality and (optional) z-scoring.
        z_score_x: Whether to z-score xs passing into the network, can be one of:
            - `none`, or None: do not z-score.
            - `independent`: z-score each dimension independently.
            - `structured`: treat dimensions as related, therefore compute mean and std
            over the entire batch, instead of per-dimension. Should be used when each
            sample is, for example, a time series or an image.
        z_score_y: Whether to z-score ys passing into the network, same options as
            z_score_x.
        hidden_features: Number of hidden features.
        num_mixture_components: Number of mixture components.
        embedding_net: Optional embedding network for y.
        kwargs: Additional arguments that are passed by the build function but are not
            relevant for mades and are therefore ignored.

    Returns:
        Neural network.
    """
    x_numel, y_numel = get_numel(batch_x, batch_y, embedding_net)

    transform = transforms.IdentityTransform()

    z_score_x_bool, structured_x = z_score_parser(z_score_x)
    if z_score_x_bool:
        transform_zx = standardizing_transform(batch_x, structured_x)
        transform = transforms.CompositeTransform([transform_zx, transform])

    z_score_y_bool, structured_y = z_score_parser(z_score_y)
    if z_score_y_bool:
        embedding_net = nn.Sequential(
            standardizing_net(batch_y, structured_y), embedding_net
        )

    distribution = distributions_.MADEMoG(
        features=x_numel,
        hidden_features=hidden_features,
        context_features=y_numel,
        num_blocks=5,
        num_mixture_components=num_mixture_components,
        use_residual_blocks=True,
        random_mask=False,
        activation=relu,
        dropout_probability=0.0,
        use_batch_norm=False,
        custom_initialization=True,
    )

    neural_net = flows.Flow(transform, distribution, embedding_net)
    flow = NFlowsFlow(neural_net, condition_shape=batch_y[0].shape)

    return flow


def build_maf(
    batch_x: Tensor,
    batch_y: Tensor,
    z_score_x: Optional[str] = "independent",
    z_score_y: Optional[str] = "independent",
    hidden_features: int = 50,
    num_transforms: int = 5,
    embedding_net: nn.Module = nn.Identity(),
    num_blocks: int = 2,
    dropout_probability: float = 0.0,
    use_batch_norm: bool = False,
    **kwargs,
) -> NFlowsFlow:
    """Builds MAF p(x|y).

    Args:
        batch_x: Batch of xs, used to infer dimensionality and (optional) z-scoring.
        batch_y: Batch of ys, used to infer dimensionality and (optional) z-scoring.
        z_score_x: Whether to z-score xs passing into the network, can be one of:
            - `none`, or None: do not z-score.
            - `independent`: z-score each dimension independently.
            - `structured`: treat dimensions as related, therefore compute mean and std
            over the entire batch, instead of per-dimension. Should be used when each
            sample is, for example, a time series or an image.
        z_score_y: Whether to z-score ys passing into the network, same options as
            z_score_x.
        hidden_features: Number of hidden features.
        num_transforms: Number of transforms.
        embedding_net: Optional embedding network for y.
        num_blocks: number of blocks used for residual net for context embedding.
        dropout_probability: dropout probability for regularization in residual net.
        use_batch_norm: whether to use batch norm in residual net.
        kwargs: Additional arguments that are passed by the build function but are not
            relevant for maf and are therefore ignored.

    Returns:
        Neural network.
    """
    x_numel, y_numel = get_numel(batch_x, batch_y, embedding_net)

    transform_list = []
    for _ in range(num_transforms):
        block = [
            transforms.MaskedAffineAutoregressiveTransform(
                features=x_numel,
                hidden_features=hidden_features,
                context_features=y_numel,
                num_blocks=num_blocks,
                use_residual_blocks=False,
                random_mask=False,
                activation=tanh,
                dropout_probability=dropout_probability,
                use_batch_norm=use_batch_norm,
            ),
            transforms.RandomPermutation(features=x_numel),
        ]
        transform_list += block

    z_score_x_bool, structured_x = z_score_parser(z_score_x)
    if z_score_x_bool:
        transform_list = [
            standardizing_transform(batch_x, structured_x)
        ] + transform_list

    z_score_y_bool, structured_y = z_score_parser(z_score_y)
    if z_score_y_bool:
        embedding_net = nn.Sequential(
            standardizing_net(batch_y, structured_y), embedding_net
        )

    # Combine transforms
    transform = transforms.CompositeTransform(transform_list)

    distribution = get_base_dist(x_numel, **kwargs)
    neural_net = flows.Flow(transform, distribution, embedding_net)
    flow = NFlowsFlow(neural_net, condition_shape=batch_y[0].shape)

    return flow


def build_maf_rqs(
    batch_x: Tensor,
    batch_y: Tensor,
    z_score_x: Optional[str] = "independent",
    z_score_y: Optional[str] = "independent",
    hidden_features: int = 50,
    num_transforms: int = 5,
    embedding_net: nn.Module = nn.Identity(),
    num_blocks: int = 2,
    num_bins: int = 10,
    tails: Optional[str] = "linear",
    tail_bound: float = 3.0,
    dropout_probability: float = 0.0,
    use_batch_norm: bool = False,
    min_bin_width: float = rational_quadratic.DEFAULT_MIN_BIN_WIDTH,
    min_bin_height: float = rational_quadratic.DEFAULT_MIN_BIN_HEIGHT,
    min_derivative: float = rational_quadratic.DEFAULT_MIN_DERIVATIVE,
    **kwargs,
) -> NFlowsFlow:
    """Builds MAF p(x|y), where the diffeomorphisms are rational-quadratic
    splines (RQS).

    Args:
        batch_x: Batch of xs, used to infer dimensionality and (optional) z-scoring.
        batch_y: Batch of ys, used to infer dimensionality and (optional) z-scoring.
        z_score_x: Whether to z-score xs passing into the network, can be one of:
            - `none`, or None: do not z-score.
            - `independent`: z-score each dimension independently.
            - `structured`: treat dimensions as related, therefore compute mean and std
            over the entire batch, instead of per-dimension. Should be used when each
            sample is, for example, a time series or an image.
        z_score_y: Whether to z-score ys passing into the network, same options as
            z_score_x.
        hidden_features: Number of hidden features.
        num_transforms: Number of transforms.
        embedding_net: Optional embedding network for y.
        num_blocks: number of blocks used for residual net for context embedding.
        num_bins: Number of bins of the RQS.
        tails: Whether to use constrained or unconstrained RQS, can be one of:
            - None: constrained RQS.
            - 'linear': unconstrained RQS (RQS transformation is only
            applied on domain [-B, B], with `linear` tails, outside [-B, B],
            identity transformation is returned).
        tail_bound: RQS transformation is applied on domain [-B, B],
            `tail_bound` is equal to B.
        dropout_probability: dropout probability for regularization in residual net.
        use_batch_norm: whether to use batch norm in residual net.
        min_bin_width: Minimum bin width.
        min_bin_height: Minimum bin height.
        min_derivative: Minimum derivative at knot values of bins.
        kwargs: Additional arguments that are passed by the build function but are not
            relevant for maf and are therefore ignored.

    Returns:
        Neural network.
    """
    x_numel, y_numel = get_numel(batch_x, batch_y, embedding_net)

    transform_list = []
    for _ in range(num_transforms):
        block = [
            transforms.MaskedPiecewiseRationalQuadraticAutoregressiveTransform(
                features=x_numel,
                hidden_features=hidden_features,
                context_features=y_numel,
                num_bins=num_bins,
                tails=tails,
                tail_bound=tail_bound,
                num_blocks=num_blocks,
                use_residual_blocks=False,
                random_mask=False,
                activation=tanh,
                dropout_probability=dropout_probability,
                use_batch_norm=use_batch_norm,
                min_bin_width=min_bin_width,
                min_bin_height=min_bin_height,
                min_derivative=min_derivative,
            ),
            transforms.RandomPermutation(features=x_numel),
        ]
        transform_list += block

    z_score_x_bool, structured_x = z_score_parser(z_score_x)
    if z_score_x_bool:
        transform_list = [
            standardizing_transform(batch_x, structured_x)
        ] + transform_list

    z_score_y_bool, structured_y = z_score_parser(z_score_y)
    if z_score_y_bool:
        embedding_net = nn.Sequential(
            standardizing_net(batch_y, structured_y), embedding_net
        )

    # Combine transforms.
    transform = transforms.CompositeTransform(transform_list)

    distribution = get_base_dist(x_numel, **kwargs)
    neural_net = flows.Flow(transform, distribution, embedding_net)
    flow = NFlowsFlow(neural_net, condition_shape=batch_y[0].shape)

    return flow


def build_nsf(
    batch_x: Tensor,
    batch_y: Tensor,
    z_score_x: Optional[str] = "independent",
    z_score_y: Optional[str] = "independent",
    hidden_features: int = 50,
    num_transforms: int = 5,
    num_bins: int = 10,
    embedding_net: nn.Module = nn.Identity(),
    tail_bound: float = 3.0,
    hidden_layers_spline_context: int = 1,
    num_blocks: int = 2,
    dropout_probability: float = 0.0,
    use_batch_norm: bool = False,
    **kwargs,
) -> NFlowsFlow:
    """Builds NSF p(x|y).

    Args:
        batch_x: Batch of xs, used to infer dimensionality and (optional) z-scoring.
        batch_y: Batch of ys, used to infer dimensionality and (optional) z-scoring.
        z_score_x: Whether to z-score xs passing into the network, can be one of:
            - `none`, or None: do not z-score.
            - `independent`: z-score each dimension independently.
            - `structured`: treat dimensions as related, therefore compute mean and std
            over the entire batch, instead of per-dimension. Should be used when each
            sample is, for example, a time series or an image.
        z_score_y: Whether to z-score ys passing into the network, same options as
            z_score_x.
        hidden_features: Number of hidden features.
        num_transforms: Number of transforms.
        num_bins: Number of bins used for the splines.
        embedding_net: Optional embedding network for y.
        tail_bound: tail bound for each spline.
        hidden_layers_spline_context: number of hidden layers of the spline context net
            for one-dimensional x.
        num_blocks: number of blocks used for residual net for context embedding.
        dropout_probability: dropout probability for regularization in residual net.
        use_batch_norm: whether to use batch norm in residual net.
        kwargs: Additional arguments that are passed by the build function but are not
            relevant for maf and are therefore ignored.

    Returns:
        Neural network.
    """
    x_numel, y_numel = get_numel(batch_x, batch_y, embedding_net)

    # Define mask function to alternate between predicted x-dimensions.
    def mask_in_layer(i):
        return create_alternating_binary_mask(features=x_numel, even=(i % 2 == 0))

    # If x is just a scalar then use a dummy mask and learn spline parameters using the
    # conditioning variables only.
    if x_numel == 1:
        # Conditioner ignores the data and uses the conditioning variables only.
        conditioner = partial(
            ContextSplineMap,
            hidden_features=hidden_features,
            context_features=y_numel,
            hidden_layers=hidden_layers_spline_context,
        )
    else:
        # Use conditional resnet as spline conditioner.
        conditioner = partial(
            nets.ResidualNet,
            hidden_features=hidden_features,
            context_features=y_numel,
            num_blocks=num_blocks,
            activation=relu,
            dropout_probability=dropout_probability,
            use_batch_norm=use_batch_norm,
        )

    # Stack spline transforms.
    transform_list = []
    for i in range(num_transforms):
        block: List[transforms.Transform] = [
            transforms.PiecewiseRationalQuadraticCouplingTransform(
                mask=mask_in_layer(i) if x_numel > 1 else tensor([1], dtype=uint8),
                transform_net_create_fn=conditioner,
                num_bins=num_bins,
                tails="linear",
                tail_bound=tail_bound,
                apply_unconditional_transform=False,
            )
        ]
        # Add LU transform only for high D x. Permutation makes sense only for more than
        # one feature.
        if x_numel > 1:
            block.append(
                transforms.LULinear(x_numel, identity_init=True),
            )
        transform_list += block

    z_score_x_bool, structured_x = z_score_parser(z_score_x)
    if z_score_x_bool:
        # Prepend standardizing transform to nsf transforms.
        transform_list = [
            standardizing_transform(batch_x, structured_x)
        ] + transform_list

    z_score_y_bool, structured_y = z_score_parser(z_score_y)
    if z_score_y_bool:
        # Prepend standardizing transform to y-embedding.
        embedding_net = nn.Sequential(
            standardizing_net(batch_y, structured_y), embedding_net
        )

    distribution = get_base_dist(x_numel, **kwargs)

    # Combine transforms.
    transform = transforms.CompositeTransform(transform_list)
    neural_net = flows.Flow(transform, distribution, embedding_net)
    flow = NFlowsFlow(neural_net, condition_shape=batch_y[0].shape)

    return flow


def build_zuko_nice(
    batch_x: Tensor,
    batch_y: Tensor,
    z_score_x: Optional[str] = "independent",
    z_score_y: Optional[str] = "independent",
    hidden_features: Union[Sequence[int], int] = 50,
    num_transforms: int = 5,
    embedding_net: nn.Module = nn.Identity(),
    randmask: bool = False,
    **kwargs,
) -> ZukoFlow:
    """
    Build a Non-linear Independent Components Estimation (NICE) flow.

    Affine transformations are used by default, instead of the additive transformations
    used by Dinh et al. (2014) originally.

    References:
        | NICE: Non-linear Independent Components Estimation (Dinh et al., 2014)
        | https://arxiv.org/abs/1410.8516

    Arguments:
        batch_x: Batch of xs, used to infer dimensionality and (optional) z-scoring.
        batch_y: Batch of ys, used to infer dimensionality and (optional) z-scoring.
        z_score_x: Whether to z-score xs passing into the network, can be one of:
            - `none`, or None: do not z-score.
            - `independent`: z-score each dimension independently.
            - `structured`: treat dimensions as related, therefore compute mean and std
            over the entire batch, instead of per-dimension. Should be used when each
            sample is, for example, a time series or an image.
        z_score_y: Whether to z-score ys passing into the network, same options as
            z_score_x.
        hidden_features: The number of hidden features in the flow. Defaults to 50.
        num_transforms: The number of transformations in the flow. Defaults to 5.
        embedding_net: The embedding network to use. Defaults to nn.Identity().
        randmask: Whether to use random masks in the flow. Defaults to False.
        **kwargs: Additional keyword arguments to pass to the flow constructor.
    """
    which_nf = "NICE"
    additional_kwargs = {"randmask": randmask, **kwargs}
    flow = build_zuko_flow(
        which_nf,
        batch_x,
        batch_y,
        z_score_x,
        z_score_y,
        hidden_features,
        num_transforms,
        embedding_net,
        **additional_kwargs,
    )

    return flow


def build_zuko_maf(
    batch_x: Tensor,
    batch_y: Tensor,
    z_score_x: Optional[str] = "independent",
    z_score_y: Optional[str] = "independent",
    hidden_features: Union[Sequence[int], int] = 50,
    num_transforms: int = 5,
    embedding_net: nn.Module = nn.Identity(),
    randperm: bool = False,
    **kwargs,
) -> ZukoFlow:
    """
    Build a Masked Autoregressive Flow (MAF).

    References:
        | Masked Autoregressive Flow for Density Estimation (Papamakarios et al., 2017)
        | https://arxiv.org/abs/1705.07057

    Arguments:
        batch_x: Batch of xs, used to infer dimensionality and (optional) z-scoring.
        batch_y: Batch of ys, used to infer dimensionality and (optional) z-scoring.
        z_score_x: Whether to z-score xs passing into the network, can be one of:
            - `none`, or None: do not z-score.
            - `independent`: z-score each dimension independently.
            - `structured`: treat dimensions as related, therefore compute mean and std
            over the entire batch, instead of per-dimension. Should be used when each
            sample is, for example, a time series or an image.
        z_score_y: Whether to z-score ys passing into the network, same options as
            z_score_x.
        hidden_features: The number of hidden features in the flow. Defaults to 50.
        num_transforms: The number of transformations in the flow. Defaults to 5.
        embedding_net: The embedding network to use. Defaults to nn.Identity().
        randperm: Whether to use random permutations in the flow. Defaults to False.
        **kwargs: Additional keyword arguments to pass to the flow constructor.
    """
    which_nf = "MAF"
    additional_kwargs = {"randperm": randperm, **kwargs}
    flow = build_zuko_flow(
        which_nf,
        batch_x,
        batch_y,
        z_score_x,
        z_score_y,
        hidden_features,
        num_transforms,
        embedding_net,
        **additional_kwargs,
    )

    return flow


def build_zuko_nsf(
    batch_x: Tensor,
    batch_y: Tensor,
    z_score_x: Optional[str] = "independent",
    z_score_y: Optional[str] = "independent",
    hidden_features: Union[Sequence[int], int] = 50,
    num_transforms: int = 5,
    embedding_net: nn.Module = nn.Identity(),
    num_bins: int = 8,
    **kwargs,
) -> ZukoFlow:
    """
    Build a Neural Spline Flow (NSF) with monotonic rational-quadratic spline
    transformations.

    By default, transformations are fully autoregressive. Coupling transformations
    can be obtained by setting :py:`passes=2`.

    Warning:
        Spline transformations are defined over the domain :math:`[-5, 5]`. Any feature
        outside of this domain is not transformed. It is recommended to standardize
        features (zero mean, unit variance) before training.

    References:
        | Neural Spline Flows (Durkan et al., 2019)
        | https://arxiv.org/abs/1906.04032

    Arguments:
        batch_x: Batch of xs, used to infer dimensionality and (optional) z-scoring.
        batch_y: Batch of ys, used to infer dimensionality and (optional) z-scoring.
        z_score_x: Whether to z-score xs passing into the network, can be one of:
            - `none`, or None: do not z-score.
            - `independent`: z-score each dimension independently.
            - `structured`: treat dimensions as related, therefore compute mean and std
            over the entire batch, instead of per-dimension. Should be used when each
            sample is, for example, a time series or an image.
        z_score_y: Whether to z-score ys passing into the network, same options as
            z_score_x.
        hidden_features: The number of hidden features in the flow. Defaults to 50.
        num_transforms: The number of transformations in the flow. Defaults to 5.
        embedding_net: The embedding network to use. Defaults to nn.Identity().
        num_bins: The number of bins in the spline transformations. Defaults to 8.
        **kwargs: Additional keyword arguments to pass to the flow constructor.
    """
    which_nf = "NSF"
    additional_kwargs = {"bins": num_bins, **kwargs}
    flow = build_zuko_flow(
        which_nf,
        batch_x,
        batch_y,
        z_score_x,
        z_score_y,
        hidden_features,
        num_transforms,
        embedding_net,
        **additional_kwargs,
    )

    return flow


def build_zuko_ncsf(
    batch_x: Tensor,
    batch_y: Tensor,
    z_score_x: Optional[str] = "independent",
    z_score_y: Optional[str] = "independent",
    hidden_features: Union[Sequence[int], int] = 50,
    num_transforms: int = 5,
    embedding_net: nn.Module = nn.Identity(),
    num_bins: int = 8,
    **kwargs,
) -> ZukoFlow:
    r"""
    Build a Neural Circular Spline Flow (NCSF).

    Circular spline transformations are obtained by composing circular domain shifts
    with regular spline transformations. Features are assumed to lie in the half-open
    interval :math:`[-\pi, \pi[`.

    References:
        | Normalizing Flows on Tori and Spheres (Rezende et al., 2020)
        | https://arxiv.org/abs/2002.02428

    Arguments:
        batch_x: Batch of xs, used to infer dimensionality and (optional) z-scoring.
        batch_y: Batch of ys, used to infer dimensionality and (optional) z-scoring.
        z_score_x: Whether to z-score xs passing into the network, can be one of:
            - `none`, or None: do not z-score.
            - `independent`: z-score each dimension independently.
            - `structured`: treat dimensions as related, therefore compute mean and std
            over the entire batch, instead of per-dimension. Should be used when each
            sample is, for example, a time series or an image.
        z_score_y: Whether to z-score ys passing into the network, same options as
            z_score_x.
        hidden_features: The number of hidden features in the flow. Defaults to 50.
        num_transforms: The number of transformations in the flow. Defaults to 5.
        embedding_net: The embedding network to use. Defaults to nn.Identity().
        num_bins: The number of bins in the spline transformations. Defaults to 8.
        **kwargs: Additional keyword arguments to pass to the flow constructor.
    """
    which_nf = "NCSF"
    additional_kwargs = {"bins": num_bins, **kwargs}
    flow = build_zuko_flow(
        which_nf,
        batch_x,
        batch_y,
        z_score_x,
        z_score_y,
        hidden_features,
        num_transforms,
        embedding_net,
        **additional_kwargs,
    )

    return flow


def build_zuko_sospf(
    batch_x: Tensor,
    batch_y: Tensor,
    z_score_x: Optional[str] = "independent",
    z_score_y: Optional[str] = "independent",
    hidden_features: Union[Sequence[int], int] = 50,
    num_transforms: int = 5,
    embedding_net: nn.Module = nn.Identity(),
    degree: int = 4,
    polynomials: int = 3,
    **kwargs,
) -> ZukoFlow:
    """
    Build a Sum-of-Squares Polynomial Flow (SOSPF).

    References:
        | Sum-of-Squares Polynomial Flow (Jaini et al., 2019)
        | https://arxiv.org/abs/1905.02325

    Arguments:
        batch_x: Batch of xs, used to infer dimensionality and (optional) z-scoring.
        batch_y: Batch of ys, used to infer dimensionality and (optional) z-scoring.
        z_score_x: Whether to z-score xs passing into the network, can be one of:
            - `none`, or None: do not z-score.
            - `independent`: z-score each dimension independently.
            - `structured`: treat dimensions as related, therefore compute mean and std
            over the entire batch, instead of per-dimension. Should be used when each
            sample is, for example, a time series or an image.
        z_score_y: Whether to z-score ys passing into the network, same options as
            z_score_x.
        hidden_features: The number of hidden features in the flow. Defaults to 50.
        num_transforms: The number of transformations in the flow. Defaults to 5.
        embedding_net: The embedding network to use. Defaults to nn.Identity().
        degree: The degree of the polynomials. Defaults to 4.
        polynomials: The number of polynomials. Defaults to 3.
        **kwargs: Additional keyword arguments to pass to the flow constructor.
    """
    which_nf = "SOSPF"
    additional_kwargs = {"degree": degree, "polynomials": polynomials, **kwargs}
    flow = build_zuko_flow(
        which_nf,
        batch_x,
        batch_y,
        z_score_x,
        z_score_y,
        hidden_features,
        num_transforms,
        embedding_net,
        **additional_kwargs,
    )

    return flow


def build_zuko_naf(
    batch_x: Tensor,
    batch_y: Tensor,
    z_score_x: Optional[str] = "independent",
    z_score_y: Optional[str] = "independent",
    hidden_features: Union[Sequence[int], int] = 50,
    num_transforms: int = 5,
    embedding_net: nn.Module = nn.Identity(),
    randperm: bool = False,
    signal: int = 16,
    **kwargs,
) -> ZukoFlow:
    """
    Build a Neural Autoregressive Flow (NAF).

    Warning:
        Invertibility is only guaranteed for features within the interval :math:`[-10,
        10]`. It is recommended to standardize features (zero mean, unit variance)
        before training.

    References:
        | Neural Autoregressive Flows (Huang et al., 2018)
        | https://arxiv.org/abs/1804.00779

    Arguments:
        batch_x: Batch of xs, used to infer dimensionality and (optional) z-scoring.
        batch_y: Batch of ys, used to infer dimensionality and (optional) z-scoring.
        z_score_x: Whether to z-score xs passing into the network, can be one of:
            - `none`, or None: do not z-score.
            - `independent`: z-score each dimension independently.
            - `structured`: treat dimensions as related, therefore compute mean and std
            over the entire batch, instead of per-dimension. Should be used when each
            sample is, for example, a time series or an image.
        z_score_y: Whether to z-score ys passing into the network, same options as
            z_score_x.
        hidden_features: The number of hidden features in the flow. Defaults to 50.
        num_transforms: The number of transformations in the flow. Defaults to 5.
        embedding_net: The embedding network to use. Defaults to nn.Identity().
        randperm: Whether features are randomly permuted between transformations or not.
            If :py:`False`, features are in ascending (descending) order for even
            (odd) transformations.
        signal: The number of signal features of the monotonic network.
        **kwargs: Additional keyword arguments to pass to the flow constructor.
    """
    which_nf = "NAF"
    additional_kwargs = {
        "randperm": randperm,
        "signal": signal,
        # "network": network,
        **kwargs,
    }
    flow = build_zuko_flow(
        which_nf,
        batch_x,
        batch_y,
        z_score_x,
        z_score_y,
        hidden_features,
        num_transforms,
        embedding_net,
        **additional_kwargs,
    )

    return flow


def build_zuko_unaf(
    batch_x: Tensor,
    batch_y: Tensor,
    z_score_x: Optional[str] = "independent",
    z_score_y: Optional[str] = "independent",
    hidden_features: Union[Sequence[int], int] = 50,
    num_transforms: int = 5,
    embedding_net: nn.Module = nn.Identity(),
    randperm: bool = False,
    signal: int = 16,
    **kwargs,
) -> ZukoFlow:
    """
    Build an Unconstrained Neural Autoregressive Flow (UNAF).

    Warning:
        Invertibility is only guaranteed for features within the interval :math:`[-10,
        10]`. It is recommended to standardize features (zero mean, unit variance)
        before training.

    References:
        | Unconstrained Monotonic Neural Networks (Wehenkel et al., 2019)
        | https://arxiv.org/abs/1908.05164

    Arguments:
        batch_x: Batch of xs, used to infer dimensionality and (optional) z-scoring.
        batch_y: Batch of ys, used to infer dimensionality and (optional) z-scoring.
        z_score_x: Whether to z-score xs passing into the network, can be one of:
            - `none`, or None: do not z-score.
            - `independent`: z-score each dimension independently.
            - `structured`: treat dimensions as related, therefore compute mean and std
            over the entire batch, instead of per-dimension. Should be used when each
            sample is, for example, a time series or an image.
        z_score_y: Whether to z-score ys passing into the network, same options as
            z_score_x.
        hidden_features: The number of hidden features in the flow. Defaults to 50.
        num_transforms: The number of transformations in the flow. Defaults to 5.
        embedding_net: The embedding network to use. Defaults to nn.Identity().
        randperm: Whether features are randomly permuted between transformations or not.
            If :py:`False`, features are in ascending (descending) order for even
            (odd) transformations.
        signal: The number of signal features of the monotonic network.
        **kwargs: Additional keyword arguments to pass to the flow constructor.
    """
    which_nf = "UNAF"
    additional_kwargs = {
        "randperm": randperm,
        "signal": signal,
        # "network": network,
        **kwargs,
    }
    flow = build_zuko_flow(
        which_nf,
        batch_x,
        batch_y,
        z_score_x,
        z_score_y,
        hidden_features,
        num_transforms,
        embedding_net,
        **additional_kwargs,
    )

    return flow


def build_zuko_cnf(
    batch_x: Tensor,
    batch_y: Tensor,
    z_score_x: Optional[str] = "independent",
    z_score_y: Optional[str] = "independent",
    hidden_features: Union[Sequence[int], int] = 50,
    num_transforms: int = 5,
    embedding_net: nn.Module = nn.Identity(),
    **kwargs,
) -> ZukoFlow:
    """
    Build a Continuous Normalizing Flow (CNF) with a free-form Jacobian transformation.

    References:
        | Neural Ordinary Differential Equations (Chen el al., 2018)
        | https://arxiv.org/abs/1806.07366

        | FFJORD: Free-form Continuous Dynamics for Scalable Reversible
        | Generative Models (Grathwohl et al., 2018)
        | https://arxiv.org/abs/1810.01367

    Arguments:
        batch_x: Batch of xs, used to infer dimensionality and (optional) z-scoring.
        batch_y: Batch of ys, used to infer dimensionality and (optional) z-scoring.
        z_score_x: Whether to z-score xs passing into the network, can be one of:
            - `none`, or None: do not z-score.
            - `independent`: z-score each dimension independently.
            - `structured`: treat dimensions as related, therefore compute mean and std
            over the entire batch, instead of per-dimension. Should be used when each
            sample is, for example, a time series or an image.
        z_score_y: Whether to z-score ys passing into the network, same options as
            z_score_x.
        hidden_features: The number of hidden features in the flow. Defaults to 50.
        num_transforms: The number of transformations in the flow. Defaults to 5.
        embedding_net: The embedding network to use. Defaults to nn.Identity().
        **kwargs: Additional keyword arguments to pass to the flow constructor.
    """
    which_nf = "CNF"
    additional_kwargs = {**kwargs}
    flow = build_zuko_flow(
        which_nf,
        batch_x,
        batch_y,
        z_score_x,
        z_score_y,
        hidden_features,
        num_transforms,
        embedding_net,
        **additional_kwargs,
    )

    return flow


def build_zuko_gf(
    batch_x: Tensor,
    batch_y: Tensor,
    z_score_x: Optional[str] = "independent",
    z_score_y: Optional[str] = "independent",
    hidden_features: Union[Sequence[int], int] = 50,
    num_transforms: int = 3,
    embedding_net: nn.Module = nn.Identity(),
    components: int = 8,
    **kwargs,
) -> ZukoFlow:
    """
    Build a Gaussianization Flow (GF).

    Warning:
        Invertibility is only guaranteed for features within the interval :math:`[-10,
        10]`. It is recommended to standardize features (zero mean, unit variance)
        before training.

    References:
        | Gaussianization Flows (Meng et al., 2020)
        | https://arxiv.org/abs/2003.01941

    Arguments:
        batch_x: Batch of xs, used to infer dimensionality and (optional) z-scoring.
        batch_y: Batch of ys, used to infer dimensionality and (optional) z-scoring.
        z_score_x: Whether to z-score xs passing into the network, can be one of:
            - `none`, or None: do not z-score.
            - `independent`: z-score each dimension independently.
            - `structured`: treat dimensions as related, therefore compute mean and std
            over the entire batch, instead of per-dimension. Should be used when each
            sample is, for example, a time series or an image.
        z_score_y: Whether to z-score ys passing into the network, same options as
            z_score_x.
        hidden_features: The number of hidden features in the flow. Defaults to 50.
        num_transforms: The number of transformations in the flow. Defaults to 5.
        embedding_net: The embedding network to use. Defaults to nn.Identity().
        components: The number of components in the Gaussian mixture model.
        **kwargs: Additional keyword arguments to pass to the flow constructor.
    """
    which_nf = "GF"
    additional_kwargs = {"components": components, **kwargs}
    flow = build_zuko_flow(
        which_nf,
        batch_x,
        batch_y,
        z_score_x,
        z_score_y,
        hidden_features,
        num_transforms,
        embedding_net,
        **additional_kwargs,
    )

    return flow


def build_zuko_bpf(
    batch_x: Tensor,
    batch_y: Tensor,
    z_score_x: Optional[str] = "independent",
    z_score_y: Optional[str] = "independent",
    hidden_features: Union[Sequence[int], int] = 50,
    num_transforms: int = 3,
    embedding_net: nn.Module = nn.Identity(),
    degree: int = 16,
    linear: bool = False,
    **kwargs,
) -> ZukoFlow:
    """
    Build a Bernstein polynomial flow (BPF).

    Warning:
        Invertibility is only guaranteed for features within the interval :math:`[-10,
        10]`. It is recommended to standardize features (zero mean, unit variance)
        before training.

    References:
        | Short-Term Density Forecasting of Low-Voltage Load using
        | Bernstein-Polynomial Normalizing Flows (Arpogaus et al., 2022)
        | https://arxiv.org/abs/2204.13939

    Arguments:
        batch_x: Batch of xs, used to infer dimensionality and (optional) z-scoring.
        batch_y: Batch of ys, used to infer dimensionality and (optional) z-scoring.
        z_score_x: Whether to z-score xs passing into the network, can be one of:
            - `none`, or None: do not z-score.
            - `independent`: z-score each dimension independently.
            - `structured`: treat dimensions as related, therefore compute mean and std
            over the entire batch, instead of per-dimension. Should be used when each
            sample is, for example, a time series or an image.
        z_score_y: Whether to z-score ys passing into the network, same options as
            z_score_x.
        hidden_features: The number of hidden features in the flow. Defaults to 50.
        num_transforms: The number of transformations in the flow. Defaults to 5.
        embedding_net: The embedding network to use. Defaults to nn.Identity().
        degree: The degree :math:`M` of the Bernstein polynomial.
        linear: Whether to use a linear or sigmoid mapping to :math:`[0, 1]`.
        **kwargs: Additional keyword arguments to pass to the flow constructor.
    """
    which_nf = "BPF"
    additional_kwargs = {"degree": degree, "linear": linear, **kwargs}
    flow = build_zuko_flow(
        which_nf,
        batch_x,
        batch_y,
        z_score_x,
        z_score_y,
        hidden_features,
        num_transforms,
        embedding_net,
        **additional_kwargs,
    )

    return flow


def build_zuko_flow(
    which_nf: str,
    batch_x: Tensor,
    batch_y: Tensor,
    z_score_x: Optional[str] = "independent",
    z_score_y: Optional[str] = "independent",
    hidden_features: Union[Sequence[int], int] = 50,
    num_transforms: int = 5,
    embedding_net: nn.Module = nn.Identity(),
    **kwargs,
) -> ZukoFlow:
    """
    Fundamental building blocks to build a Zuko normalizing flow model.

    Args:
        which_nf (str): The type of normalizing flow to build.
        batch_x: Batch of xs, used to infer dimensionality and (optional) z-scoring.
        batch_y: Batch of ys, used to infer dimensionality and (optional) z-scoring.
        z_score_x: Whether to z-score xs passing into the network, can be one of:
            - `none`, or None: do not z-score.
            - `independent`: z-score each dimension independently.
            - `structured`: treat dimensions as related, therefore compute mean and std
            over the entire batch, instead of per-dimension. Should be used when each
            sample is, for example, a time series or an image.
        z_score_y: Whether to z-score ys passing into the network, same options as
            z_score_x.
        hidden_features: The number of hidden features in the flow. Defaults to 50.
        num_transforms: The number of transformations in the flow. Defaults to 5.
        embedding_net: The embedding network to use. Defaults to nn.Identity().
        **kwargs: Additional keyword arguments to pass to the flow constructor.

    Returns:
        ZukoFlow: The constructed Zuko normalizing flow model.
    """

    x_numel, y_numel = get_numel(batch_x, batch_y, embedding_net)

    if isinstance(hidden_features, int):
        hidden_features = [hidden_features] * num_transforms

    build_nf = getattr(zuko.flows, which_nf)

    if which_nf == "CNF":
        flow_built = build_nf(
            features=x_numel, context=y_numel, hidden_features=hidden_features, **kwargs
        )
    else:
        flow_built = build_nf(
            features=x_numel,
            context=y_numel,
            hidden_features=hidden_features,
            transforms=num_transforms,
            **kwargs,
        )

<<<<<<< HEAD
    # Continuous normalizing flows (CNF) only have one transform,
    # so we need to handle them slightly differently.
    if which_nf == "CNF":
        transform = flow_built.transform
=======
    transforms = maf.transform
    z_score_x_bool, structured_x = z_score_parser(z_score_x)
    if z_score_x_bool:
        transforms = (
            transforms,
            standardizing_transform_zuko(batch_x, structured_x),
        )
>>>>>>> 7be21152

        z_score_x_bool, structured_x = z_score_parser(z_score_x)
        if z_score_x_bool:
            transform = (
                transform,
                standardizing_transform_zuko(batch_x, structured_x, backend="zuko"),
            )

        z_score_y_bool, structured_y = z_score_parser(z_score_y)
        if z_score_y_bool:
            # Prepend standardizing transform to y-embedding.
            embedding_net = nn.Sequential(
                standardizing_transform_zuko(batch_y, structured_y), embedding_net
            )

        # Combine transforms.
        neural_net = zuko.flows.Flow(transform, flow_built.base)
    else:
        transforms = flow_built.transform.transforms

        z_score_x_bool, structured_x = z_score_parser(z_score_x)
        if z_score_x_bool:
            transforms = (
                *transforms,
                standardizing_transform_zuko(batch_x, structured_x),
            )

        z_score_y_bool, structured_y = z_score_parser(z_score_y)
        if z_score_y_bool:
            # Prepend standardizing transform to y-embedding.
            embedding_net = nn.Sequential(
                standardizing_net(batch_y, structured_y), embedding_net
            )

        # Combine transforms.
        neural_net = zuko.flows.Flow(transforms, flow_built.base)

    flow = ZukoFlow(neural_net, embedding_net, condition_shape=batch_y[0].shape)

    return flow


class ContextSplineMap(nn.Module):
    """
    Neural network from `context` to the spline parameters.

    We cannot use the resnet as conditioner to learn each dimension conditioned
    on the other dimensions (because there is only one). Instead, we learn the
    spline parameters directly. In the case of conditinal density estimation,
    we make the spline parameters conditional on the context. This is
    implemented in this class.
    """

    def __init__(
        self,
        in_features: int,
        out_features: int,
        hidden_features: int,
        context_features: int,
        hidden_layers: int,
    ):
        """
        Initialize neural network that learns to predict spline parameters.

        Args:
            in_features: Unused since there is no `conditioner` in 1D.
            out_features: Number of spline parameters.
            hidden_features: Number of hidden units.
            context_features: Number of context features.
        """
        super().__init__()
        # `self.hidden_features` is only defined such that nflows can infer
        # a scaling factor for initializations.
        self.hidden_features = hidden_features

        # Use a non-linearity because otherwise, there will be a linear
        # mapping from context features onto distribution parameters.

        # Initialize with input layer.
        layer_list = [nn.Linear(context_features, hidden_features), nn.ReLU()]
        # Add hidden layers.
        layer_list += [
            nn.Linear(hidden_features, hidden_features),
            nn.ReLU(),
        ] * hidden_layers
        # Add output layer.
        layer_list += [nn.Linear(hidden_features, out_features)]
        self.spline_predictor = nn.Sequential(*layer_list)

    def __call__(self, inputs: Tensor, context: Tensor, *args, **kwargs) -> Tensor:
        """
        Return parameters of the spline given the context.

        Args:
            inputs: Unused. It would usually be the other dimensions, but in
                1D, there are no other dimensions.
            context: Context features.

        Returns:
            Spline parameters.
        """
        return self.spline_predictor(context)


def get_base_dist(
    num_dims: int, dtype: torch.dtype = torch.float32, **kwargs
) -> distributions_.Distribution:
    """Returns the base distribution for a flow with given float dtype."""

    base = distributions_.StandardNormal((num_dims,))
    base._log_z = base._log_z.to(dtype)
    return base<|MERGE_RESOLUTION|>--- conflicted
+++ resolved
@@ -1058,20 +1058,10 @@
             **kwargs,
         )
 
-<<<<<<< HEAD
     # Continuous normalizing flows (CNF) only have one transform,
     # so we need to handle them slightly differently.
-    if which_nf == "CNF":
+   if which_nf == "CNF":
         transform = flow_built.transform
-=======
-    transforms = maf.transform
-    z_score_x_bool, structured_x = z_score_parser(z_score_x)
-    if z_score_x_bool:
-        transforms = (
-            transforms,
-            standardizing_transform_zuko(batch_x, structured_x),
-        )
->>>>>>> 7be21152
 
         z_score_x_bool, structured_x = z_score_parser(z_score_x)
         if z_score_x_bool:
