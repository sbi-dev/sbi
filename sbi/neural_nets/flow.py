--- conflicted
+++ resolved
@@ -6,11 +6,7 @@
 from typing import Optional, Sequence, Union
 from warnings import warn
 
-<<<<<<< HEAD
-import zuko
-=======
 import torch
->>>>>>> 708b1bd2
 from pyknos.nflows import distributions as distributions_
 from pyknos.nflows import flows, transforms
 from pyknos.nflows.nn import nets
