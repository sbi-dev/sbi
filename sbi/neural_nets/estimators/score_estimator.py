--- conflicted
+++ resolved
@@ -1421,8 +1421,7 @@
         while len(g.shape) < len(input.shape):
             g = g.unsqueeze(-1)
 
-<<<<<<< HEAD
-        return g
+        return g.to(input.device)
 
 
 class VEScoreEstimator(ConditionalScoreEstimator, VarianceExplodingSDE):
@@ -1534,7 +1533,4 @@
         return VarianceExplodingSDE.drift_fn(self, input, times)
 
     def diffusion_fn(self, input: Tensor, times: Tensor) -> Tensor:
-        return VarianceExplodingSDE.diffusion_fn(self, input, times)
-=======
-        return g.to(input.device)
->>>>>>> 28f3debd
+        return VarianceExplodingSDE.diffusion_fn(self, input, times)