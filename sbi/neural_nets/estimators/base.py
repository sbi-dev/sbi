--- conflicted
+++ resolved
@@ -220,50 +220,7 @@
 
         samples = self.sample(sample_shape, condition, **kwargs)
         log_probs = self.log_prob(samples, condition, **kwargs)
-<<<<<<< HEAD
-=======
         return samples, log_probs
-
-
-class ConditionalVectorFieldEstimator(ConditionalEstimator):
-    r"""Base class for vector field (e.g., score and ODE flow) estimators.
-
-    The vector field estimator class is a wrapper around neural networks that allows to
-    evaluate the `vector_field`, and provide the `loss` of $\theta,x$ pairs. Here
-    $\theta$ would be the `input` and $x$ would be the `condition`.
-
-    Note:
-        We assume that the input to the density estimator is a tensor of shape
-        (sample_dim, batch_dim, *input_shape), where input_shape is the dimensionality
-        of the input. The condition is a tensor of shape (batch_dim, *condition_shape),
-        where condition_shape is the shape of the condition tensor.
-
-    """
-
-    def __init__(
-        self, net: nn.Module, input_shape: torch.Size, condition_shape: torch.Size
-    ) -> None:
-        r"""Base class for vector field estimators.
-
-        Args:
-            net: Neural network.
-            condition_shape: Shape of the condition. If not provided, it will assume a
-                            1D input.
-        """
-        super().__init__(input_shape, condition_shape)
-        self.net = net
-
-    @abstractmethod
-    def forward(self, input: Tensor, condition: Tensor, **kwargs) -> Tensor:
-        """Forward pass of the score estimator.
-
-        Args:
-            input: variable whose distribution is estimated.
-            condition: Conditioning variable.
-
-        Raises:
-            NotImplementedError: This method should be implemented by sub-classes.
-        """
 
 
 class UnconditionalEstimator(nn.Module, ABC):
@@ -405,5 +362,4 @@
 
         samples = self.sample(sample_shape)
         log_probs = self.log_prob(samples)
->>>>>>> 2280f337
         return samples, log_probs