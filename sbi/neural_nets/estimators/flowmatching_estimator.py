<<<<<<< HEAD
import warnings
=======
# This file is part of sbi, a toolkit for simulation-based inference. sbi is licensed
# under the Apache License Version 2.0, see <https://www.apache.org/licenses/>

from abc import ABC, abstractmethod
>>>>>>> 5cec1eaf
from typing import Optional

import torch
import torch.nn as nn
from torch import Tensor

from sbi.neural_nets.estimators.base import ConditionalVectorFieldEstimator
from sbi.utils.vector_field_utils import VectorFieldNet


class FlowMatchingEstimator(ConditionalVectorFieldEstimator):
    r"""
    Rectified flow matching estimator class that estimates the conditional vector field,
    :math:`v(\theta_t, t; x_o) = \mathbb{E}[\theta_1 - \theta_0 | \theta_t, x_o = x_o]`

    This estimator implements the flow matching approach where the vector field is
    learned by matching the flow between the base and target distributions. The vector
    field represents the instantaneous change in the distribution at time t.

    References
    ----------
    .. [1] Liu, X., Gong, C., & Liu, Q. (2023).
           "Flow Straight and Fast: Learning to Generate and Transfer Data with
           Rectified Flow"
           *International Conference on Learning Representations (ICLR)*
           https://arxiv.org/abs/2209.03003

    .. [2] Lipman, Y., Chen, R. T. Q., Ben-Hamu, H., Nickel, M., & Le, M. (2023).
           "Flow Matching for Generative Modeling"
           *International Conference on Learning Representations (ICLR)*
           https://arxiv.org/abs/2210.02747

    .. [3] Singh, S., & Fischer, I. (2024).
           "Stochastic Sampling from Deterministic Flow Models"
           https://arxiv.org/abs/2410.02217
    """

    # Whether the score is defined for this estimator.
    # Required for gradient-based methods.
    SCORE_DEFINED: bool = True
    # Whether the SDE functions - score, drift and diffusion -
    # are defined for this estimator.
    SDE_DEFINED: bool = True
    # Whether the marginals are defined for this estimator.
    # Required for iid methods.
    MARGINALS_DEFINED: bool = True

    def __init__(
        self,
        net: VectorFieldNet,
        input_shape: torch.Size,
        condition_shape: torch.Size,
        embedding_net: Optional[nn.Module] = None,
        noise_scale: float = 1e-3,
        **kwargs,
    ) -> None:
        r"""Creates a vector field estimator for Flow Matching.

        Args:
            net: Neural network that estimates the vector field.
            input_shape: Shape of the input :math:`\theta`.
            condition_shape: Shape of the condition :math:`x_o`.
            embedding_net: Embedding network for the condition.
            noise_scale: Scale of the noise added to the vector field
                (:math:`\sigma_{min}` in [2]_).
            zscore_transform_input: Whether to z-score the input.
                This is ignored and will be removed.
        """

        if "num_freqs" in kwargs:
            del kwargs["num_freqs"]
            warnings.warn(
                "num_freqs is deprecated and will be removed in the future. "
                "Please use the positional_encoding_net instead.",
                stacklevel=2,
            )

        super().__init__(
            net=net,
            input_shape=input_shape,
            condition_shape=condition_shape,
            embedding_net=embedding_net,
        )
        self.noise_scale = noise_scale

    def forward(self, input: Tensor, condition: Tensor, time: Tensor) -> Tensor:
        """Forward pass of the FlowMatchingEstimator.

        Args:
            input: Inputs to evaluate the vector field on of shape
                    `(sample_dim_input, batch_dim_input, *event_shape_input)`.
            condition: Conditions of shape
                `(batch_dim_condition, *event_shape_condition)`.
            time: Time variable in [0,1] of shape
                `(batch_dim_time, *event_shape_time)`.

        Returns:
            The estimated vector field.
        """
        # Continue with standard processing (broadcast shapes etc.)
        batch_shape_input = input.shape[: -len(self.input_shape)]
        batch_shape_cond = condition.shape[: -len(self.condition_shape)]
        batch_shape = torch.broadcast_shapes(
            batch_shape_input,
            batch_shape_cond,
        )

        # embed the conditioning variable
        condition_emb = self._embedding_net(condition)

        input = torch.broadcast_to(input, batch_shape + self.input_shape)
        condition_emb = torch.broadcast_to(
            condition_emb, batch_shape + condition_emb.shape[len(batch_shape_cond) :]
        )
        time = torch.broadcast_to(time, batch_shape)

        # NOTE: To simplify use of external networks, we will flatten the tensors
        # batch_shape to a single batch dimension.
        input = input.reshape(-1, *input.shape[len(batch_shape) :])
        condition_emb = condition_emb.reshape(
            -1, *condition_emb.shape[len(batch_shape) :]
        )
        time = time.reshape(-1)

        # call the network to get the estimated vector field
        v = self.net(input, condition_emb, time)
        v = v.reshape(*batch_shape + self.input_shape)

        return v

    def loss(
        self, input: Tensor, condition: Tensor, times: Optional[Tensor] = None, **kwargs
    ) -> Tensor:
        r"""Return the loss for training the density estimator.

        More precisely, we compute the conditional flow matching loss with naive optimal
        trajectories as described in the original paper [1]_:

        .. math::
            \mathbb{E}_{\theta_0 \sim p_{data}, t \sim \text{Uniform}[0, 1]},
            \theta_t = t \cdot \theta_1 + (1 - t) \cdot \theta_0,
            \left[ \| v(\theta_t, t; x_o = x_o) - (\theta_1 - \theta_0) \|^2 \right]

        where :math:`v(\theta_t, t; x_o)` is the vector field estimated by the neural
        network (see Equation 1 in [1]_ with added conditioning on :math:`x_o`. The
        notation is changed to match the standard SBI notation: :math:`\theta_0 = x_0`
        and :math:`\theta_1 = x_1`).

        The loss is computed as the mean squared error between the vector field:

        .. math::
            L(\theta_0, \theta_1, t, x_o) = \| v(\theta_t, t; x_o) -
            (\theta_1 - \theta_0) \|^2

            where

            .. math::
                \theta_1 \sim p_{base}
                \theta_t = t \cdot \theta_1 + (1 - t) \cdot \theta_0

            Additionally, the small noise :math:`\sigma_{min}` is added to the
            vector field as per [2]_ to address numerical issues at small times.

        Args:
            theta: Parameters (:math:`\theta_0`).
            x: Observed data (:math:`x_o`).
            times: Time steps to compute the loss at.
                Optional, will sample from [0, 1] if not provided.

        Returns:
            Loss value.
        """
        # randomly sample the time steps to compare the vector field at
        # different time steps
        if times is None:
            times = torch.rand(input.shape[:-1], device=input.device, dtype=input.dtype)
        times_ = times[..., None]

        # sample from probability path at time t
        theta_1 = torch.randn_like(input)
        theta_t = (1 - times_) * input + (times_ + self.noise_scale) * theta_1

        # compute vector field at the sampled time steps
        vector_field = theta_1 - input

        # compute the mean squared error between the vector fields
        return torch.mean(
            (self.forward(theta_t, condition, times) - vector_field) ** 2, dim=-1
        )

    def ode_fn(self, input: Tensor, condition: Tensor, times: Tensor) -> Tensor:
        r"""
        ODE flow function :math:`v(\theta_t, t, x_o)` of the vector field estimator.

        The target distribution can be sampled from by solving the following ODE:

        .. math::
            d\theta_t = v(\theta_t, t; x_o) dt

        with initial :math:`\theta_1` sampled from the base distribution.
        Here :math:`v(\theta_t, t; x_o)` is the vector field estimated by the
        flow matching neural network (see Equation 1 in [1]_ with added
        conditioning on :math:`x_o`).

        Args:
            input: :math:`\theta_t`.
            condition: Conditioning variable :math:`x_o`.
            times: Time :math:`t`.

        Returns:
            Estimated vector field :math:`v(\theta_t, t; x_o)`.
            The shape is the same as the input.
        """
        return self.forward(input, condition, times)

    def score(self, input: Tensor, condition: Tensor, t: Tensor) -> Tensor:
        r"""Score function of the vector field estimator.

        The score function is calculated based on [3]_ (see Equation 13):

        .. math::
            \nabla_{\theta_t} \log p(\theta_t | x_o) =
            (- (1 - t) v(\theta_t, t; x_o) - \theta_0 ) / t

        Taking into account the noise scale :math:`\sigma_{min}`, the score function is
        :math:`\nabla_{\theta_t} \log p(\theta_t | x_o) =
            (- (1 - t) v(\theta_t, t; x_o) - \theta_0 ) / (t + \sigma_{min})`.

        Args:
            input: variable whose distribution is estimated.
            condition: Conditioning variable.
            t: Time.

        Returns:
            Score function of the vector field estimator.
        """
        v = self(input, condition, t)
        score = (-(1 - t) * v - input) / (t + self.noise_scale)
        return score

    def drift_fn(self, input: Tensor, times: Tensor) -> Tensor:
        r"""Drift function for the flow matching estimator.

        The drift function is calculated based on [3]_ (see Equation 7):

        .. math::
            f(t) = - \theta_t / (1 - t)

        The drift function :math:`f(t)` and diffusion function :math:`\g(t)`
        enable SDE sampling:

        .. math::
            d\theta_t = [f(t) - g(t)^2 \nabla_{\theta_t} \log p(\theta_t | x_o)]dt
            + \g(t) dW_t

        where :math:`dW_t` is the Wiener process.

        Args:
            input: Parameters :math:`\theta_t`.
            times: SDE time variable in [0,1].

        Returns:
            Drift function at a given time.
        """
        # analytical f(t) does not depend on noise_scale and is undefined at t = 1.
        return -input / torch.maximum(1 - times, torch.tensor(1e-6).to(input))

    def diffusion_fn(self, input: Tensor, times: Tensor) -> Tensor:
        r"""Diffusion function for the flow matching estimator.

        The diffusion function is calculated based on [3]_ (see Equation 7):

        .. math::
            \g(t) = \sqrt{2t / (1 - t)}

        Taking into account the noise scale :math:`\sigma_{min}`, the diffusion
        function becomes:

        .. math::
            \g(t) = \sqrt{2(t + \sigma_{min}) / (1 - t)}


        Args:
            input: Parameters :math:`\theta_t`.
            times: SDE time variable in [0,1].

        Returns:
            Diffusion function at a given time.
        """
        # analytical g(t) is undefined at t = 1.
        return torch.sqrt(
            2
            * (times + self.noise_scale)
            / torch.maximum(1 - times, torch.tensor(1e-6).to(times))
        )

    def mean_t_fn(self, times: Tensor) -> Tensor:
        r"""Linear coefficient of the perturbation kernel expectation
        :math:`\mu_t(t) = E[\theta_t | \theta_0]` for the flow matching estimator.

        The perturbation kernel for rectified flows with Gaussian base distribution is:

        .. math::
            N(\theta_t; \mu_t(t), \sigma_t(t)^2) ,
            \mu_t(t) = (1 - t) \cdot \theta_0 + t \cdot \mu_{base}
            \sigma_t(t) = t \cdot \sigma_{base}

        So far, the implementation of iid methods assumes that the mean_base
        :math:`\mu_{base}` is 0. Therefore, the linear coefficient of the perturbation
        kernel mean is simply :math:`1 - t`.

        Args:
            times: SDE time variable in [0,1].

        Returns:
            Mean function at a given time.
        """
        mean_t = 1 - times
        for _ in range(len(self.input_shape)):
            mean_t = mean_t.unsqueeze(-1)
        return mean_t

    def std_fn(self, times: Tensor) -> Tensor:
        r"""Standard deviation of the perturbation kernel :math:`\sigma_t(t)`
        for the flow matching estimator.

        The perturbation kernel for rectified flows with Gaussian base distribution is:

        .. math::
            N(\theta_t; \mu_t(t), \sigma_t(t)^2) ,
            \mu_t(t) = (1 - t) \cdot \theta_0 + t \cdot \mu_{base}
            \sigma_t(t) = t \cdot \sigma_{base}

        Taking into account the noise scale :math:`\sigma_{min}`, the standard deviation
        becomes:

        .. math::
            \sigma_t(t) = (t + \sigma_{min}) \cdot \sigma_{base}

        Note that in the current implementation, the base distribution is Gaussian with
        zero mean and unit variance.

        Args:
            times: SDE time variable in [0,1].

        Returns:
            Standard deviation at a given time.
        """
        std_t = times + self.noise_scale
        for _ in range(len(self.input_shape)):
            std_t = std_t.unsqueeze(-1)
        return std_t<|MERGE_RESOLUTION|>--- conflicted
+++ resolved
@@ -1,11 +1,8 @@
-<<<<<<< HEAD
-import warnings
-=======
 # This file is part of sbi, a toolkit for simulation-based inference. sbi is licensed
 # under the Apache License Version 2.0, see <https://www.apache.org/licenses/>
 
+import warnings
 from abc import ABC, abstractmethod
->>>>>>> 5cec1eaf
 from typing import Optional
 
 import torch
