<<<<<<< HEAD
from abc import ABC, abstractmethod
=======
# This file is part of sbi, a toolkit for simulation-based inference. sbi is licensed
# under the Apache License Version 2.0, see <https://www.apache.org/licenses/>

>>>>>>> 7900af0e
from typing import Optional, Tuple

import torch
from torch import Tensor, nn


class Estimator(nn.Module, ABC):
    r"""Base class for estimators i.e. neural nets estimating a certain quantity that
    characterizes a distribution. This for example can be:
    - Conditional density estimator of the posterior $p(\theta|x)$.
    - Conditional density estimator of the likelihood $p(x|\theta)$.
    - Estimator of the density ratio $p(x|\theta)/p(x)$.
    - and more ...
    """

    def __init__(self, input_shape: torch.Size, condition_shape: torch.Size) -> None:
        r"""Base class for estimators.

        Args:
            input_shape: Event shape of the input at which the density is being
                evaluated (and which is also the event_shape of samples).
            condition_shape: Shape of the condition. If not provided, it will assume a
                1D input.
        """
        super().__init__()
        self._input_shape = torch.Size(input_shape)
        self._condition_shape = torch.Size(condition_shape)

    @property
    def input_shape(self) -> torch.Size:
        r"""Return the input shape."""
        return self._input_shape

    @property
    def condition_shape(self) -> torch.Size:
        r"""Return the condition shape."""
        return self._condition_shape

    @abstractmethod
    def loss(self, input: Tensor, condition: Tensor, **kwargs) -> Tensor:
        r"""Return the loss for training the estimator.

        Args:
            input: Inputs to evaluate the loss on of shape
                `(batch_dim, *input_event_shape)`.
            condition: Conditions of shape `(batch_dim, *event_shape_condition)`.

        Returns:
            Loss of shape (batch_dim,)
        """
        pass

    def _check_condition_shape(self, condition: Tensor):
        r"""This method checks whether the condition has the correct shape.

        Args:
            condition: Conditions of shape `(batch_dim, *event_shape_condition)`.

        Raises:
            ValueError: If the condition has a dimensionality that does not match
                        the expected input dimensionality.
            ValueError: If the shape of the condition does not match the expected
                        input dimensionality.
        """
        if len(condition.shape) < len(self.condition_shape):
            raise ValueError(
                f"Dimensionality of condition is to small and does not match the\
                expected input dimensionality {len(self.condition_shape)}, as provided\
                by condition_shape."
            )
        else:
            condition_shape = condition.shape[-len(self.condition_shape) :]
            if tuple(condition_shape) != tuple(self.condition_shape):
                raise ValueError(
                    f"Shape of condition {tuple(condition_shape)} does not match the \
                    expected input dimensionality {tuple(self.condition_shape)}, as \
                    provided by condition_shape. Please reshape it accordingly."
                )

    def _check_input_shape(self, input: Tensor):
        r"""This method checks whether the input has the correct shape.

        Args:
            input: Inputs to evaluate the log probability on of shape
                    `(sample_dim_input, batch_dim_input, *event_shape_input)`.

        Raises:
            ValueError: If the input has a dimensionality that does not match
                        the expected input dimensionality.
            ValueError: If the shape of the input does not match the expected
                        input dimensionality.
        """
        if len(input.shape) < len(self.input_shape):
            raise ValueError(
                f"Dimensionality of input is to small and does not match the expected \
                input dimensionality {len(self.input_shape)}, as provided by \
                input_shape."
            )
        else:
            input_shape = input.shape[-len(self.input_shape) :]
            if tuple(input_shape) != tuple(self.input_shape):
                raise ValueError(
                    f"Shape of input {tuple(input_shape)} does not match the expected \
                    input dimensionality {tuple(self.input_shape)}, as provided by \
                    input_shape. Please reshape it accordingly."
                )


class DensityEstimator(Estimator):
    r"""Base class for density estimators.

    The density estimator class is a wrapper around neural networks that
    allows to evaluate the `log_prob`, `sample`, and provide the `loss` of $\theta,x$
    pairs. Here $\theta$ would be the `input` and $x$ would be the `condition`.

    Note:
        We assume that the input to the density estimator is a tensor of shape
        (batch_size, input_size), where input_size is the dimensionality of the input.
        The condition is a tensor of shape (batch_size, *condition_shape), where
        condition_shape is the shape of the condition tensor.

    """

    def __init__(
        self, net: nn.Module, input_shape: torch.Size, condition_shape: torch.Size
    ) -> None:
        r"""Base class for density estimators.

        Args:
            net: Neural network.
            input_shape: Event shape of the input at which the density is being
                evaluated (and which is also the event_shape of samples).
            condition_shape: Shape of the condition. If not provided, it will assume a
                1D input.
        """
        super().__init__(input_shape, condition_shape)
        self.net = net

    @property
    def embedding_net(self) -> Optional[nn.Module]:
        r"""Return the embedding network if it exists."""
        return None

    def log_prob(self, input: Tensor, condition: Tensor, **kwargs) -> Tensor:
        r"""Return the log probabilities of the inputs given a condition or multiple
        i.e. batched conditions.

        Args:
            input: Inputs to evaluate the log probability on of shape
                    `(sample_dim_input, batch_dim_input, *event_shape_input)`.
            condition: Conditions of shape
                `(batch_dim_condition, *event_shape_condition)`.

        Raises:
            RuntimeError: If batch_dim_input and batch_dim_condition do not match.

        Returns:
            Sample-wise log probabilities.
        """

        raise NotImplementedError

    def loss(self, input: Tensor, condition: Tensor, **kwargs) -> Tensor:
        r"""Return the loss for training the density estimator.

        Args:
            input: Inputs to evaluate the loss on of shape
                `(batch_dim, *input_event_shape)`.
            condition: Conditions of shape `(batch_dim, *event_shape_condition)`.

        Returns:
            Loss of shape (batch_dim,)
        """

        raise NotImplementedError

    def sample(self, sample_shape: torch.Size, condition: Tensor, **kwargs) -> Tensor:
        r"""Return samples from the density estimator.

        Args:
            sample_shape: Shape of the samples to return.
            condition: Conditions of shape `(batch_dim, *event_shape_condition)`.

        Returns:
            Samples of shape (*sample_shape, batch_dim, *event_shape_input).
        """

        raise NotImplementedError

    def sample_and_log_prob(
        self, sample_shape: torch.Size, condition: Tensor, **kwargs
    ) -> Tuple[Tensor, Tensor]:
        r"""Return samples and their density from the density estimator.

        Args:
            sample_shape: Shape of the samples to return.
            condition: Conditions of shape `(batch_dim, *event_shape_condition)`.

        Returns:
            Samples and associated log probabilities.

        Note:
            For some density estimators, computing log_probs for samples is
            more efficient than computing them separately. This method should
            then be overwritten to provide a more efficient implementation.
        """

        samples = self.sample(sample_shape, condition, **kwargs)
        log_probs = self.log_prob(samples, condition, **kwargs)
        return samples, log_probs<|MERGE_RESOLUTION|>--- conflicted
+++ resolved
@@ -1,10 +1,7 @@
-<<<<<<< HEAD
-from abc import ABC, abstractmethod
-=======
 # This file is part of sbi, a toolkit for simulation-based inference. sbi is licensed
 # under the Apache License Version 2.0, see <https://www.apache.org/licenses/>
 
->>>>>>> 7900af0e
+from abc import ABC, abstractmethod
 from typing import Optional, Tuple
 
 import torch
