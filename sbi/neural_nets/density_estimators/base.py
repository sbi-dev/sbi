# This file is part of sbi, a toolkit for simulation-based inference. sbi is licensed
# under the Apache License Version 2.0, see <https://www.apache.org/licenses/>

from abc import ABC, abstractmethod
from typing import Optional, Tuple

import torch
from torch import Tensor, nn


class ConditionalEstimator(nn.Module, ABC):
<<<<<<< HEAD
    r"""Base class for conditional estimators to characterize some distribution
    quantities.
=======
    r"""Base class for conditional estimators that estimate properties of
    distributions conditional on an input. 
>>>>>>> 951837b5

    For example, this can be:
    - Conditional density estimator of the posterior $p(\theta|x)$.
    - Conditional density estimator of the likelihood $p(x|\theta)$.
    - Conditional vector field estimator e.g. $\nabla_\theta \log p(\theta|x)$.

    Subclasses of ConditionalEstimator should implement the ``loss(input, condition)``
    method to be compatible with sbi's training procedures.
    """

<<<<<<< HEAD
    def __init__(self, input_shape: Tuple, condition_shape: Tuple) -> None:
        r"""Base class for estimators.
=======
    def __init__(self, input_shape: torch.Size, condition_shape: torch.Size) -> None:
        r"""Construct a conditional estimator given shapes.
>>>>>>> 951837b5

        Args:
            input_shape: Event shape of the input at which the density is being
                evaluated (and which is also the event_shape of samples).
            condition_shape: Shape of the condition.
        """
        super().__init__()
        self._input_shape = torch.Size(input_shape)
        self._condition_shape = torch.Size(condition_shape)

    @property
    def input_shape(self) -> torch.Size:
        r"""Return the input shape."""
        return self._input_shape

    @property
    def condition_shape(self) -> torch.Size:
        r"""Return the condition shape."""
        return self._condition_shape

    @abstractmethod
    def loss(self, input: Tensor, condition: Tensor, **kwargs) -> Tensor:
        r"""Return the loss for training the estimator.

        Args:
            input: Inputs to evaluate the loss on of shape
                `(batch_dim, *input_event_shape)`.
            condition: Conditions of shape `(batch_dim, *event_shape_condition)`.

        Returns:
            Loss of shape (batch_dim,)
        """
        pass

    def _check_condition_shape(self, condition: Tensor):
        r"""This method checks whether the condition has the correct shape.

        Args:
            condition: Conditions of shape `(batch_dim, *event_shape_condition)`.

        Raises:
            ValueError: If the condition has a dimensionality that does not match
                        the expected input dimensionality.
            ValueError: If the shape of the condition does not match the expected
                        input dimensionality.
        """
        exp_condition_shape = self.condition_shape
        if len(condition.shape) < len(exp_condition_shape):
            raise ValueError(
                "Dimensionality of condition is too small and does not match the "
                f"expected dimensionality {len(exp_condition_shape)}. It should "
                f"be compatible with condition_shape {exp_condition_shape}."
            )
        else:
            condition_shape = condition.shape[-len(self.condition_shape) :]
            if condition_shape != exp_condition_shape:
                raise ValueError(
                    f"Shape of condition {condition_shape} does not match the "
                    f"expected input dimensionality {exp_condition_shape}, as "
                    "provided by condition_shape. Please reshape it accordingly."
                )

    def _check_input_shape(self, input: Tensor):
        r"""This method checks whether the input has the correct shape.

        Args:
            input: Inputs to evaluate the log probability on of shape
                    `(sample_dim_input, batch_dim_input, *event_shape_input)`.

        Raises:
            ValueError: If the input has a dimensionality that does not match
                        the expected input dimensionality.
            ValueError: If the shape of the input does not match the expected
                        input dimensionality.
        """
        input_shape = input.shape
        exp_input_shape = self.input_shape
        if len(input_shape) < len(exp_input_shape):
            raise ValueError(
                "Dimensionality of input is too small and does not match the "
                f"expected dimensionality {len(exp_input_shape)}. It should "
                f"be compatible with the provided input_shape {exp_input_shape}."
            )
        else:
            input_shape = input.shape[-len(self.input_shape) :]
            if input_shape != exp_input_shape:
                raise ValueError(
                    f"Shape of input {input_shape} does not match the "
                    f"expected input dimensionality {exp_input_shape}, as "
                    "provided by input_shape. Please reshape it accordingly."
                )


class ConditionalDensityEstimator(ConditionalEstimator):
    r"""Base class for density estimators.

    The density estimator class is a wrapper around neural networks that
    allows to evaluate the `log_prob`, `sample`, and provide the `loss` of $\theta,x$
    pairs. Here $\theta$ would be the `input` and $x$ would be the `condition`.

    Note:
        We assume that the input to the density estimator is a tensor of shape
        (batch_size, input_size), where input_size is the dimensionality of the input.
        The condition is a tensor of shape (batch_size, *condition_shape), where
        condition_shape is the shape of the condition tensor.

    """

    def __init__(
        self, net: nn.Module, input_shape: torch.Size, condition_shape: torch.Size
    ) -> None:
        r"""Base class for density estimators.

        Args:
            net: Neural network or any parameterized model that is used to estimate the
                probability density of the input given a condition.
            input_shape: Event shape of the input at which the density is being
                evaluated (and which is also the event_shape of samples).
            condition_shape: Shape of the condition.
        """
        super().__init__(input_shape, condition_shape)
        self.net = net

    @property
    def embedding_net(self) -> Optional[nn.Module]:
        r"""Return the embedding network if it exists."""
        return None

    @abstractmethod
    def log_prob(self, input: Tensor, condition: Tensor, **kwargs) -> Tensor:
        r"""Return the log probabilities of the inputs given a condition or multiple
        i.e. batched conditions.

        Args:
            input: Inputs to evaluate the log probability on of shape
                    `(sample_dim_input, batch_dim_input, *event_shape_input)`.
            condition: Conditions of shape
                `(batch_dim_condition, *event_shape_condition)`.

        Raises:
            RuntimeError: If batch_dim_input and batch_dim_condition do not match.

        Returns:
            Sample-wise log probabilities.
        """

        pass

    @abstractmethod
    def loss(self, input: Tensor, condition: Tensor, **kwargs) -> Tensor:
        r"""Return the loss for training the density estimator.

        Args:
            input: Inputs to evaluate the loss on of shape
                `(batch_dim, *input_event_shape)`.
            condition: Conditions of shape `(batch_dim, *event_shape_condition)`.

        Returns:
            Loss of shape (batch_dim,)
        """

        pass

    @abstractmethod
    def sample(self, sample_shape: torch.Size, condition: Tensor, **kwargs) -> Tensor:
        r"""Return samples from the density estimator.

        Args:
            sample_shape: Shape of the samples to return.
            condition: Conditions of shape `(batch_dim, *event_shape_condition)`.

        Returns:
            Samples of shape (*sample_shape, batch_dim, *event_shape_input).
        """

        pass

    def sample_and_log_prob(
        self, sample_shape: torch.Size, condition: Tensor, **kwargs
    ) -> Tuple[Tensor, Tensor]:
        r"""Return samples and their density from the density estimator.

        Args:
            sample_shape: Shape of the samples to return.
            condition: Conditions of shape `(batch_dim, *event_shape_condition)`.

        Returns:
            Samples and associated log probabilities.

        Note:
            For some density estimators, computing log_probs for samples is
            more efficient than computing them separately. This method should
            then be overwritten to provide a more efficient implementation.
        """

        samples = self.sample(sample_shape, condition, **kwargs)
        log_probs = self.log_prob(samples, condition, **kwargs)
        return samples, log_probs<|MERGE_RESOLUTION|>--- conflicted
+++ resolved
@@ -9,13 +9,8 @@
 
 
 class ConditionalEstimator(nn.Module, ABC):
-<<<<<<< HEAD
-    r"""Base class for conditional estimators to characterize some distribution
-    quantities.
-=======
     r"""Base class for conditional estimators that estimate properties of
-    distributions conditional on an input. 
->>>>>>> 951837b5
+    distributions conditional on an input.
 
     For example, this can be:
     - Conditional density estimator of the posterior $p(\theta|x)$.
@@ -26,13 +21,8 @@
     method to be compatible with sbi's training procedures.
     """
 
-<<<<<<< HEAD
     def __init__(self, input_shape: Tuple, condition_shape: Tuple) -> None:
-        r"""Base class for estimators.
-=======
-    def __init__(self, input_shape: torch.Size, condition_shape: torch.Size) -> None:
         r"""Construct a conditional estimator given shapes.
->>>>>>> 951837b5
 
         Args:
             input_shape: Event shape of the input at which the density is being
