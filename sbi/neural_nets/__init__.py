<<<<<<< HEAD
import warnings
=======
# This file is part of sbi, a toolkit for simulation-based inference. sbi is licensed
# under the Apache License Version 2.0, see <https://www.apache.org/licenses/>
>>>>>>> 5cec1eaf

from sbi.neural_nets.factory import (
    classifier_nn,
    flowmatching_nn,  # To be removed
    likelihood_nn,
    marginal_nn,
    posterior_flow_nn,
    posterior_nn,
    posterior_score_nn,
)


def __getattr__(name):
    if name in [
        "CNNEmbedding",
        "FCEmbedding",
        "PermutationInvariantEmbedding",
        "ResNetEmbedding1D",
        "ResNetEmbedding2D",
        "CausalCNNEmbedding",
        "CNNEmbedding",
        "FCEmbedding",
        "PermutationInvariantEmbedding",
    ]:
        raise ImportError(
            "As of sbi v0.23.0, you have to import embedding networks from "
            "`sbi.neural_nets.embedding_nets`. For example, use: "
            f"`from sbi.neural_nets.embedding_nets import {name}`"
        )
    elif name == "classifier_nn":
        return classifier_nn
    elif name == "flowmatching_nn":
        warnings.warn(
            "`flowmatching_nn` is deprecated and will be removed in the future. "
            "Please use `posterior_flow_nn` instead.",
            stacklevel=2,
        )
        return flowmatching_nn  # To be removed
    elif name == "posterior_flow_nn":
        return posterior_flow_nn
    elif name == "likelihood_nn":
        return likelihood_nn
    elif name == "posterior_nn":
        return posterior_nn
    elif name == "posterior_score_nn":
        return posterior_score_nn
    elif name == "marginal_nn":
        return marginal_nn
    raise AttributeError(f"Module '{__name__}' has no attribute '{name}'")


__all__ = [
    "classifier_nn",
    "likelihood_nn",
    "marginal_nn",
    "posterior_nn",
    "posterior_score_nn",
    "posterior_flow_nn",
    "flowmatching_nn",  # To be removed
]<|MERGE_RESOLUTION|>--- conflicted
+++ resolved
@@ -1,9 +1,6 @@
-<<<<<<< HEAD
-import warnings
-=======
 # This file is part of sbi, a toolkit for simulation-based inference. sbi is licensed
 # under the Apache License Version 2.0, see <https://www.apache.org/licenses/>
->>>>>>> 5cec1eaf
+import warnings
 
 from sbi.neural_nets.factory import (
     classifier_nn,
