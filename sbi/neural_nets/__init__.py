from sbi.neural_nets.factory import (
    classifier_nn,
    flowmatching_nn,
    likelihood_nn,
    marginal_nn,
    posterior_nn,
    posterior_score_nn,
)


def __getattr__(name):
    if name in [
<<<<<<< HEAD
        "CNNEmbedding",
        "FCEmbedding",
        "PermutationInvariantEmbedding",
        "ResNetEmbedding1D",
        "ResNetEmbedding2D",
=======
        "CausalCNNEmbedding",
        "CNNEmbedding",
        "FCEmbedding",
        "PermutationInvariantEmbedding",
>>>>>>> dd9765b8
    ]:
        raise ImportError(
            "As of sbi v0.23.0, you have to import embedding networks from "
            "`sbi.neural_nets.embedding_nets`. For example, use: "
            f"`from sbi.neural_nets.embedding_nets import {name}`"
        )
    elif name == "classifier_nn":
        return classifier_nn
    elif name == "flowmatching_nn":
        return flowmatching_nn
    elif name == "likelihood_nn":
        return likelihood_nn
    elif name == "posterior_nn":
        return posterior_nn
    elif name == "posterior_score_nn":
        return posterior_score_nn
    elif name == "marginal_nn":
        return marginal_nn
    raise AttributeError(f"Module '{__name__}' has no attribute '{name}'")<|MERGE_RESOLUTION|>--- conflicted
+++ resolved
@@ -10,18 +10,15 @@
 
 def __getattr__(name):
     if name in [
-<<<<<<< HEAD
         "CNNEmbedding",
         "FCEmbedding",
         "PermutationInvariantEmbedding",
         "ResNetEmbedding1D",
         "ResNetEmbedding2D",
-=======
         "CausalCNNEmbedding",
         "CNNEmbedding",
         "FCEmbedding",
         "PermutationInvariantEmbedding",
->>>>>>> dd9765b8
     ]:
         raise ImportError(
             "As of sbi v0.23.0, you have to import embedding networks from "
