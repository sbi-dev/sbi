# This file is part of sbi, a toolkit for simulation-based inference. sbi is licensed
# under the Apache License Version 2.0, see <https://www.apache.org/licenses/>

import math
<<<<<<< HEAD
import warnings
from typing import Callable, Literal, Optional, Sequence, Union
=======
from typing import Literal, Optional, Sequence, Union
>>>>>>> f3222f94

import torch
import torch.nn as nn
from torch import Tensor

from sbi.neural_nets.estimators.flowmatching_estimator import (
    FlowMatchingEstimator,
    MaskedFlowMatchingEstimator,
)
from sbi.neural_nets.estimators.score_estimator import (
    ConditionalScoreEstimator,
    MaskedConditionalScoreEstimator,
    MaskedSubVPScoreEstimator,
    MaskedVEScoreEstimator,
    MaskedVPScoreEstimator,
    SubVPScoreEstimator,
    VEScoreEstimator,
    VPScoreEstimator,
)
from sbi.utils.nn_utils import get_numel
from sbi.utils.sbiutils import (
    standardizing_net,
    z_score_parser,
    z_standardization,
)
from sbi.utils.user_input_checks import check_data_device
from sbi.utils.vector_field_utils import MaskedVectorFieldNet, VectorFieldNet


# ==================== Building Flow/Score Matching Estimators =========================
def build_vector_field_estimator(
    batch_x: Tensor,
    batch_y: Tensor,
    estimator_type: Literal["flow", "score", "masked-flow", "masked-score"] = "flow",
    z_score_x: Optional[str] = None,
    z_score_y: Optional[str] = None,
    embedding_net: nn.Module = nn.Identity(),
    sde_type: str = "ve",
    hidden_features: Union[Sequence[int], int] = 100,
    time_embedding_dim: int = 32,
    num_layers: int = 5,
    num_heads: int = 10,
    mlp_ratio: int = 4,
    net: Union[
        Literal["mlp", "ada_mlp", "transformer", "transformer_cross_attn"],
        VectorFieldNet,
    ] = "mlp",
    **kwargs,
) -> Union[
    FlowMatchingEstimator,
    ConditionalScoreEstimator,
    MaskedConditionalScoreEstimator,
    MaskedFlowMatchingEstimator,
]:
    """Builds a vector field estimator (flow matching or score matching) with the given
    network.

    Args:
        batch_x: Batch of xs, used to infer dimensionality.
        batch_y: Batch of ys, used to infer dimensionality.
        estimator_type: Type of estimator to build, either "flow" or "score".
        z_score_x: Whether to z-score xs passing into the network.
        z_score_y: Whether to z-score ys passing into the network.
        embedding_net: Embedding network for batch_y.
        sde_type: SDE type for score estimator, one of "vp", "subvp", or "ve".
        hidden_features: Number of hidden features in each layer (for MLP) or dimension
            of hidden features (for transformer).
        time_embedding_dim: Number of dimensions for time embedding.
        num_layers: Number of layers in the network.
        num_heads: Number of attention heads per block (for transformer).
        mlp_ratio: Ratio for MLP hidden dimension (for transformer).
        net: Type of architecture to use, either "mlp", "ada_mlp", "transformer",
            "transformer_cross_attention" or a custom network following the
            VectorFieldNet protocol.
        **kwargs: Additional arguments for the network.

    Returns:
        A vector field estimator (either FlowMatchingEstimator or
        ConditionalScoreEstimator).
    """
    # Check inputs and device
    check_data_device(batch_x, batch_y)

    # Build network if not provided
    if net == "mlp":
        # Filter out AdaMLP-specific parameters
        mlp_kwargs = {
            k: v
            for k, v in kwargs.items()
            if k
            not in [
                "condition_emb_dim",
                "mlp_ratio",
                "num_intermediate_mlp_layers",
                "adamlp_ratio",
            ]
        }
        vectorfield_net = build_standard_mlp_network(
            batch_x=batch_x,
            batch_y=batch_y,
            hidden_features=hidden_features,
            num_layers=num_layers,
            time_embedding_dim=time_embedding_dim,
            embedding_net=embedding_net,
            **mlp_kwargs,
        )
    elif net == "ada_mlp":
        vectorfield_net = build_adamlp_network(
            batch_x=batch_x,
            batch_y=batch_y,
            hidden_features=hidden_features,
            num_layers=num_layers,
            time_embedding_dim=time_embedding_dim,
            embedding_net=embedding_net,
            **kwargs,
        )
    elif net == "transformer":
        # For transformer, hidden_features must be an int
        hidden_features_int = (
            hidden_features if isinstance(hidden_features, int) else hidden_features[0]
        )
        vectorfield_net = build_transformer_network(
            batch_x=batch_x,
            batch_y=batch_y,
            hidden_features=hidden_features_int,
            num_layers=num_layers,
            num_heads=num_heads,
            mlp_ratio=mlp_ratio,
            time_embedding_dim=time_embedding_dim,
            embedding_net=embedding_net,
            **kwargs,
        )
    elif net == "simformer":
        hidden_dim = (
            hidden_features if isinstance(hidden_features, int) else hidden_features[0]
        )
        vectorfield_net = build_simformer_network(
            batch_x=batch_x,
            batch_y=batch_y,
            hidden_features=hidden_dim,
            num_layers=num_layers,
            num_heads=num_heads,
            mlp_ratio=mlp_ratio,
            time_embedding_dim=time_embedding_dim,
            embedding_net=embedding_net,
            **kwargs,
        )
    else:
        if isinstance(net, nn.Module):
            vectorfield_net = net
        else:
            raise ValueError(f"Unknown architecture: {net}")

    # Z-score setup
    z_score_x_bool, structured_x = z_score_parser(z_score_x)
    if z_score_x_bool:
        mean_0, std_0 = z_standardization(batch_x, structured_x)
    else:
        mean_0, std_0 = 0, 1

    z_score_y_bool, structured_y = z_score_parser(z_score_y)
    embedding_net_y = (
        nn.Sequential(standardizing_net(batch_y, structured_y), embedding_net)
        if z_score_y_bool
        else embedding_net
    )

    if estimator_type == "flow":
        return FlowMatchingEstimator(
            net=vectorfield_net,  # type: ignore
            input_shape=batch_x[0].shape,
            condition_shape=batch_y[0].shape,
            embedding_net=embedding_net_y,
        )
    elif estimator_type == "masked-flow":
        return MaskedFlowMatchingEstimator(
            net=vectorfield_net,  # type: ignore
            input_shape=batch_x[0].shape,
            embedding_net=embedding_net_y,
        )
    elif estimator_type == "score":
        # Choose the appropriate score estimator based on SDE type
        if sde_type == "vp":
            estimator_cls = VPScoreEstimator
        elif sde_type == "subvp":
            estimator_cls = SubVPScoreEstimator
        elif sde_type == "ve":
            estimator_cls = VEScoreEstimator
        else:
            raise ValueError(f"Unknown SDE type: {sde_type}")

        return estimator_cls(
            net=vectorfield_net,  # type: ignore
            input_shape=batch_x[0].shape,
            condition_shape=batch_y[0].shape,
            embedding_net=embedding_net_y,
            mean_0=mean_0,
            std_0=std_0,
        )
    elif estimator_type == "masked-score":
        # Choose the appropriate score estimator based on SDE type
        if sde_type == "vp":
            estimator_cls = MaskedVPScoreEstimator
        elif sde_type == "subvp":
            estimator_cls = MaskedSubVPScoreEstimator
        elif sde_type == "ve":
            estimator_cls = MaskedVEScoreEstimator
        else:
            raise ValueError(f"Unknown SDE type: {sde_type}")

        return estimator_cls(
            net=vectorfield_net,  # type: ignore
            input_shape=batch_x[0].shape,
            embedding_net=embedding_net_y,
            mean_0=mean_0,
            std_0=std_0,
        )
    else:
        raise ValueError(f"Unknown estimator type: {estimator_type}")


# For backward compatibility
def build_flow_matching_estimator(*args, **kwargs):
    return build_vector_field_estimator(*args, estimator_type="flow", **kwargs)


def build_masked_flow_matching_estimator(*args, **kwargs):
    return build_vector_field_estimator(*args, estimator_type="masked-flow", **kwargs)


def build_score_matching_estimator(*args, **kwargs):
    return build_vector_field_estimator(*args, estimator_type="score", **kwargs)


def build_masked_score_matching_estimator(*args, **kwargs):
    return build_vector_field_estimator(*args, estimator_type="masked-score", **kwargs)


# ======= Time Embedding Shared Components =======


class SinusoidalTimeEmbedding(nn.Module):
    """Sinusoidal time embedding as used in Vaswani et al. (2017).

    Can be used for time embedding in both vector field nets.
    """

    def __init__(self, embed_dim: int = 16, max_freq: float = 0.01):
        """Initialize sinusoidal embedding.

        args:
            embed_dim: dimension of the embedding (must be even)
            max_freq: maximum frequency denominator
        """
        super().__init__()
        if embed_dim % 2 != 0:
            raise ValueError("embedding dimension must be even")

        self.embed_dim = embed_dim
        self.max_freq = max_freq
        # compute frequency bands
        div_term = torch.exp(
            torch.arange(0, embed_dim, 2) * (-math.log(max_freq) / embed_dim)
        )
        self.register_buffer("div_term", div_term)
        self.out_features = embed_dim

    def forward(self, t: Tensor) -> Tensor:
        """Embed time using transformer sinusoidal embeddings.

        args:
            t: time tensor of shape (batch_size, 1) or (batch_size,) or scalar ()

        returns:
            time embedding of shape (batch_size, embed_dim) or (embed_dim,)
            for scalar input
        """
        # handle scalar inputs (0-dim tensors)
        if t.ndim == 0:
            # create output for a single time point
            time_embedding = torch.zeros(self.embed_dim, device=t.device)
            time_embedding[0::2] = torch.sin(t * self.div_term)
            time_embedding[1::2] = torch.cos(t * self.div_term)
            return time_embedding.unsqueeze(0)

        # ensure time has the right shape for broadcasting
        if t.ndim == 1:
            t = t.unsqueeze(-1)

        # create embeddings pe(pos, 2i) = sin(pos/1000^(2i/d))
        # pe(pos, 2i+1) = cos(pos/1000^(2i/d))
        time_embedding = torch.zeros(t.shape[:-1] + (self.embed_dim,), device=t.device)
        time_embedding[:, 0::2] = torch.sin(t * self.div_term)
        time_embedding[:, 1::2] = torch.cos(t * self.div_term)

        return time_embedding


class RandomFourierTimeEmbedding(nn.Module):
    """Gaussian random features for encoding time steps."""

    def __init__(
        self, embed_dim: int = 100, scale: float = 30.0, learnable: bool = True
    ):
        super().__init__()
        # Randomly sample weights during initialization. These weights are fixed
        # during optimization and are not trainable.
        self.embed_dim = embed_dim
        self.scale = scale
        if not learnable:
            self.register_buffer("W", torch.randn(embed_dim // 2) * scale)
        else:
            self.W = nn.Parameter(torch.randn(embed_dim // 2) * scale)

    def forward(self, times: Tensor) -> Tensor:
        times_proj = times[:, None] * self.W[None, :] * 2 * torch.pi
        embedding = torch.cat([torch.sin(times_proj), torch.cos(times_proj)], dim=-1)
        return torch.squeeze(embedding, dim=1)


# ======= Neural Network Blocks =======


class AdaMLPBlock(nn.Module):
    r"""Residual MLP block module with adaptive layer norm for conditioning.

    Arguments:
        hidden_features: The dimensionality of the MLP block.
        cond_dim: The number of embedding features.
    """

    def __init__(
        self,
        hidden_features: int,
        cond_dim: int,
        mlp_ratio: int = 1,
        activation: type[nn.Module] = nn.GELU,
    ):
        super().__init__()

        self.ada_ln = nn.Sequential(
            nn.Linear(cond_dim, hidden_features),
            nn.SiLU(),
            nn.Linear(hidden_features, 3 * hidden_features),
        )

        # Initialize the last layer to zero
        self.ada_ln[-1].weight.data.zero_()
        self.ada_ln[-1].bias.data.zero_()

        # MLP block
        self.block = nn.Sequential(
            nn.Linear(hidden_features, hidden_features * mlp_ratio),
            activation(),
            nn.Linear(hidden_features * mlp_ratio, hidden_features),
        )

    def forward(self, x: Tensor, cond: Tensor) -> Tensor:
        """
        Arguments:
            x: The input tensor, with shape (B, D_hidden).
            cond: The conditioning tensor, with shape (B, D_emb).

        Returns:
            The output tensor, with shape (B, D_hidden).
        """

        shift_, scale_, gate_ = self.ada_ln(cond).chunk(3, dim=-1)
        gate_ = gate_ + 1.0  # Gate activation: `lambda x: x + 1`.
        y = (scale_ + 1) * x + shift_
        y = self.block(y)
        y = x + gate_ * y

        return y


class GlobalEmbeddingMLP(nn.Module):
    """
    Global embedding MLP that outputs the conditioning embedding
    that is fed into the AdaMLPBlock.
    This MLP takes in the diffusion/flow timestep and the output from embedding net
    and outputs a single embedding vector.
    The timestep is a scalar for each batch, which is converted into
    either sinusoidal or random fourier embeddings.

    Args:
        cond_emb_dim: The dimensionality of the conditioning embedding.
        time_emb_type: Type of time embedding to use, "sinusoidal" or "random_fourier".
        time_emb_dim: The dimensionality of the time embedding.
        sinusoidal_max_freq: The maximum frequency for sinusoidal embeddings.
        fourier_scale: The scale for random fourier embeddings.
        hidden_features: The dimensionality of the MLP block.
        num_intermediate_layers: Number of intermediate MLP blocks (Linear+GeLU+Linear).
        mlp_ratio: The ratio of the hidden dimension to the intermediate dimension.
        **kwargs: Key word arguments handed to the AdaMLPBlock.
    """

    def __init__(
        self,
        input_dim: int,
        output_dim: int,
        time_emb_type: str = "sinusoidal",
        time_emb_dim: int = 32,
        sinusoidal_max_freq: float = 0.01,
        fourier_scale: float = 30.0,
        hidden_features: int = 100,
        num_intermediate_layers: int = 0,
        mlp_ratio: int = 1,
        activation: type[nn.Module] = nn.GELU,
        use_x_emb: bool = True,
        **kwargs,
    ):
        super().__init__()
        self.num_intermediate_layers = num_intermediate_layers

        if time_emb_type == "sinusoidal":
            self.time_emb = SinusoidalTimeEmbedding(
                embed_dim=time_emb_dim, max_freq=sinusoidal_max_freq
            )
        elif time_emb_type == "random_fourier":
            self.time_emb = RandomFourierTimeEmbedding(
                embed_dim=time_emb_dim, scale=fourier_scale
            )
        else:
            raise ValueError(f"Unknown time embedding type: {time_emb_type}")

        if use_x_emb:
            input_embed_dim = max(time_emb_dim, input_dim)
            self.input_layer = nn.Linear(
                input_embed_dim + time_emb_dim, hidden_features
            )
        else:
            self.input_layer = nn.Linear(time_emb_dim, hidden_features)

        self.mlp_blocks = nn.ModuleList()

        for _i in range(num_intermediate_layers):
            self.mlp_blocks.append(
                nn.Sequential(
                    activation(),
                    nn.Linear(hidden_features, hidden_features * mlp_ratio),
                    activation(),
                    nn.Linear(hidden_features * mlp_ratio, hidden_features),
                )
            )

        self.output_layer = nn.Linear(hidden_features, output_dim)

    def forward(self, t: Tensor, x_emb: Optional[Tensor] = None) -> Tensor:
        t_emb = self.time_emb(t)
        if x_emb is None:
            cond_emb = t_emb
        else:
            try:
                # Pad x_embed by repeating if smaller than time_emb_dim
                # This is just to have the same number of input weights as the time
                # embedding.
                pad_width = max(0, self.time_emb.embed_dim - x_emb.shape[-1])
                # Calculate the new total length after padding
                target_length = x_emb.shape[-1] + pad_width
                # Repeat/cycle the values along the last dimension
                repeats = (target_length + x_emb.shape[-1] - 1) // x_emb.shape[
                    -1
                ]  # Ceiling division
                cycled = x_emb.repeat(*([1] * (x_emb.ndim - 1)), repeats)
                # Truncate to the target length
                x_emb = cycled[..., :target_length]
                cond_emb = (
                    torch.cat([x_emb, t_emb], dim=-1) if x_emb is not None else t_emb
                )
            except RuntimeError as e:
                if isinstance(x_emb, Tensor):
                    shapes = f"x_emb shape: {x_emb.shape},"
                else:
                    shapes = "x_emb shape: No Tensor,"
                shapes += f"t_emb shape: {t_emb.shape}"
                raise RuntimeError(
                    f"Failed to concatenate embeddings with shapes {shapes}"
                ) from e

        cond_emb = self.input_layer(cond_emb)
        for mlp_block in self.mlp_blocks:
            cond_emb = mlp_block(cond_emb)
        return self.output_layer(cond_emb)


class VectorFieldMLP(VectorFieldNet):
    """MLP for vector field estimation"""

    def __init__(
        self,
        input_dim: int,
        condition_dim: int,
        time_emb_dim: int,
        hidden_features: int = 100,
        num_layers: int = 5,
        activation: type[nn.Module] = nn.GELU,
        layer_norm: bool = True,
        skip_connections: bool = True,
        time_emb_type: str = "random_fourier",
        sinusoidal_max_freq: float = 1000.0,
        fourier_scale: float = 30.0,
    ):
        """Initialize vector field MLP.

        Args:
            input_dim: Dimension of the input (theta or state).
            condition_dim: Dimension of the conditioning variable.
            time_emb_dim: Dimension of the time embedding.
            hidden_features: Number of hidden features in each layer.
            num_layers: Number of layers in the network.
            activation: Activation function.
            layer_norm: Whether to use layer normalization.
            skip_connections: Whether to use skip connections.
            time_emb_type: Type of time embedding ("sinusoidal" or "random_fourier").
            sinusoidal_max_freq: Maximum frequency for sinusoidal embeddings.
            fourier_scale: Scale for random fourier embeddings.
        """
        super().__init__()

        self.skip_connections = skip_connections
        self.layer_norm = layer_norm

        # Input layers
        self.input_layer = nn.Linear(input_dim, hidden_features)
        self.condition_layer = nn.Linear(condition_dim, hidden_features)
        self.input_merge_layer = nn.Linear(
            hidden_features + hidden_features, hidden_features
        )

        # Time embedding
        if time_emb_type == "sinusoidal":
            self.time_emb = SinusoidalTimeEmbedding(
                embed_dim=time_emb_dim, max_freq=sinusoidal_max_freq
            )
        elif time_emb_type == "random_fourier":
            self.time_emb = RandomFourierTimeEmbedding(
                embed_dim=time_emb_dim, scale=fourier_scale
            )
        else:
            raise ValueError(f"Unknown time embedding type: {time_emb_type}")

        # Main network layers
        self.activation = activation()
        self.layers = nn.ModuleList()
        for _ in range(num_layers):
            self.layers.append(nn.Linear(hidden_features, hidden_features))

        # Layer normalization if enabled
        if layer_norm:
            self.layers_norm = nn.ModuleList()
            for _ in range(num_layers):
                self.layers_norm.append(nn.LayerNorm(hidden_features))

        # Time embedding projection
        self.time_linear_layer = nn.Linear(time_emb_dim, hidden_features)

        # Output layer
        self.output_layer = nn.Linear(hidden_features, input_dim)
        nn.init.zeros_(self.output_layer.weight)

    def forward(self, input: Tensor, condition: Tensor, t: Tensor) -> Tensor:
        """Forward pass through the MLP.

        Args:
            input: Input tensor on which the vector field is evaluated.
            condition: Condition for the conditional vector field.
            t: Time embedding.

        Returns:
            Vector field evaluation at the provided points.
        """
        # Process inputs
        input_emb = self.input_layer(input)
        condition_emb = self.condition_layer(condition)
        h = self.input_merge_layer(
            self.activation(torch.cat([input_emb, condition_emb], dim=-1))
        )

        # Process time embedding
        t_emb = self.time_emb(t)
        t_emb = self.time_linear_layer(t_emb)

        # Main network forward pass
        h = self.activation(h)
        for i in range(len(self.layers)):
            h_old = h
            h = self.layers[i](h)
            h = self.activation(h)
            h += t_emb
            if self.skip_connections:
                h += h_old
            if self.layer_norm:
                h = self.layers_norm[i](h)

        return self.output_layer(h)


class VectorFieldAdaMLP(VectorFieldNet):
    """MLP for vector field estimation

    Architecture adapted from "Scalable Diffusion Models with Transformers"
    (Peebles & Xie, 2022) with adaptive layer norm for conditioning.
    """

    def __init__(
        self,
        input_dim: int,
        condition_dim: int,
        condition_emb_dim: int,
        time_emb_dim: int,
        hidden_features: int = 100,
        num_layers: int = 5,
        global_mlp_ratio: int = 4,
        num_intermediate_mlp_layers: int = 0,
        adamlp_ratio: int = 4,
        activation: type[nn.Module] = nn.GELU,
        time_emb_type: str = "sinusoidal",
        sinusoidal_max_freq: float = 1000.0,
        fourier_scale: float = 30.0,
    ):
        """Initialize vector field MLP.

        Args:
            input_dim: Dimension of the input (theta or state).
            condition_emb_dim: Dimension of the conditioning variable.
            time_emb_dim: Dimension of the time embedding.
            hidden_features: Number of hidden features in each layer.
            num_layers: Number of layers in the network.
            global_mlp_ratio: Ratio of the hidden dimension to the intermediate
                dimension in the global MLP.
            num_intermediate_mlp_layers: Number of intermediate MLP blocks
                (Linear+GeLU+Linear) in the global MLP.
            adamlp_ratio: Ratio of the hidden dimension to the intermediate
                dimension in the AdaMLPBlock.
            activation: Activation function.
            time_emb_type: Type of time embedding to use, "sinusoidal" or
                "random_fourier".
            sinusoidal_max_freq: The maximum frequency for sinusoidal embeddings.
            fourier_scale: The scale for random fourier embeddings.
        """
        super().__init__()

        self.layers = nn.ModuleList()

        # Global MLP for time and condition embedding
        self.global_mlp = GlobalEmbeddingMLP(
            input_dim=condition_dim,
            output_dim=condition_emb_dim,
            time_emb_dim=time_emb_dim,
            num_intermediate_layers=num_intermediate_mlp_layers,
            global_mlp_ratio=global_mlp_ratio,
            time_emb_type=time_emb_type,
            sinusoidal_max_freq=sinusoidal_max_freq,
            fourier_scale=fourier_scale,
            activation=activation,
        )
        self.input_dim = hidden_features
        # Input layer
        self.layers.append(nn.Linear(input_dim, hidden_features))

        # Hidden layers
        for _ in range(num_layers):
            self.layers.append(
                AdaMLPBlock(
                    hidden_features=hidden_features,
                    cond_dim=condition_emb_dim,
                    mlp_ratio=adamlp_ratio,
                    activation=activation,
                )
            )

        # Output layer
        self.layers.append(nn.Linear(hidden_features, input_dim, bias=False))
        nn.init.zeros_(self.layers[-1].weight)

    def forward(self, input: Tensor, condition: Tensor, t: Tensor) -> Tensor:
        """Forward pass through the MLP.

        Args:
            input: Parameters (for FMPE) or state (for NPSE).
            condition: Conditioning information.
            t: Time parameter embedding.

        Returns:
            Vector field evaluation at the provided points.
        """

        h = input

        # Get condition embedding
        cond_emb = self.global_mlp(t, x_emb=condition)

        # Forward pass through MLP
        h = self.layers[0](h)  # input to hidden layer

        for layer in self.layers[1:-1]:  # hidden layers
            h = layer(h, cond_emb)

        h = self.layers[-1](h)  # hidden to output

        return h


class TimeAdditiveBlock(nn.Module):
    def __init__(
        self,
        hidden_features: int,
        cond_dim: int,
        num_heads: int,
        mlp_ratio: int = 2,
        activation: type[nn.Module] = nn.GELU,
    ):
        """Initialize masked time additive transformer block.

        args:
            hidden_dim: dimension of hidden features
            cond_dim: dimension of conditioning features
            num_heads: number of attention heads
            mlp_ratio: ratio for mlp hidden dimension
            activation: activation function
        """
        super().__init__()
        self.norm1 = nn.LayerNorm(hidden_features)
        self.attn = nn.MultiheadAttention(
            embed_dim=hidden_features, num_heads=num_heads, batch_first=True
        )
        self.norm2 = nn.LayerNorm(hidden_features)
        self.mlp_fc1 = nn.Linear(hidden_features, int(hidden_features * mlp_ratio))
        self.mlp_act = activation()
        self.mlp_time_proj = nn.Linear(cond_dim, int(hidden_features * mlp_ratio))
        self.mlp_fc2 = nn.Linear(int(hidden_features * mlp_ratio), hidden_features)

    def forward(self, x: Tensor, cond: Tensor, mask: Optional[Tensor] = None):
        batch_size, seq_length, _ = x.shape

        # First LayerNorm and self-attention with masking
        x_norm = self.norm1(x)

        if mask is not None and mask.dim() == 3:
            # mask: [B, T, T] -> [B * num_heads, T, T]
            batch_size, seq_length, _ = mask.shape
            mask = (
                mask.unsqueeze(1)
                .expand(batch_size, self.attn.num_heads, seq_length, seq_length)
                .reshape(batch_size * self.attn.num_heads, seq_length, seq_length)
            )

        attn_out, _ = self.attn(query=x_norm, key=x_norm, value=x_norm, attn_mask=mask)
        x = x + attn_out

        # Second LayerNorm and MLP with time conditioning
        x_norm = self.norm2(x)
        x_mlp = self.mlp_fc1(x_norm)
        time_emb = self.mlp_time_proj(cond).unsqueeze(1)
        x_mlp = x_mlp + time_emb
        x_mlp = self.mlp_act(x_mlp)
        x_mlp = self.mlp_fc2(x_mlp)

        x = x + x_mlp
        return x


class DiTBlock(nn.Module):
    """transformer block with adaptive layer norm for conditioning.

    Architecture adapted from "Scalable Diffusion Models with Transformers"
    (Peebles & Xie, 2022) with adaptive layer norm for conditioning.
    """

    def __init__(
        self,
        hidden_features: int,
        cond_dim: int,
        num_heads: int,
        mlp_ratio: int = 2,
        activation: type[nn.Module] = nn.GELU,
    ):
        """Initialize dit transformer block.

        args:
            hidden_features: dimension of hidden features
            cond_dim: dimension of conditioning features
            num_heads: number of attention heads
            mlp_ratio: ratio for mlp hidden dimension
            activation: activation function
        """
        super().__init__()

        # adaptive layer norm for attention
        self.ada_affine = nn.Sequential(
            nn.Linear(cond_dim, hidden_features * 3),
            nn.SiLU(),
            nn.Linear(
                hidden_features * 3, 6 * hidden_features
            ),  # 3 for attn, 3 for mlp
        )

        # initialize last layer to zero
        self.ada_affine[-1].weight.data.zero_()
        self.ada_affine[-1].bias.data.zero_()

        # attention
        self.attn = nn.MultiheadAttention(
            embed_dim=hidden_features,
            num_heads=num_heads,
            batch_first=True,
        )

        # mlp
        self.mlp = nn.Sequential(
            nn.Linear(hidden_features, hidden_features * mlp_ratio),
            activation(),
            nn.Linear(hidden_features * mlp_ratio, hidden_features),
        )

        # layer norms
        self.norm1 = nn.LayerNorm(hidden_features)
        self.norm2 = nn.LayerNorm(hidden_features)

    def forward(self, x: Tensor, cond: Tensor, mask: Optional[Tensor] = None) -> Tensor:
        """Forward pass through the block.

        args:
            x: input tensor
            cond: conditioning tensor
            mask: attention mask

        returns:
            output tensor
        """
        # get adaptive ln parameters
        ada_params = self.ada_affine(cond)
        attn_shift, attn_scale, attn_gate, mlp_shift, mlp_scale, mlp_gate = (
            ada_params.chunk(6, dim=-1)
        )

        batch_size = x.shape[0]

        # Handle reshaping more carefully to preserve batch dimension
        attn_scale = attn_scale.view(batch_size, 1, -1)
        attn_shift = attn_shift.view(batch_size, 1, -1)
        attn_gate = attn_gate.view(batch_size, 1, -1)
        mlp_scale = mlp_scale.view(batch_size, 1, -1)
        mlp_shift = mlp_shift.view(batch_size, 1, -1)
        mlp_gate = mlp_gate.view(batch_size, 1, -1)

        attn_gate = attn_gate + 1.0  # Gate activation: `lambda x: x + 1`.
        mlp_gate = mlp_gate + 1.0  # Gate activation: `lambda x: x + 1`.

        # attention with adaptive ln
        x_norm = self.norm1(x)
        x_norm = x_norm * (attn_scale + 1) + attn_shift

        # Prepare attention mask
        if mask is not None:
            if mask.dim() == 3:
                # mask: [B, T, T] -> [B * num_heads, T, T]
                seq_length = mask.shape[1]
                mask = (
                    mask.unsqueeze(1)
                    .expand(batch_size, self.attn.num_heads, seq_length, seq_length)
                    .reshape(batch_size * self.attn.num_heads, seq_length, seq_length)
                )
            elif mask.dim() == 2:
                # [T, T], pass as-is
                pass
            else:
                raise ValueError(f"Unsupported mask shape for DiT Block: {mask.shape}")

        # self-attention
        attn_out, _ = self.attn(x_norm, x_norm, x_norm, attn_mask=mask)
        x = x + attn_gate * attn_out

        # mlp with adaptive ln
        x_norm = self.norm2(x)
        x_norm = x_norm * (mlp_scale + 1) + mlp_shift

        # mlp
        mlp_out = self.mlp(x_norm)
        x = x + mlp_gate * mlp_out

        return x


class DiTBlockWithCrossAttention(nn.Module):
    """DiT block with cross-attention on conditioning and adaptive layernorm on time.

    This block implements a transformer block with:
    1. Self-attention on the input
    2. Cross-attention on the conditioning
    3. Adaptive layer normalization based on time embedding
    """

    def __init__(
        self,
        hidden_features: int,
        cond_dim: int,
        time_emb_dim: int,
        num_heads: int,
        mlp_ratio: int = 4,
        activation: type[nn.Module] = nn.GELU,
    ):
        super().__init__()

        # time embedding to adaptive layer norm parameters
        self.time_mlp = nn.Sequential(
            nn.Linear(time_emb_dim, hidden_features),
            nn.SiLU(),
            nn.Linear(hidden_features, 6 * hidden_features),  # 3 pairs of scale/shift
        )

        # initialize the last layer to zero
        self.time_mlp[-1].weight.data.zero_()
        self.time_mlp[-1].bias.data.zero_()

        # self-attention
        self.self_attn = nn.MultiheadAttention(
            embed_dim=hidden_features, num_heads=num_heads, batch_first=True
        )

        # project conditioning to hidden dimension
        self.cond_proj = nn.Linear(cond_dim, hidden_features)

        # cross-attention
        self.cross_attn = nn.MultiheadAttention(
            embed_dim=hidden_features,
            num_heads=num_heads,
            batch_first=True,
        )

        # mlp
        self.mlp = nn.Sequential(
            nn.Linear(hidden_features, hidden_features * mlp_ratio),
            activation(),
            nn.Linear(hidden_features * mlp_ratio, hidden_features),
        )

        # layer norms
        self.norm1 = nn.LayerNorm(hidden_features)
        self.norm2 = nn.LayerNorm(hidden_features)
        self.norm3 = nn.LayerNorm(hidden_features)

    def forward(
        self, x: Tensor, cross_attention_condition: Tensor, time_condition: Tensor
    ) -> Tensor:
        """forward pass through the block.

        args:
            x: input tensor (b, d)
            cross_attention_condition: conditioning tensor (b, d)
            time_condition: time embedding tensor (b, d_t)

        returns:
            output tensor (b, d)
        """
        # get adaptive ln parameters from time embedding
        time_params = self.time_mlp(time_condition)
        attn_scale, attn_shift, attn_gate, mlp_scale, mlp_shift, mlp_gate = (
            time_params.chunk(6, dim=-1)
        )

        # unsqueeze to broadcast to sequence dimension
        attn_scale = attn_scale.unsqueeze(1)
        attn_shift = attn_shift.unsqueeze(1)
        attn_gate = attn_gate.unsqueeze(1)
        mlp_scale = mlp_scale.unsqueeze(1)
        mlp_shift = mlp_shift.unsqueeze(1)
        mlp_gate = mlp_gate.unsqueeze(1)

        attn_gate = attn_gate + 1.0  # Gate activation: `lambda x: x + 1`.
        mlp_gate = mlp_gate + 1.0  # Gate activation: `lambda x: x + 1`.

        # self-attention with adaptive ln
        x_norm = self.norm1(x)
        x_norm = x_norm * (attn_scale + 1) + attn_shift

        # self-attention
        self_attn_out, _ = self.self_attn(x_norm, x_norm, x_norm)
        x = x + attn_gate * self_attn_out

        # cross-attention with adaptive ln
        x_norm = self.norm2(x)
        x_norm = x_norm * (mlp_scale + 1) + mlp_shift

        # cross-attention with conditioning (no adaptive ln here)

        # project conditioning to hidden dimension
        cond_emb = self.cond_proj(cross_attention_condition)
        cross_attn_out, _ = self.cross_attn(query=x_norm, key=cond_emb, value=cond_emb)
        x = x + cross_attn_out

        # mlp with adaptive ln
        x_norm = self.norm3(x)
        x_norm = x_norm * (mlp_scale + 1) + mlp_shift

        # mlp
        mlp_out = self.mlp(x_norm)
        x = x + mlp_gate * mlp_out

        return x


class VectorFieldTransformer(VectorFieldNet):
    """Transformer for vector field estimation.

    This class implements a DiT-style transformer architecture
    for vector field estimation, using adaptive layer normalization
    for conditioning.
    """

    def __init__(
        self,
        input_dim: int,
        condition_dim: int,
        hidden_features: int = 100,
        num_layers: int = 5,
        num_heads: int = 10,
        mlp_ratio: int = 4,
        time_emb_dim: int = 32,
        time_emb_type: str = "sinusoidal",
        sinusoidal_max_freq: float = 1000.0,
        fourier_scale: float = 30.0,
        activation: type[nn.Module] = nn.GELU,
        is_x_emb_seq: bool = False,
        global_mlp_ratio: int = 4,
        num_intermediate_mlp_layers: int = 0,
        positional_encoding: Optional[nn.Module] = None,
    ):
        """Initialize dit-style transformer vector field network.

        Args:
            input_dim: Dimension of input data (e.g. theta).
            condition_dim: Dimension of conditioning data (e.g. x).
            hidden_features: Dimension of hidden features.
            num_layers: Number of transformer layers.
            num_heads: Number of attention heads.
            mlp_ratio: Ratio for mlp hidden dimension.
            time_emb_dim: Dimension of time embedding.
            time_emb_type: Type of time embedding ('sinusoidal' or 'fourier').
            sinusoidal_max_freq: Maximum frequency for sinusoidal embedding.
            fourier_scale: Scale for fourier embedding.
            activation: Activation function.
            is_x_emb_seq: Whether x_emb is a sequence (if true, cross-attention is
                used).
            global_mlp_ratio: Ratio for global MLP hidden dimension.
            num_intermediate_mlp_layers: Number of intermediate layers in global MLP.
            positional_encoding: Custom positional encoding module. If None, uses
                nn.Embedding.
        """
        super().__init__()

        self.layers = nn.ModuleList()

        # global embedding mlp for conditioning
        self.global_mlp = GlobalEmbeddingMLP(
            input_dim=condition_dim,
            output_dim=hidden_features,
            time_emb_dim=time_emb_dim,
            num_intermediate_layers=num_intermediate_mlp_layers,
            global_mlp_ratio=global_mlp_ratio,
            time_emb_type=time_emb_type,
            sinusoidal_max_freq=sinusoidal_max_freq,
            fourier_scale=fourier_scale,
            activation=activation,
            use_x_emb=(not is_x_emb_seq),  # x_emb is introduced here if not a sequence
        )

        self.is_x_emb_seq = is_x_emb_seq
        self.input_dim = input_dim
        self.hidden_features = hidden_features

        # input projection
        self.input_proj = nn.Linear(1, hidden_features)

        # This needs some positional encoding
        if positional_encoding is None:
            self.pos_embed_input = nn.Embedding(input_dim, hidden_features)
        else:
            self.pos_embed_input = positional_encoding

        # transformer blocks
        self.blocks = nn.ModuleList([
            (
                DiTBlock(
                    hidden_features=hidden_features,
                    cond_dim=hidden_features,
                    num_heads=num_heads,
                    mlp_ratio=mlp_ratio,
                    activation=activation,
                )
                if not is_x_emb_seq
                else DiTBlockWithCrossAttention(
                    hidden_features=hidden_features,
                    cond_dim=condition_dim,
                    time_emb_dim=hidden_features,
                    num_heads=num_heads,
                    mlp_ratio=mlp_ratio,
                    activation=activation,
                )
            )
            for _ in range(num_layers)
        ])

        # output projection, reshape later
        self.output_proj = nn.Linear(hidden_features, 1)
        nn.init.zeros_(self.output_proj.weight)

    def forward(self, input: Tensor, condition: Tensor, t: Tensor) -> Tensor:
        """Forward pass through the transformer.

        Args:
            input: Input tensor on which the vector field is evaluated.
            condition: Condition for the conditional vector field.
            t: Time embedding.

        Returns:
            Vector field evaluation at the provided points
        """
        # Get condition embedding
        cond_emb = self.global_mlp(
            t, x_emb=condition if not self.is_x_emb_seq else None
        )

        # Project input to hidden dimension using input_proj
        h = self.input_proj(input.unsqueeze(-1))  # [b, d, h]
        pos_emb = self.pos_embed_input(
            torch.arange(input.shape[-1], device=input.device)
        )[None, ...]
        h = h + pos_emb

        # pass through transformer blocks
        for _, block in enumerate(self.blocks):
            if self.is_x_emb_seq:
                h = block(
                    h,
                    cross_attention_condition=condition,
                    time_condition=cond_emb,
                )
            else:
                h = block(h, cond_emb)

        # project to output dimension
        h = self.output_proj(h)
        h = h.squeeze(-1)

        return h


class VectorFieldSimformer(MaskedVectorFieldNet):
    """Simformer for vector field estimation.

    This class implements the Simformer as in Gloeckler et al. (ICML, 2024).
    """

    def __init__(
        self,
        in_features: int,
        num_nodes: int,
        dim_val: int = 64,
        dim_id: int = 32,
        dim_cond: int = 16,
        time_embedding_dim: int = 16,
        hidden_features: int = 128,
        num_layers: int = 4,
        num_heads: int = 4,
        mlp_ratio: int = 2,
        ada_time: bool = False,
        time_emb_type: str = "random_fourier",
        sinusoidal_max_freq: float = 0.01,
        fourier_scale: float = 30.0,
        activation: type[nn.Module] = nn.GELU,
    ):
        """Initialize a Simformer vector-field network.

        Args:
            in_features: Number of per-node features (F).
            num_nodes: Sequence length / number of nodes (T = m + n).
            dim_val: Value-token embedding dimension.
            dim_id: ID-token embedding dimension.
            dim_cond: Conditioning-token embedding dimension.
            time_embedding_dim: Time embedding dimension.
            hidden_features: Transformer hidden size.
            num_layers: Number of transformer blocks.
            num_heads: Number of attention heads.
            mlp_ratio: Expansion ratio in MLP sub-blocks.
            ada_time: If True, use DiTBlock (adaptive) instead of time-additive.
            time_emb_type: "sinusoidal" or "random_fourier".
            sinusoidal_max_freq: Max freq for sinusoidal time embedding.
            fourier_scale: Scale for random Fourier time embedding.
            activation: Activation class.
        """
        super().__init__()
        # Core dims
        self.in_features = in_features
        self.num_nodes = num_nodes
        self.dim_val = dim_val
        self.dim_id = dim_id
        self.dim_cond = dim_cond
        self.dim_t = time_embedding_dim
        self.dim_hidden = hidden_features
        self.num_layers = num_layers
        self.num_heads = num_heads

        # Tokenize on val
        self.val_linear = nn.Linear(in_features, dim_val)

        # Tokenize on id
        self.id_embedding = nn.Embedding(num_nodes, dim_id)

        # Conditioning parameter
        self.conditioning_parameter = nn.Parameter(torch.randn(1, 1, dim_cond) * 0.5)

        # Time embedding
        if isinstance(time_emb_type, str):
            if time_emb_type == "sinusoidal":
                self.time_embedding = SinusoidalTimeEmbedding(
                    embed_dim=time_embedding_dim, max_freq=sinusoidal_max_freq
                )
            elif time_emb_type == "random_fourier":
                self.time_embedding = RandomFourierTimeEmbedding(
                    embed_dim=time_embedding_dim, scale=fourier_scale
                )
            else:
                raise ValueError(
                    f"Unknown time_emb_type: {time_emb_type}"
                )  # assume already a module

        # Project input tokens to hidden dim
        self.in_proj = nn.Linear(dim_val + dim_id + dim_cond, hidden_features)

        # Transformer blocks
        Block = DiTBlock if ada_time else TimeAdditiveBlock
        self.blocks = nn.ModuleList([
            Block(
                hidden_features=hidden_features,
                cond_dim=time_embedding_dim,
                num_heads=num_heads,
                mlp_ratio=mlp_ratio,
                activation=activation,
            )
            for _ in range(num_layers)
        ])

        # Output projection
        self.out_linear = nn.Linear(hidden_features, in_features)

    def forward(
        self,
        inputs: Tensor,
        t: Tensor,
        condition_mask: Tensor,
        edge_mask: Optional[Tensor] = None,
    ) -> Tensor:
        """Forward pass through the Simformer.

        Args:
            inputs: Input tensor on which the vector field is evaluated.
            t: Time embedding.
            condition_mask: A boolean mask indicating the role of each variable.
                Expected shape: `(batch_size, num_variables)`.
                    - `True` (or `1`): The variable at this position is observed and its
                    features will be used for conditioning.
                    - `False` (or `0`): The variable at this position is latent and its
                    features are subject to inference.
            edge_mask: A boolean mask defining the adjacency matrix of the directed
                acyclic graph (DAG) representing dependencies among variables.
                Expected shape: `(batch_size, num_variables, num_variables)`.
                    - `True` (or `1`): Attention from query index i to key index j is
                    allowed (i attends to j). See note below.
                    - `False` (or `0`): No edge exists between these variables.
                    - if None, it will be equivalent to a full attention
                    (i.e., full ones) mask, we suggest you to use None instead of ones
                    to save memory resources

        Returns:
            Vector field evaluation at the provided points
        """

        if self.in_features == 1 and inputs.dim() == 2:
            inputs = inputs.unsqueeze(-1)  # [B, T] -> [B, T, 1]
            to_squeeze = True
        else:
            to_squeeze = False

        B, T, _ = inputs.shape

        device = inputs.device
        if condition_mask.device != device:
            warnings.warn(
                f"condition_mask device ({condition_mask.device}) != inputs device"
                f"({device}), moving condition_mask to {device}.",
                stacklevel=2,
            )
            condition_mask = condition_mask.to(device)
        if edge_mask is not None and edge_mask.device != device:
            warnings.warn(
                f"edge_mask device ({edge_mask.device}) != inputs device"
                f"({device}), moving edge_mask to {device}.",
                stacklevel=2,
            )
            edge_mask = edge_mask.to(device)

        # Tokenize on val
        val_h = self.val_linear(inputs)  # [B, T, dim_val]

        # Tokenize the nodes' id
        ids = torch.arange(T, device=device).unsqueeze(0).expand(B, -1)  # [B, T]
        id_h = self.id_embedding(ids)  # [B, T, dim_id]

        condition_mask_expanded = condition_mask.unsqueeze(-1).expand(
            B, T, self.dim_cond
        )  # [B, T, dim_cond]

        # Conditioning
        # conditioning_parameter: [1, 1, dim_cond]
        conditioning_h = (
            self.conditioning_parameter.expand(B, T, self.dim_cond)
            * condition_mask_expanded
        )  # [B, T, dim_cond]

        # Time embedding, [B,] or []
        if t.ndim == 0:
            t = t.expand(B)
        t_h = self.time_embedding(t)  # [B, dim_t]

        # Concatenate tokens
        tokens = torch.cat(
            [val_h, id_h, conditioning_h], dim=-1
        )  # [B, T, dim_val + dim_id + dim_cond]

        # Initial projection
        h = self.in_proj(tokens)  # [B, T, dim_hidden]

        # Pass through transformer blocks
        # Mask conventions:
        # - edge_mask[i, j] == 1 means attention from query i to key j is allowed.
        # - torch.nn.MultiheadAttention expects attn_mask with True = masked (no
        #   attention), False = allowed. Therefore we invert edge_mask before passing
        #   it to the blocks.
        t_h = t_h.expand(B, t_h.shape[1])
        for block in self.blocks:
            h = block(h, t_h, (~edge_mask.bool() if edge_mask is not None else None))

        # Output projection
        out = self.out_linear(h)  # [B, T, F]

        if to_squeeze:
            out = out.squeeze(-1)

        return out


# ======= Factory Functions =======


def build_adamlp_network(
    batch_x: Tensor,
    batch_y: Tensor,
    hidden_features: Union[Sequence[int], int] = 100,
    num_layers: int = 5,
    time_embedding_dim: int = 32,
    condition_emb_dim: int = 100,
    embedding_net: nn.Module = nn.Identity(),
    mlp_ratio: int = 4,
    num_intermediate_mlp_layers: int = 0,
    adamlp_ratio: int = 4,
    activation: type[nn.Module] = nn.GELU,
    time_emb_type: str = "sinusoidal",
    sinusoidal_max_freq: float = 1000.0,
    fourier_scale: float = 30.0,
    **kwargs,
) -> VectorFieldAdaMLP:
    """Builds an adaptive vector field MLP network.

    Args:
        batch_x: Batch of xs, used to infer dimensionality.
        batch_y: Batch of ys, used to infer dimensionality.
        hidden_features: Number of hidden features in each layer.
        num_layers: Number of layers in the network.
        time_embedding_dim: Number of dimensions for time embedding.
        condition_emb_dim: Dimension of the conditioning embedding.
        embedding_net: Embedding network for batch_y.
        mlp_ratio: Ratio of hidden dim to intermediate dim in global MLP.
        num_intermediate_mlp_layers: Number of intermediate layers in global MLP.
        adamlp_ratio: Ratio of hidden dim to intermediate dim in AdaMLPBlock.
        activation: Activation function.
        time_emb_type: Type of time embedding ("sinusoidal" or "random_fourier").
        sinusoidal_max_freq: Max frequency for sinusoidal embeddings.
        fourier_scale: Scale for random fourier embeddings.

    Returns:
        An adaptive vector field MLP network.
    """
    del kwargs  # Unused

    # Check inputs and device
    check_data_device(batch_x, batch_y)

    # Get dimensions
    x_numel = get_numel(batch_x)
    y_numel = get_numel(batch_y, embedding_net=embedding_net)

    # Create time embedding dimension
    time_emb_dim = time_embedding_dim

    # Create the vector field network (MLP)
    if isinstance(hidden_features, int):
        hidden_features_int = hidden_features
    else:
        hidden_features_int = hidden_features[0] if len(hidden_features) > 0 else 256

    vectorfield_net = VectorFieldAdaMLP(
        input_dim=x_numel,
        condition_dim=y_numel,
        condition_emb_dim=condition_emb_dim,
        time_emb_dim=time_emb_dim,
        hidden_features=hidden_features_int,
        num_layers=num_layers,
        global_mlp_ratio=mlp_ratio,
        num_intermediate_mlp_layers=num_intermediate_mlp_layers,
        adamlp_ratio=adamlp_ratio,
        activation=activation,
        time_emb_type=time_emb_type,
        sinusoidal_max_freq=sinusoidal_max_freq,
        fourier_scale=fourier_scale,
    )

    return vectorfield_net


def build_standard_mlp_network(
    batch_x: Tensor,
    batch_y: Tensor,
    hidden_features: Union[Sequence[int], int] = 100,
    num_layers: int = 5,
    time_embedding_dim: int = 32,
    embedding_net: nn.Module = nn.Identity(),
    activation: type[nn.Module] = nn.GELU,
    layer_norm: bool = True,
    skip_connections: bool = True,
    time_emb_type: str = "random_fourier",
    sinusoidal_max_freq: float = 1000.0,
    fourier_scale: float = 30.0,
    **kwargs,
) -> VectorFieldMLP:
    """Builds a standard vector field MLP network.

    Args:
        batch_x: Batch of xs, used to infer dimensionality.
        batch_y: Batch of ys, used to infer dimensionality.
        hidden_features: Number of hidden features in each layer.
        num_layers: Number of layers in the network.
        time_embedding_dim: Number of dimensions for time embedding.
        embedding_net: Embedding network for batch_y.
        activation: Activation function.
        layer_norm: Whether to use layer normalization.
        skip_connections: Whether to use skip connections.
        time_emb_type: Type of time embedding ("sinusoidal" or "random_fourier").
        sinusoidal_max_freq: Maximum frequency for sinusoidal embeddings.
        fourier_scale: Scale for random fourier embeddings.
        **kwargs: Additional arguments.

    Returns:
        A vector field MLP network.
    """
    del kwargs  # Unused

    # Check inputs and device
    check_data_device(batch_x, batch_y)

    # Get dimensions
    x_numel = get_numel(batch_x)
    y_numel = get_numel(batch_y, embedding_net=embedding_net)

    # Create time embedding dimension
    time_emb_dim = time_embedding_dim

    # Create the vector field network (MLP)
    if isinstance(hidden_features, int):
        hidden_features_int = hidden_features
    else:
        hidden_features_int = hidden_features[0] if len(hidden_features) > 0 else 256

    vectorfield_net = VectorFieldMLP(
        input_dim=x_numel,
        condition_dim=y_numel,
        time_emb_dim=time_emb_dim,
        hidden_features=hidden_features_int,
        num_layers=num_layers,
        activation=activation,
        layer_norm=layer_norm,
        skip_connections=skip_connections,
        time_emb_type=time_emb_type,
        sinusoidal_max_freq=sinusoidal_max_freq,
        fourier_scale=fourier_scale,
    )

    return vectorfield_net


def build_transformer_network(
    batch_x: Tensor,
    batch_y: Tensor,
    hidden_features: int = 100,
    num_layers: int = 5,
    num_heads: int = 10,
    mlp_ratio: int = 2,
    time_embedding_dim: int = 32,
    embedding_net: nn.Module = nn.Identity(),
    time_emb_type: str = "sinusoidal",
    sinusoidal_max_freq: float = 1000.0,
    fourier_scale: float = 30.0,
    activation: type[nn.Module] = nn.GELU,
    is_x_emb_seq: bool = False,
    **kwargs,
) -> VectorFieldTransformer:
    """Builds a vector field transformer network.

    Args:
        batch_x: Batch of xs, used to infer dimensionality.
        batch_y: Batch of ys, used to infer dimensionality.
        hidden_features: Dimension of hidden features.
        num_layers: Number of transformer layers.
        num_heads: Number of attention heads per block.
        mlp_ratio: Ratio for MLP hidden dimension.
        time_embedding_dim: Number of dimensions for time embedding.
        embedding_net: Embedding network for batch_y.
        time_emb_type: Type of time embedding ("sinusoidal" or "fourier").
        sinusoidal_max_freq: Max frequency for sinusoidal embeddings.
        fourier_scale: Scale for random fourier embeddings.
        activation: Activation function.
        is_x_emb_seq: Whether x embedding is a sequence (uses cross-attention).

    Returns:
        A vector field transformer network.
    """
    del kwargs  # Unused

    # Check inputs and device
    check_data_device(batch_x, batch_y)

    # Get dimensions
    x_numel = get_numel(batch_x)
    if not is_x_emb_seq:
        y_numel = get_numel(batch_y, embedding_net=embedding_net)
    else:
        y_embed = embedding_net(batch_y[:1])
        if y_embed.ndim != 3:
            raise ValueError(
                "If is_x_emb_seq is True, embedding must be sequence of values of shape"
                f" (batch_size, sequence_length, embedding_dim), but got"
                f" {y_embed.shape}"
            )
        y_numel = y_embed.shape[-1]

    # Create the vector field network (Transformer)
    vectorfield_net = VectorFieldTransformer(
        input_dim=x_numel,
        condition_dim=y_numel,
        hidden_features=hidden_features,
        num_layers=num_layers,
        num_heads=num_heads,
        mlp_ratio=mlp_ratio,
        time_emb_dim=time_embedding_dim,
        time_emb_type=time_emb_type,
        sinusoidal_max_freq=sinusoidal_max_freq,
        fourier_scale=fourier_scale,
        activation=activation,
        is_x_emb_seq=is_x_emb_seq,
    )

    return vectorfield_net


def build_simformer_network(
    batch_x: Tensor,
    batch_y: Tensor,
    hidden_features: int = 128,
    num_layers: int = 5,
    num_heads: int = 4,
    mlp_ratio: int = 2,
    time_embedding_dim: int = 32,
    embedding_net: nn.Module = nn.Identity(),
    dim_val: int = 64,
    dim_id: int = 32,
    dim_cond: int = 16,
    ada_time: bool = True,
    time_emb_type: str = "random_fourier",
    sinusoidal_max_freq: float = 0.01,
    fourier_scale: float = 30.0,
    activation: type[nn.Module] = nn.GELU,
    **kwargs,
) -> VectorFieldSimformer:
    """Builds a Simformer network.

    Args:
        batch_x: Batch of xs, used to infer input and node dimensions.
        batch_y: Batch of ys, unused, kept for compatibility.
        hidden_features: Dimension of hidden features (dim_hidden in Simformer).
        num_layers: Number of transformer blocks.
        num_heads: Number of attention heads per block.
        mlp_ratio: Ratio for MLP hidden dimension in transformer blocks.
        time_embedding_dim: Number of dimensions for time embedding (dim_t).
        embedding_net: Embedding network for batch_y, unused, kept for compatibility.
        dim_val: Dimension of value token for each node.
        dim_id: Dimension of id embedding for each node.
        dim_cond: Dimension of conditioning token for each node.
        ada_time: Whether to use adaptive time conditioning in transformer blocks.

    Returns:
        A Simformer vector field network.
    """

    del kwargs  # Unused
    del batch_y  # Unused
    del embedding_net  # Unused

    in_features = 1 if batch_x.dim() == 2 else batch_x.shape[-1]
    num_nodes = batch_x.shape[1]

    # Create the vector field network (Simformer)
    vectorfield_net = VectorFieldSimformer(
        in_features=in_features,
        num_nodes=num_nodes,
        dim_val=dim_val,
        dim_id=dim_id,
        dim_cond=dim_cond,
        time_embedding_dim=time_embedding_dim,
        hidden_features=hidden_features,
        num_layers=num_layers,
        num_heads=num_heads,
        mlp_ratio=mlp_ratio,
        ada_time=ada_time,
        time_emb_type=time_emb_type,
        sinusoidal_max_freq=sinusoidal_max_freq,
        fourier_scale=fourier_scale,
        activation=activation,
    )

    return vectorfield_net<|MERGE_RESOLUTION|>--- conflicted
+++ resolved
@@ -2,12 +2,8 @@
 # under the Apache License Version 2.0, see <https://www.apache.org/licenses/>
 
 import math
-<<<<<<< HEAD
 import warnings
-from typing import Callable, Literal, Optional, Sequence, Union
-=======
 from typing import Literal, Optional, Sequence, Union
->>>>>>> f3222f94
 
 import torch
 import torch.nn as nn
