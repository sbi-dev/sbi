--- conflicted
+++ resolved
@@ -40,11 +40,7 @@
     num_layers: int = 5,
     num_heads: int = 10,
     mlp_ratio: int = 4,
-<<<<<<< HEAD
-    net: str | nn.Module = "ada_mlp",  # "mlp", "ada_mlp", "transformer", or "simformer"
-=======
     net: Union[str, VectorFieldNet] = "mlp",
->>>>>>> 27dda74c
     **kwargs,
 ) -> Union[
     FlowMatchingEstimator, ConditionalScoreEstimator, MaskedConditionalScoreEstimator
@@ -135,7 +131,7 @@
             batch_x=batch_x,
             batch_y=batch_y,
             hidden_features=hidden_dim,
-            num_blocks=num_blocks,
+            num_blocks=num_layers,
             num_heads=num_heads,
             mlp_ratio=mlp_ratio,
             time_embedding_dim=time_embedding_dim,
