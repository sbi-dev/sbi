--- conflicted
+++ resolved
@@ -254,13 +254,8 @@
         """Network forward pass.
 
         Args:
-<<<<<<< HEAD
             x: 2D input tensor (batch_size, in_channels, n_points) for equi-spaced data
             or 3D tensor (batch_size, 2, in_channels, n_points) for non-equispaced data,
-=======
-            x: 3D input tensor (batch_size, channels, n_points) for equi-spaced data or
-            4D tensor (batch_size, 2, channels, n_points) for non-equispaced data,
->>>>>>> f0f0a112
             where we additionally pass the point positions in the second dimension,
             repeating the same point positions for each channel.
             For non-equispaced data, the positions have to be normalized with
