# This file is part of sbi, a toolkit for simulation-based inference. sbi is licensed
# under the Apache License Version 2.0, see <https://www.apache.org/licenses/>

from typing import List, Optional, Union

import numpy as np
import torch
import torch.nn.functional as F
from torch import Tensor, nn

# TODO: add code reference


# Class that can perform Fourier trafo for non-equally spaced grids
class VFT:
    def __init__(self, batch_size, n_points, modes, n_positions):
        self.number_points = n_points
        self.batch_size = batch_size
        self.modes = modes

        if n_positions is not None:
            # Only works if positions are the same for all data samples
<<<<<<< HEAD
=======
            n_positions = torch.tensor(n_positions)
>>>>>>> 59c0e3ec
            new_times = (n_positions.repeat(self.batch_size, 1) / n_positions.max())[
                :, None, :
            ]
        else:
            new_times = (
                (torch.arange(self.number_points) / self.number_points).repeat(
                    self.batch_size, 1
                )
            )[:, None, :]

        self.new_times = new_times * 2 * np.pi

        self.X_ = torch.arange(modes).repeat(self.batch_size, 1)[:, :, None].float()
<<<<<<< HEAD
        self.V_fwd, self.V_inv = self.make_matrix()
        # V_fwd: (batch, modes, points) V_inf: (batch, points, modes)
=======
        # V_fwd: (batch, modes, points) V_inf: (batch, points, modes)
        self.V_fwd, self.V_inv = self.make_matrix()
>>>>>>> 59c0e3ec

    def make_matrix(self):
        X_mat = torch.bmm(self.X_, self.new_times)
        forward_mat = torch.exp(-1j * (X_mat))

        inverse_mat = torch.conj(forward_mat.clone()).permute(0, 2, 1)

        return forward_mat, inverse_mat

    def forward(self, data, norm='forward'):
        # data has shape: (batch_size, n_points, conv_channel)

<<<<<<< HEAD
        data_fwd = torch.bmm(self.V_fwd, data)
        # data_fwd: (batch, modes, conv_channels)
=======
        data_fwd = torch.bmm(
            self.V_fwd, data
        )  # data_fwd: (batch, modes, conv_channels)
>>>>>>> 59c0e3ec
        if norm == 'forward':
            data_fwd /= self.number_points
        elif norm == 'ortho':
            data_fwd /= np.sqrt(self.number_points)

        return data_fwd

    def inverse(self, data, norm='backward'):
        # data has shape (batch, modes, conv_channels)

<<<<<<< HEAD
        data_inv = torch.bmm(self.V_inv, data)
        # data_inv: (batch, n_points, conv_channels)
=======
        data_inv = torch.bmm(self.V_inv, data)  # (batch, n_points, conv_channels)
>>>>>>> 59c0e3ec
        if norm == 'backward':
            data_inv /= self.number_points
        elif norm == 'ortho':
            data_inv /= np.sqrt(self.number_points)

        return data_inv


class SpectralConv1d_SMM(nn.Module):
    """
    A 1D spectral convolutional layer using the Fourier transform.
    This layer applies a learned complex multiplication in the frequency domain.

    Args:
        in_channels: Number of input channels.
        out_channels: Number of output channels.
        modes: Number of Fourier modes to multiply,
            at most floor(N/2) + 1.
    """

    def __init__(self, in_channels: int, out_channels: int, modes: int):
        super(SpectralConv1d_SMM, self).__init__()

        self.in_channels = in_channels
        self.out_channels = out_channels
        self.modes = modes  # Number of selected Fourier modes

        self.scale = 1 / (in_channels * out_channels)
        self.weights1 = nn.Parameter(
            self.scale
            * torch.rand(in_channels, out_channels, self.modes, dtype=torch.cfloat)
        )

    # Complex multiplication
    def compl_mul1d(self, input, weights):
        """
        Performs complex multiplication in the Fourier domain.

        Args:
            input: Input tensor of shape (batch, in_channel, modes).
            weights: Weight tensor of shape (in_channel, out_channel, modes).

        Returns:
            torch.Tensor: Output tensor of shape (batch, out_channel, modes).
        """
        return torch.einsum("bix,iox->box", input, weights)

    def forward(self, x, transform):
        """
        Forward pass of the spectral convolution layer.

        Args:
            x: Input tensor of shape (batch, n_points, channels).
            transform: Fourier transform operator with forward and inverse methods.

        Returns:
            The real part of the transformed output tensor.
        """
<<<<<<< HEAD

        # Compute Fourier coeffcients up to factor of e^(- something constant)
        x_ft = transform.forward(x.cfloat(), norm='forward')
        x_ft = x_ft.permute(0, 2, 1)
=======
        # Compute Fourier coeffcients up to factor of e^(- something constant)
        x_ft = transform.forward(x.cfloat(), norm='forward')
        x_ft = x_ft.permute(0, 2, 1)
        # TODO: if initialization left out, make sure this returns complex numbers
>>>>>>> 59c0e3ec
        out_ft = self.compl_mul1d(x_ft, self.weights1)
        x_ft = out_ft.permute(0, 2, 1)

        # Return to physical space
        x = transform.inverse(x_ft, norm='backward')

        return x.real  # dimension (batch, points, conv_channels)

    # Last convolutional layer that returns Fourier coefficients for embedding
    def last_layer(self, x, transform):
        """
        Last convolutional layer returning Fourier coefficients to be used as embedding

        Args:
            x: Input tensor of shape (batch, points, channels).
            transform: Fourier transform operator with forward and inverse methods.

        Returns:
            Transformed output tensor (in Fourier domain).
        """

        # Compute Fourier coeffcients up to factor of e^(- something constant)
        x_ft = transform.forward(x.cfloat(), norm='forward')

        x_ft = x_ft.permute(0, 2, 1)
<<<<<<< HEAD
        x_ft = self.compl_mul1d(x_ft, self.weights1)  # (batch, conv_channels, modes)
        x_ft = x_ft.permute(0, 2, 1)  # (batch, modes, conv_channels)
        x_ft = torch.view_as_real(x_ft)  # (batch, modes, conv_channels, 2)
        x_ft = x_ft.permute(0, 1, 3, 2)
        x_ft = x_ft.reshape(x.shape[0], 2 * self.modes, self.out_channels)

        return x_ft  # (batch, 2*modes, conv_channels)
=======
        x_ft = self.compl_mul1d(
            x_ft, self.weights1
        )  # (batch_size, conv_channels, modes)
        x_ft = x_ft.permute(0, 2, 1)  # (batch_size, modes, conv_channels)

        return torch.view_as_real(x_ft)  # (batch_size, 2*modes, conv_channels)
>>>>>>> 59c0e3ec


class SpectralConvEmbedding(nn.Module):
    def __init__(
        self,
        n_points: int,
        modes: int,
        in_channels: int = 1,
        out_channels: int = 3,
        conv_channels: int = 8,
        num_layers: int = 3,
        n_positions: Optional[Union[np.ndarray, List[float], Tensor]] = None,
    ):
        """SpectralConvEmbedding is a neural network module that performs convolution
        in Fourier space for 1D input data (that can have multiple channels).
        It uses a series of spectral convolution layers and pointwise
        convolution layers to transform the input tensor.

        Args:
            n_points: Number of points in the 1D input data.
            modes: Number of modes considered in the spectral convolution,
                at most floor(n_points/2) + 1.
            in_channels: Number of channels in the input data.
            conv_channels: Number of going in and out convolutional layer.
            num_layers: Number of convolution layers.
            n_positions: Grid positions.
                If not provided, uses equispaced points.

        """
        super().__init__()
        assert modes <= n_points // 2 + 1, (
            "Modes should be at most floor(n_points/2) + 1"
        )

        self.n_points = n_points
        self.modes = modes
        self.in_channels = in_channels
        self.out_channels = out_channels
        self.conv_channels = conv_channels
        self.num_layers = num_layers
        self.n_positions = n_positions

<<<<<<< HEAD
        # Initialize fully connected layer to raise number of input channels
        # to number of convolutional channels
=======
        # Initialize fully connected layer to raise number of
        # input channels to number of convolutional channels
>>>>>>> 59c0e3ec
        self.fc0 = nn.Linear(self.in_channels, self.conv_channels)

        # Inititalize layers performing convolution in Fourier space
        self.conv_layers = nn.ModuleList([
            SpectralConv1d_SMM(self.conv_channels, self.conv_channels, self.modes)
            for _ in range(self.num_layers)
        ])

        # Initialize layer performing pointwise convolution
        self.w_layers = nn.ModuleList([
            nn.Conv1d(self.conv_channels, self.conv_channels, 1)
            for _ in range(self.num_layers)
        ])

<<<<<<< HEAD
        # Initialize last convolutional layer with output in Fourier space
        self.conv_last = SpectralConv1d_SMM(
            self.conv_channels, self.conv_channels, self.modes
        )

        # Initialize fully connected layer to reduce number of output channels
        self.fc_last = nn.Linear(self.conv_channels, self.out_channels)
=======
        # Initialize last layer returning embedded input in Fourier space
        self.conv_last = SpectralConv1d_SMM(
            self.conv_channels, self.conv_channels, self.modes
        )
>>>>>>> 59c0e3ec

    def forward(self, x: Tensor) -> Tensor:
        """Network forward pass.

        Args:
            x: Input tensor (batch_size, channels * n_points).

        Returns:
            Network output (batch_size, conv_channels * modes).
        """

        assert x.shape[-1] == self.in_channels * self.n_points, (
            f"Input tensor should have shape (batch_size, n_channels * n_points), "
            f"got {x.shape[-1]} instead of {self.in_channels * self.n_points}"
        )

        # Reshape data
        batch_size = x.shape[0]
        x = x.view(batch_size, -1, self.in_channels)
        x = self.fc0(x)  # dimension (batch_size, n_points, in_channels)
<<<<<<< HEAD
=======
        print('Shape x after linear layer: ', x.shape)
>>>>>>> 59c0e3ec

        # Initialize Fourier transform for arbitrarily spaced points
        fourier_transform = VFT(batch_size, self.n_points, self.modes, self.n_positions)

        # Send the data through Fourier layers, output in original space
        for conv, w in zip(self.conv_layers, self.w_layers, strict=False):
            x1 = conv(x, fourier_transform)
            x2 = w(x.permute(0, 2, 1))
<<<<<<< HEAD
            x = x1 + x2.permute(0, 2, 1)
            x = F.gelu(x)

        # Send data through last convolutional layer which returns data in Fourier space
        # (batch, modes, conv_channels, 2)
        x_spec = self.conv_last.last_layer(x, fourier_transform)

        # Reduce the number of channels with last layer
        x_spec = self.fc_last(x_spec)  # (batch, 2*modes, out_channels)
=======
            x = F.gelu(x1 + x2.permute(0, 2, 1))

        # TODO: last_layer was missing here before. check that this is correct like this
        x_spec = self.conv_last.last_layer(x, fourier_transform)
        # this x_spec would have shape (batch, 2*modes, conv_channels)
>>>>>>> 59c0e3ec

        return x_spec.reshape(batch_size, -1)  # flatten array to use with SBI<|MERGE_RESOLUTION|>--- conflicted
+++ resolved
@@ -20,10 +20,7 @@
 
         if n_positions is not None:
             # Only works if positions are the same for all data samples
-<<<<<<< HEAD
-=======
             n_positions = torch.tensor(n_positions)
->>>>>>> 59c0e3ec
             new_times = (n_positions.repeat(self.batch_size, 1) / n_positions.max())[
                 :, None, :
             ]
@@ -37,13 +34,8 @@
         self.new_times = new_times * 2 * np.pi
 
         self.X_ = torch.arange(modes).repeat(self.batch_size, 1)[:, :, None].float()
-<<<<<<< HEAD
-        self.V_fwd, self.V_inv = self.make_matrix()
-        # V_fwd: (batch, modes, points) V_inf: (batch, points, modes)
-=======
         # V_fwd: (batch, modes, points) V_inf: (batch, points, modes)
         self.V_fwd, self.V_inv = self.make_matrix()
->>>>>>> 59c0e3ec
 
     def make_matrix(self):
         X_mat = torch.bmm(self.X_, self.new_times)
@@ -56,14 +48,9 @@
     def forward(self, data, norm='forward'):
         # data has shape: (batch_size, n_points, conv_channel)
 
-<<<<<<< HEAD
-        data_fwd = torch.bmm(self.V_fwd, data)
-        # data_fwd: (batch, modes, conv_channels)
-=======
         data_fwd = torch.bmm(
             self.V_fwd, data
         )  # data_fwd: (batch, modes, conv_channels)
->>>>>>> 59c0e3ec
         if norm == 'forward':
             data_fwd /= self.number_points
         elif norm == 'ortho':
@@ -74,12 +61,7 @@
     def inverse(self, data, norm='backward'):
         # data has shape (batch, modes, conv_channels)
 
-<<<<<<< HEAD
-        data_inv = torch.bmm(self.V_inv, data)
-        # data_inv: (batch, n_points, conv_channels)
-=======
         data_inv = torch.bmm(self.V_inv, data)  # (batch, n_points, conv_channels)
->>>>>>> 59c0e3ec
         if norm == 'backward':
             data_inv /= self.number_points
         elif norm == 'ortho':
@@ -138,17 +120,10 @@
         Returns:
             The real part of the transformed output tensor.
         """
-<<<<<<< HEAD
-
-        # Compute Fourier coeffcients up to factor of e^(- something constant)
-        x_ft = transform.forward(x.cfloat(), norm='forward')
-        x_ft = x_ft.permute(0, 2, 1)
-=======
         # Compute Fourier coeffcients up to factor of e^(- something constant)
         x_ft = transform.forward(x.cfloat(), norm='forward')
         x_ft = x_ft.permute(0, 2, 1)
         # TODO: if initialization left out, make sure this returns complex numbers
->>>>>>> 59c0e3ec
         out_ft = self.compl_mul1d(x_ft, self.weights1)
         x_ft = out_ft.permute(0, 2, 1)
 
@@ -174,7 +149,6 @@
         x_ft = transform.forward(x.cfloat(), norm='forward')
 
         x_ft = x_ft.permute(0, 2, 1)
-<<<<<<< HEAD
         x_ft = self.compl_mul1d(x_ft, self.weights1)  # (batch, conv_channels, modes)
         x_ft = x_ft.permute(0, 2, 1)  # (batch, modes, conv_channels)
         x_ft = torch.view_as_real(x_ft)  # (batch, modes, conv_channels, 2)
@@ -182,14 +156,6 @@
         x_ft = x_ft.reshape(x.shape[0], 2 * self.modes, self.out_channels)
 
         return x_ft  # (batch, 2*modes, conv_channels)
-=======
-        x_ft = self.compl_mul1d(
-            x_ft, self.weights1
-        )  # (batch_size, conv_channels, modes)
-        x_ft = x_ft.permute(0, 2, 1)  # (batch_size, modes, conv_channels)
-
-        return torch.view_as_real(x_ft)  # (batch_size, 2*modes, conv_channels)
->>>>>>> 59c0e3ec
 
 
 class SpectralConvEmbedding(nn.Module):
@@ -232,13 +198,8 @@
         self.num_layers = num_layers
         self.n_positions = n_positions
 
-<<<<<<< HEAD
-        # Initialize fully connected layer to raise number of input channels
-        # to number of convolutional channels
-=======
         # Initialize fully connected layer to raise number of
         # input channels to number of convolutional channels
->>>>>>> 59c0e3ec
         self.fc0 = nn.Linear(self.in_channels, self.conv_channels)
 
         # Inititalize layers performing convolution in Fourier space
@@ -253,7 +214,6 @@
             for _ in range(self.num_layers)
         ])
 
-<<<<<<< HEAD
         # Initialize last convolutional layer with output in Fourier space
         self.conv_last = SpectralConv1d_SMM(
             self.conv_channels, self.conv_channels, self.modes
@@ -261,12 +221,6 @@
 
         # Initialize fully connected layer to reduce number of output channels
         self.fc_last = nn.Linear(self.conv_channels, self.out_channels)
-=======
-        # Initialize last layer returning embedded input in Fourier space
-        self.conv_last = SpectralConv1d_SMM(
-            self.conv_channels, self.conv_channels, self.modes
-        )
->>>>>>> 59c0e3ec
 
     def forward(self, x: Tensor) -> Tensor:
         """Network forward pass.
@@ -287,10 +241,6 @@
         batch_size = x.shape[0]
         x = x.view(batch_size, -1, self.in_channels)
         x = self.fc0(x)  # dimension (batch_size, n_points, in_channels)
-<<<<<<< HEAD
-=======
-        print('Shape x after linear layer: ', x.shape)
->>>>>>> 59c0e3ec
 
         # Initialize Fourier transform for arbitrarily spaced points
         fourier_transform = VFT(batch_size, self.n_points, self.modes, self.n_positions)
@@ -299,7 +249,6 @@
         for conv, w in zip(self.conv_layers, self.w_layers, strict=False):
             x1 = conv(x, fourier_transform)
             x2 = w(x.permute(0, 2, 1))
-<<<<<<< HEAD
             x = x1 + x2.permute(0, 2, 1)
             x = F.gelu(x)
 
@@ -309,12 +258,5 @@
 
         # Reduce the number of channels with last layer
         x_spec = self.fc_last(x_spec)  # (batch, 2*modes, out_channels)
-=======
-            x = F.gelu(x1 + x2.permute(0, 2, 1))
-
-        # TODO: last_layer was missing here before. check that this is correct like this
-        x_spec = self.conv_last.last_layer(x, fourier_transform)
-        # this x_spec would have shape (batch, 2*modes, conv_channels)
->>>>>>> 59c0e3ec
 
         return x_spec.reshape(batch_size, -1)  # flatten array to use with SBI