--- conflicted
+++ resolved
@@ -51,7 +51,7 @@
                 max_phase=max_phase,
                 bidirectional=bidirectional,
                 dropout=dropout,
-                norm = norm
+                norm=norm,
             )
             for _ in range(num_layers)
         ]
@@ -104,7 +104,6 @@
     ):
         super().__init__()
         # https://github.com/NicolasZucchet/minimal-LRU/blob/main/lru/model.py
-<<<<<<< HEAD
         self.lru = LRU(
             input_dim=hidden_dim,
             state_dim=state_dim,
@@ -113,9 +112,6 @@
             max_phase=max_phase,
             bidirectional=bidirectional,
         )
-=======
-        self.lru = LRU(hidden_dim, state_dim, r_min, r_max, max_phase,bidirectional)
->>>>>>> aecb25ee
         self.out1 = nn.Linear(hidden_dim, hidden_dim)
         self.out2 = nn.Linear(hidden_dim, hidden_dim)
         self.GELU = nn.GELU()
@@ -165,11 +161,8 @@
         # between r_min and r_max, with phase in [0, max_phase].
         self.state_dim = state_dim
 
-
-
         if bidirectional:
             state_dim = state_dim * 2
-
 
         u1 = torch.rand(size=(state_dim,))
         u2 = torch.rand(size=(state_dim,))
@@ -228,10 +221,10 @@
 
         # Initialize the hidden state if not given.
         if self.bidirectional:
-            expected_state_shape = (input.size(0), self.state_dim*2)
+            expected_state_shape = (input.size(0), self.state_dim * 2)
         else:
             expected_state_shape = (input.size(0), self.state_dim)
-            
+
         if state is None:
             state = torch.complex(
                 torch.zeros(expected_state_shape, device=input.device),
@@ -256,21 +249,26 @@
         B_norm = self.B * self.gamma.unsqueeze(dim=-1)
 
         states = []
-        state_t = state[:, :self.state_dim:]
+        state_t = state[:, : self.state_dim :]
 
         for u_step in input.split(1, dim=1):  # dim=1 is the time dimension
             u_step = u_step.squeeze(1).to(dtype=B_norm.dtype)
-            state_t = self.lambda_complex[:self.state_dim] * state_t + u_step @ B_norm[:self.state_dim].T
+            state_t = (
+                self.lambda_complex[: self.state_dim] * state_t
+                + u_step @ B_norm[: self.state_dim].T
+            )
             states.append(state_t)
         states = torch.stack(states, dim=1)
 
-
         if self.bidirectional:
             inner_states2 = []
-            state_t = state[:, self.state_dim:]
+            state_t = state[:, self.state_dim :]
             for u_step in reversed(input.split(1, dim=1)):
                 u_step = u_step.squeeze(1).to(dtype=B_norm.dtype)
-                state_t = self.lambda_complex[self.state_dim:] * state_t + u_step @ B_norm[self.state_dim:].T
+                state_t = (
+                    self.lambda_complex[self.state_dim :] * state_t
+                    + u_step @ B_norm[self.state_dim :].T
+                )
                 inner_states2.append(state_t)
             inner_states2 = torch.stack(inner_states2, dim=1)
             states = torch.cat([states, inner_states2], dim=-1)
@@ -285,38 +283,46 @@
         B_norm = self.B * self.gamma.unsqueeze(dim=-1)
 
         # For details on parallel scan, check discussion in Smith et al (2022).
-<<<<<<< HEAD
+
         Bu_elements = input.to(self.B.dtype) @ B_norm.T
+
+        if state is not None:
+            Bu_elements[:, 0, : self.state_dim] = Bu_elements[
+                :, 0, : self.state_dim
+            ] + (
+                self.lambda_complex[: self.state_dim].view(1, -1)
+                * state[:, : self.state_dim]
+            )
         Lambda_elements = self.lambda_complex.view(1, 1, -1).expand(Bu_elements.shape)
-        # Lambda_elements = self.lambda_complex.tile(input.shape[0],input.shape[1],1)#.contiguous()
-
-        elements = (Lambda_elements, Bu_elements)
+
+        elements = (
+            Lambda_elements[:, :, : self.state_dim],
+            Bu_elements[:, :, : self.state_dim],
+        )
         _, states = associative_scan(
             binary_operator_diag, elements, dim=1, combine_mode="generic"
         )  # all x_k
 
-=======
-    
-        Bu_elements = input.to(self.B.dtype)@B_norm.T
-       
-        if state is not None:
-            Bu_elements[:, 0, :self.state_dim] = Bu_elements[:, 0, :self.state_dim] + \
-                (self.lambda_complex[:self.state_dim].view(1,-1) * state[:,:self.state_dim])
-        Lambda_elements = self.lambda_complex.view(1,1,-1).expand(Bu_elements.shape)
-        
-        elements = (Lambda_elements[:,:,:self.state_dim], Bu_elements[:,:,:self.state_dim])
-        _, states = associative_scan(binary_operator_diag, elements,dim=1, combine_mode='generic') # all x_k
-
         if self.bidirectional:
             if state is not None:
-                Bu_elements[:, -1, self.state_dim:] = Bu_elements[:, -1, self.state_dim:] + \
-                (self.lambda_complex[self.state_dim:].view(1,-1) * state[:,self.state_dim:])
-            elements = (Lambda_elements[:,:,self.state_dim:], Bu_elements[:,:,self.state_dim:])
+                Bu_elements[:, -1, self.state_dim :] = Bu_elements[
+                    :, -1, self.state_dim :
+                ] + (
+                    self.lambda_complex[self.state_dim :].view(1, -1)
+                    * state[:, self.state_dim :]
+                )
+            elements = (
+                Lambda_elements[:, :, self.state_dim :],
+                Bu_elements[:, :, self.state_dim :],
+            )
             _, inner_states2 = associative_scan(
-                binary_operator_diag, elements, dim=1, combine_mode = 'generic', reverse=True
+                binary_operator_diag,
+                elements,
+                dim=1,
+                combine_mode="generic",
+                reverse=True,
             )
             states = torch.cat([states, inner_states2], dim=-1)
->>>>>>> aecb25ee
         output = (states @ self.C.mT).real + input * self.D
 
         return output
