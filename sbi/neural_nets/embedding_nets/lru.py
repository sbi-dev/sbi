--- conflicted
+++ resolved
@@ -249,7 +249,6 @@
         B_norm = self.B * self.gamma.unsqueeze(dim=-1)
 
         states = []
-<<<<<<< HEAD
         state_t = state
         uB = input.to(dtype=B_norm.dtype) @ B_norm.T
 
@@ -261,32 +260,6 @@
             states.append(state_t)
         states = torch.stack(states, dim=1)
 
-=======
-        state_t = state[:, : self.state_dim :]
-
-        for u_step in input.split(1, dim=1):  # dim=1 is the time dimension
-            u_step = u_step.squeeze(1).to(dtype=B_norm.dtype)
-            state_t = (
-                self.lambda_complex[: self.state_dim] * state_t
-                + u_step @ B_norm[: self.state_dim].T
-            )
-            states.append(state_t)
-        states = torch.stack(states, dim=1)
-
-        if self.bidirectional:
-            inner_states2 = []
-            state_t = state[:, self.state_dim :]
-            for u_step in reversed(input.split(1, dim=1)):
-                u_step = u_step.squeeze(1).to(dtype=B_norm.dtype)
-                state_t = (
-                    self.lambda_complex[self.state_dim :] * state_t
-                    + u_step @ B_norm[self.state_dim :].T
-                )
-                inner_states2.append(state_t)
-            inner_states2 = torch.stack(inner_states2, dim=1)
-            states = torch.cat([states, inner_states2], dim=-1)
-
->>>>>>> 8aff24bb
         output = (states @ self.C.mT).real + input * self.D
 
         return output
@@ -319,30 +292,11 @@
 
         if self.bidirectional:
             if state is not None:
-<<<<<<< HEAD
                 Bu_elements[:, -1, self.state_dim:] = Bu_elements[:, -1, self.state_dim:] + \
                 (self.lambda_complex[self.state_dim:].view(1,-1) * state[:,self.state_dim:])
             elements = (Lambda_elements[:,:,self.state_dim:], torch.flip(Bu_elements[:,:,self.state_dim:],dims=[1]))
             _, inner_states2 = associative_scan(
                 binary_operator_diag, elements, dim=1, combine_mode = 'generic', reverse=False
-=======
-                Bu_elements[:, -1, self.state_dim :] = Bu_elements[
-                    :, -1, self.state_dim :
-                ] + (
-                    self.lambda_complex[self.state_dim :].view(1, -1)
-                    * state[:, self.state_dim :]
-                )
-            elements = (
-                Lambda_elements[:, :, self.state_dim :],
-                Bu_elements[:, :, self.state_dim :],
-            )
-            _, inner_states2 = associative_scan(
-                binary_operator_diag,
-                elements,
-                dim=1,
-                combine_mode="generic",
-                reverse=True,
->>>>>>> 8aff24bb
             )
             states = torch.cat([states, inner_states2], dim=-1)
         output = (states @ self.C.mT).real + input * self.D
