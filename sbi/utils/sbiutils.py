# This file is part of sbi, a toolkit for simulation-based inference. sbi is licensed
# under the Apache License Version 2.0, see <https://www.apache.org/licenses/>

import logging
import random
import warnings
from math import pi
from typing import (
    Any,
    Callable,
    Dict,
    List,
    Optional,
    Sequence,
    Tuple,
    Type,
    Union,
)

import numpy as np
import pyknos.nflows.transforms as nflows_tf
import torch
import torch.distributions.transforms as torch_tf
import zuko
from pyro.distributions import Empirical
from torch import Tensor, ones, zeros
from torch import nn as nn
from torch.distributions import (
    AffineTransform,
    Distribution,
    Independent,
    biject_to,
    constraints,
)
from torch.optim.adam import Adam

from sbi.sbi_types import TorchTransform
from sbi.utils.torchutils import atleast_2d


def warn_if_zscoring_changes_data(x: Tensor, duplicate_tolerance: float = 0.1) -> None:
    """Raise warning if z-scoring would create duplicate data points.

    Args:
        x: Simulated data.
        duplicate_tolerance: Tolerated proportion of duplicates after z-scoring.
    """

    # Count unique xs.
    num_unique = torch.unique(x, dim=0).numel()

    # Check we do have different data in the batch
    if num_unique == 1:
        warnings.warn(
            "Beware that there is only a single unique element in the simulated data. "
            "If this is intended, make sure to set `z_score_x='none'` as z-scoring "
            "would result in NaNs",
            UserWarning,
            stacklevel=2,
        )

        # Skip computation.
        return
    else:
        # z-score.
        zx = (x - x.mean(0)) / x.std(0)

        # Count again and warn on too many new duplicates.
        num_unique_z = torch.unique(zx, dim=0).numel()

        if num_unique_z < num_unique * (1 - duplicate_tolerance):
            warnings.warn(
                f"Z-scoring these simulation outputs resulted in {num_unique_z} unique "
                f"datapoints. Before z-scoring, it had been {num_unique}. This can "
                "occur due to numerical inaccuracies when the data covers a large "
                "range of values. Consider either setting `z_score_x=False` (but "
                "beware that this can be problematic for training the NN) or exclude "
                "outliers from your dataset. Note: if you have already set "
                "`z_score_x=False`, this warning will still be displayed, but you can"
                " ignore it.",
                UserWarning,
                stacklevel=2,
            )


def x_shape_from_simulation(batch_x: Tensor) -> torch.Size:
    ndims = batch_x.ndim
    assert ndims >= 2, "Simulated data must be a batch with at least two dimensions."

    return batch_x[0].unsqueeze(0).shape


def del_entries(dic: Dict[str, Any], entries: Sequence = ()):
    """Delete entries from a dictionary.

    This is typically used to forward arguments to a method selectively, e.g. ignore
    'self' and '__class__' from `locals()`.
    """
    return {k: v for k, v in dic.items() if k not in entries}


def clamp_and_warn(name: str, value: float, min_val: float, max_val: float) -> float:
    """Return clamped value, logging an informative warning if different from value."""
    clamped_val = max(min_val, min(value, max_val))
    if clamped_val != value:
        logging.warning(
            f"{name}={value} was clamped to {clamped_val}; "
            f"must be in [{min_val},{max_val}] range"
        )

    return clamped_val


def z_score_parser(z_score_flag: Optional[str]) -> Tuple[bool, bool]:
    """Parses string z-score flag into booleans.

    Converts string flag into booleans denoting whether to z-score or not, and whether
    data dimensions are structured or independent.

    Args:
        z_score_flag: str flag for z-scoring method stating whether the data
            dimensions are "structured" or "independent", or does not require z-scoring
            ("none" or None).

    Returns:
        Flag for whether or not to z-score, and whether data is structured
    """
    if isinstance(z_score_flag, bool):
        # Raise warning if boolean was passed.
        warnings.warn(
            "Boolean flag for z-scoring is deprecated as of sbi v0.18.0. It will be "
            "removed in a future release. Use 'none', 'independent', or 'structured' "
            "to indicate z-scoring option.",
            stacklevel=2,
        )
        z_score_bool, structured_data = z_score_flag, False

    elif (z_score_flag is None) or (z_score_flag == "none"):
        # Return Falses if "none" or None was passed.
        z_score_bool, structured_data = False, False

    elif (z_score_flag == "independent") or (z_score_flag == "structured"):
        # Got one of two valid z-scoring methods.
        z_score_bool = True
        structured_data = z_score_flag == "structured"
    elif z_score_flag == "transform_to_unconstrained":
        # Dependent on the distribution, the biject_to function
        # will provide e.g., a logit, exponential of z-scored distribution.
        z_score_bool, structured_data = False, False
    else:
        # Return warning due to invalid option, defaults to not z-scoring.
        raise ValueError(
            "Invalid z-scoring option. Use 'none', 'independent'"
            "'structured' or 'transform_to_unconstrained."
        )

    return z_score_bool, structured_data


def standardizing_transform(
    batch_t: Tensor,
    structured_dims: bool = False,
    min_std: float = 1e-14,
) -> nflows_tf.PointwiseAffineTransform:
    """Builds standardizing transform for nflows

    Args:
        batch_t: Batched tensor from which mean and std deviation (across
            first dimension) are computed.
        structured_dim: Whether data dimensions are structured (e.g., time-series,
            images), which requires computing mean and std per sample first before
            aggregating over samples for a single standardization mean and std for the
            batch, or independent (default), which z-scores dimensions independently.
        min_std:  Minimum value of the standard deviation to use when z-scoring to
            avoid division by zero.

    Returns:
        Affine transform for z-scoring
    """
    t_mean, t_std = z_standardization(batch_t, structured_dims, min_std)
    return nflows_tf.PointwiseAffineTransform(shift=-t_mean / t_std, scale=1 / t_std)


# NOTE: we need a separate function for zuko to return the precise type for pyright.
def standardizing_transform_zuko(
    batch_t: Tensor,
    structured_dims: bool = False,
    min_std: float = 1e-14,
) -> zuko.flows.UnconditionalTransform:
    """Builds standardizing transform for Zuko flows

    Args:
        batch_t: Batched tensor from which mean and std deviation (across
            first dimension) are computed.
        structured_dim: Whether data dimensions are structured (e.g., time-series,
            images), which requires computing mean and std per sample first before
            aggregating over samples for a single standardization mean and std for the
            batch, or independent (default), which z-scores dimensions independently.
        min_std:  Minimum value of the standard deviation to use when z-scoring to
            avoid division by zero.

    Returns:
        Affine transform for z-scoring
    """
    t_mean, t_std = z_standardization(batch_t, structured_dims, min_std)
    return zuko.flows.UnconditionalTransform(
        AffineTransform,
        loc=-t_mean / t_std,
        scale=1 / t_std,
        buffer=True,
    )


class CallableTransform:
    """Wraps a PyTorch Transform to be used in Zuko UnconditionalTransform."""

    def __init__(self, transform):
        self.transform = transform

    def __call__(self):
        return self.transform


def biject_transform_zuko(
    transform,
) -> zuko.flows.UnconditionalTransform:
    """
    Wraps a pytorch transform in a Zuko unconditional transfrom on a bounded interval.

    Args:
        transform: a bijective transformation for Zuko, depending on the input
        (e.g., logit, exponential or z-scored)

    Returns:
        Zuko bijective transformation
    """
    return zuko.flows.UnconditionalTransform(
        CallableTransform(transform),
        buffer=True,
    )


def z_standardization(
    batch_t: Tensor,
    structured_dims: bool = False,
    min_std: float = 1e-14,
) -> [Tensor, Tensor]:
    """Computes mean and standard deviation for z-scoring

    Args:
        batch_t: Batched tensor from which mean and std deviation (across
            first dimension) are computed.
        structured_dim: Whether data dimensions are structured (e.g., time-series,
            images), which requires computing mean and std per sample first before
            aggregating over samples for a single standardization mean and std for the
            batch, or independent (default), which z-scores dimensions independently.
        min_std:  Minimum value of the standard deviation to use when z-scoring to
            avoid division by zero.
        backend: Whether to use nflows or zuko backend

    Returns:
        Mean and standard deviation for z-scoring
    """
    is_valid_t, *_ = handle_invalid_x(batch_t, True)

    if structured_dims:
        # Structured data so compute a single mean over all dimensions
        # equivalent to taking mean over per-sample mean, i.e.,
        # `torch.mean(torch.mean(.., dim=1))`.
        t_mean = torch.mean(batch_t[is_valid_t])
        # Compute std per-sample first.
        sample_std = torch.std(batch_t[is_valid_t], dim=1)
        sample_std[sample_std < min_std] = min_std
        # Average over all samples for batch std.
        t_std = torch.mean(sample_std)
    else:
        t_mean = torch.mean(batch_t[is_valid_t], dim=0)
        t_std = torch.std(batch_t[is_valid_t], dim=0)
        t_std[t_std < min_std] = min_std

    # Return mean and std for z-scoring.
    return t_mean, t_std


class Standardize(nn.Module):
    def __init__(self, mean: Union[Tensor, float], std: Union[Tensor, float]):
        super(Standardize, self).__init__()
        mean, std = map(torch.as_tensor, (mean, std))
        self.mean = mean
        self.std = std
        self.register_buffer("_mean", mean)
        self.register_buffer("_std", std)

    def forward(self, tensor):
        return (tensor - self._mean) / self._std


def standardizing_net(
    batch_t: Tensor,
    structured_dims: bool = False,
    min_std: float = 1e-7,
) -> nn.Module:
    """Builds standardizing network

    Args:
        batch_t: Batched tensor from which mean and std deviation (across
            first dimension) are computed.
        structured_dim: Whether data dimensions are structured (e.g., time-series,
            images), which requires computing mean and std per sample first before
            aggregating over samples for a single standardization mean and std for the
            batch, or independent (default), which z-scores dimensions independently.
        min_std:  Minimum value of the standard deviation to use when z-scoring to
            avoid division by zero.

    Returns:
        Neural network module for z-scoring
    """

    is_valid_t, *_ = handle_invalid_x(batch_t, True)

    if structured_dims:
        # Structured data so compute a single mean over all dimensions
        # equivalent to taking mean over per-sample mean, i.e.,
        # `torch.mean(torch.mean(.., dim=1))`.
        t_mean = torch.mean(batch_t[is_valid_t])
    else:
        # Compute per-dimension (independent) mean.
        t_mean = torch.mean(batch_t[is_valid_t], dim=0)

    if len(batch_t) > 1:
        if structured_dims:
            # Compute std per-sample first.
            sample_std = torch.std(batch_t[is_valid_t], dim=1)
            sample_std[sample_std < min_std] = min_std
            # Average over all samples for batch std.
            t_std = torch.mean(sample_std)
        else:
            t_std = torch.std(batch_t[is_valid_t], dim=0)
            t_std[t_std < min_std] = min_std
    else:
        t_std = torch.ones(1)
        logging.warning(
            """Using a one-dimensional batch will instantiate a Standardize transform
            with (mean, std) parameters which are not representative of the data. We
            allow this behavior because you might be loading a pre-trained net.
            If this is not the case, please be sure to use a larger batch."""
        )

    nan_in_stats = torch.logical_or(torch.isnan(t_mean).any(), torch.isnan(t_std).any())
    assert not nan_in_stats, """Training data mean or std for standardizing net must not
                            contain NaNs. In case you are encoding missing trials with
                            NaNs, consider setting z_score_x='none' to disable
                            z-scoring."""

    return Standardize(t_mean, t_std)


def handle_invalid_x(
    x: Tensor, exclude_invalid_x: bool = True
) -> Tuple[Tensor, int, int]:
    """Return Tensor mask that is True where simulations `x` are valid.

    Additionally return number of NaNs and Infs that were found.

    Note: If `exclude_invalid_x` is False, then mask will be True everywhere, ignoring
        potential NaNs and Infs.
    """

    batch_size = x.shape[0]

    # Squeeze to cover all dimensions in case of multidimensional x.
    x = x.reshape(batch_size, -1)

    # TODO: add option to allow for NaNs in certain dimensions, e.g., to encode varying
    # numbers of trials.
    x_is_nan = torch.isnan(x).any(dim=1)
    x_is_inf = torch.isinf(x).any(dim=1)
    num_nans = int(x_is_nan.sum().item())
    num_infs = int(x_is_inf.sum().item())

    if exclude_invalid_x:
        is_valid_x = ~x_is_nan & ~x_is_inf
    else:
        is_valid_x = ones(batch_size, dtype=torch.bool)

    assert (
        is_valid_x.sum() > 0
    ), """No valid data entries left after excluding NaNs and Infs. In case you are
        encoding missing trials with NaNs consider setting exclude_invalid_x=False and
        z_score_x = 'none' to disable z-scoring."""

    return is_valid_x, num_nans, num_infs


def npe_msg_on_invalid_x(
    num_nans: int, num_infs: int, exclude_invalid_x: bool, algorithm: str
) -> None:
    """Warn if there are NaNs or Infs, appropriate to single-round NPE.

    NPE allows to discard invalid simulations. Thus, we simply warn if invalid
    simulations are found (and they are removed from the dataset in
    `append_simulations()`.
    """

    if num_nans + num_infs > 0:
        if exclude_invalid_x:
            logging.warning(
                f"Found {num_nans} NaN simulations and {num_infs} Inf simulations. "
                "They will be excluded from training."
            )
        else:
            logging.warning(
                f"Found {num_nans} NaN simulations and {num_infs} Inf simulations. "
                "They are not excluded from training due to `exclude_invalid_x=False`."
                "Training will likely fail, we strongly recommend "
                f"`exclude_invalid_x=True` for {algorithm}."
            )


def nle_nre_apt_msg_on_invalid_x(
    num_nans: int, num_infs: int, exclude_invalid_x: bool, algorithm: str
) -> None:
    """Warn or raise if there are NaNs or Infs, appropriate to SNLE, SNRE, or APT.

    This will raise an error in the default case of `exclude_invalid_x=False` since
    SNLE/SNRE/APT do not allow to discard invalid simulations (Glöckler et al. 2021).
    If `exclude_invalid_x` has explicitly been set to `True` by the user, this
    function will give a warning about the systematic error.
    """

    if num_nans + num_infs > 0:
        if exclude_invalid_x:
            logging.warning(
                f"Found {num_nans} NaN simulations and {num_infs} Inf simulations."
                f"These will be discarded from training due to "
                f"`exclude_invalid_x=True`. Please be aware that this gives "
                f"systematically wrong results for {algorithm} and is only recommended "
                f"for expert users."
            )
        else:
            raise ValueError(
                f"Found {num_nans} NaN simulations and {num_infs} Inf simulations."
                f"{algorithm} does not allow invalid simulations."
                f"Replace the invalid values with an unreasonably low or high value."
            )


def check_warn_and_setstate(
    state_dict: Dict,
    key_name: str,
    replacement_value: Any,
    warning_msg: str = "",
) -> Tuple[Dict, str]:
    """
    Check if `key_name` is in `state_dict` and add it if not.

    If the key already existed in the `state_dict`, the dictionary remains
    unaltered. This function also appends to a warning string.

    For developers: The reason that this method only appends to a warning string
    instead of warning directly is that the user might get multiple very similar
    warnings if multiple attributes had to be replaced. Thus, we start off with an
    emtpy string and keep appending all missing attributes. Then, in the end,
    all attributes are displayed along with a full description of the warning.

    Args:
        attribute_name: The name of the attribute to check.
        state_dict: The dictionary to search (and write to if the key does not yet
            exist).
        replacement_value: The value to be written to the `state_dict`.
        warning_msg: String to which the warning message should be appended to.

    Returns:
        A dictionary which contains the key `attribute_name` and a string with an
        appended warning message.
    """

    if key_name not in state_dict:
        state_dict[key_name] = replacement_value
        warning_msg += " `self." + key_name + f" = {str(replacement_value)}`"
    return state_dict, warning_msg


def get_simulations_since_round(
    data: List, data_round_indices: List, starting_round_index: int
) -> Tensor:
    """
    Returns tensor with all data coming from a round >= `starting_round`.

    Args:
        data: Each list entry contains a set of data (either parameters, simulation
            outputs, or prior masks).
        data_round_indices: List with same length as data, each entry is an integer that
            indicates which round the data is from.
        starting_round_index: From which round onwards to return the data. We start
            counting from 0.
    """
    return torch.cat([
        t
        for t, r in zip(data, data_round_indices, strict=False)
        if r >= starting_round_index
    ])


def mask_sims_from_prior(round_: int, num_simulations: int) -> Tensor:
    """Returns Tensor True where simulated from prior parameters.

    Args:
        round_: Current training round, starting at 0.
        num_simulations: Actually performed simulations. This number can be below
            the one fixed for the round if leakage correction through sampling is
            active and `patience` is not enough to reach it.
    """

    prior_mask_values = ones if round_ == 0 else zeros
    return prior_mask_values((num_simulations, 1), dtype=torch.bool)


def batched_mixture_vmv(matrix: Tensor, vector: Tensor) -> Tensor:
    """
    Returns (vector.T * matrix * vector).

    Doing this with einsum() allows for vector and matrix to be batched and have
    several mixture components. In other words, we deal with cases where the matrix and
    vector have two leading dimensions (batch_dim, num_components, **).

    Args:
        matrix: Matrix of shape
            (batch_dim, num_components, parameter_dim, parameter_dim).
        vector: Vector of shape (batch_dim, num_components, parameter_dim).

    Returns:
        Product (vector.T * matrix * vector) of shape (batch_dim, num_components).
    """
    return torch.einsum("bci, bci -> bc", vector, batched_mixture_mv(matrix, vector))


def batched_mixture_mv(matrix: Tensor, vector: Tensor) -> Tensor:
    """
    Returns (matrix * vector).

    Doing this with einsum() allows for vector and matrix to be batched and have
    several mixture components. In other words, we deal with cases where the matrix and
    vector have two leading dimensions (batch_dim, num_components, **).

    Args:
        matrix: Matrix of shape
            (batch_dim, num_components, parameter_dim, parameter_dim).
        vector: Vector of shape (batch_dim, num_components, parameter_dim).

    Returns:
        Product (matrix * vector) of shape (batch_dim, num_components, parameter_dim).
    """
    return torch.einsum("bcij,bcj -> bci", matrix, vector)


def expit(theta_t: Tensor, lower_bound: Tensor, upper_bound: Tensor) -> Tensor:
    """
    Return the expit() of an input.

    The `expit` transforms an unbounded input to the interval
    `[lower_bound, upper_bound]`.

    Args:
        theta_t: Input to be transformed.
        lower_bound: Lower bound of the transformation.
        upper_bound: Upper bound of the transformation.

    Returns: theta that is bounded between `lower_bound` and `upper_bound`.
    """
    range_ = upper_bound - lower_bound
    return range_ / (1 + torch.exp(-theta_t)) + lower_bound


def logit(theta: Tensor, lower_bound: Tensor, upper_bound: Tensor) -> Tensor:
    """
    Return the logit() of an input.

    The `logit` maps the interval `[lower_bound, upper_bound]` to an unbounded space.

    Args:
        theta: Input to be transformed.
        lower_bound: Lower bound of the transformation.
        upper_bound: Upper bound of the transformation.

    Returns: theta_t that is unbounded.
    """
    range_ = upper_bound - lower_bound
    theta_01 = (theta - lower_bound) / range_

    return torch.log(theta_01 / (1 - theta_01))


def check_dist_class(
    dist, class_to_check: Union[Type[Distribution], Tuple[Type[Distribution], ...]]
) -> Tuple[bool, Optional[Distribution]]:
    """Returns whether the `dist` is instance of `class_to_check`.

    The dist can be hidden in an Independent distribution, a Boxuniform or in a wrapper.
    E.g., when the user called `prepare_for_sbi`, the distribution will in fact be a
    `PytorchReturnTypeWrapper`. Thus, we need additional checks.

    Args:
        dist: Distribution to be checked.
        class_to_check: Class or tuple of classes to check against.

    Returns:
        Whether the `dist` is `class_to_check` and the `dist` itself.
    """

    # Direct check.
    if isinstance(dist, class_to_check):
        return True, dist
    # Reveal prior dist wrapped by user input checks or BoxUniform / Independent.
    else:
        if hasattr(dist, "prior"):
            dist = dist.prior
        if isinstance(dist, Independent):
            dist = dist.base_dist

        # Check dist.
        if isinstance(dist, class_to_check):
            is_instance = True
            return_dist = dist
        else:
            is_instance = False
            return_dist = None

        return is_instance, return_dist


def within_support(distribution: Any, samples: Tensor) -> Tensor:
    """
    Return whether the samples are within the support or not.

    If first checks whether the `distribution` has a `support` attribute (as is the
    case for `torch.distribution`). If it does not, it evaluates the log-probabilty and
    returns whether it is finite or not (this hanldes e.g. `NeuralPosterior`). Only
    checking whether the log-probabilty is not `-inf` will not work because, as of
    torch v1.8.0, a `torch.distribution` will throw an error at `log_prob()` when the
    sample is out of the support (see #451). In `prepare_for_sbi()`, we set
    `validate_args=False`. This would take care of this, but requires running
    `prepare_for_sbi()` and otherwise throws a cryptic error.

    Args:
        distribution: Distribution under which to evaluate the `samples`, e.g., a
            PyTorch distribution or NeuralPosterior.
        samples: Samples at which to evaluate.

    Returns:
        Tensor of bools indicating whether each sample was within the support.
    """
    # Try to check using the support property, use log prob method otherwise.
    # Before torch v1.7.0, `support.check()` returned bools for every element.
    # From v1.8.0 on, it directly considers all dimensions of a sample. E.g.,
    # for a single sample in 3D, v1.7.0 would return [[True, True, True]] and
    # v1.8.0 would return [True]. However, Pyro distributions would still
    # return [[True, True, True]]. This is relevant for `ImproperEmpirical`
    # distributions in SBI, which are used in SNPE.
    try:
        sample_check = distribution.support.check(samples)
        if sample_check.shape == samples.shape:
            sample_check = torch.all(sample_check, dim=-1)
        return sample_check

    # Falling back to log prob method of either the NeuralPosterior's net, or of a
    # custom wrapper distribution's.
    except (NotImplementedError, AttributeError):
        return torch.isfinite(distribution.log_prob(samples))


def match_theta_and_x_batch_shapes(theta: Tensor, x: Tensor) -> Tuple[Tensor, Tensor]:
    r"""Return $\theta$ and `x` with batch shape matched to each other.
    When `x` is just a single observation it is repeated for all entries in the
    batch of $\theta$s. When there is a batch of multiple `x`, i.e., iid `x`, then
    individual `x` are repeated in the pattern AABBCC and individual $\theta$ are
    repeated in the pattern ABCABC to cover all combinations.
    This is needed in nflows in order to have matching shapes of theta and context
    `x` when evaluating the neural network.
    Args:
        x: (a batch of iid) data
        theta: a batch of parameters
    Returns:
        theta: with shape (theta_batch_size * x_batch_size, *theta_shape)
        x: with shape (theta_batch_size * x_batch_size, *x_shape)
    """

    # Theta and x are ensured to have a batch dim, get the shape.
    theta_batch_size, *theta_shape = theta.shape
    x_batch_size, *x_shape = x.shape

    # Repeat iid trials as AABBCC.
    x_repeated = x.repeat_interleave(theta_batch_size, dim=0)
    # Repeat theta as ABCABC.
    theta_repeated = theta.repeat(x_batch_size, 1)

    # Double check: batch size for log prob evaluation must match.
    assert x_repeated.shape == torch.Size([theta_batch_size * x_batch_size, *x_shape])
    assert theta_repeated.shape == torch.Size([
        theta_batch_size * x_batch_size,
        *theta_shape,
    ])

    return theta_repeated, x_repeated


def mcmc_transform(
    prior: Distribution,
    num_prior_samples_for_zscoring: int = 1000,
    enable_transform: bool = True,
    device: Union[str, torch.device] = "cpu",
    **kwargs,
) -> TorchTransform:
    """
    Builds a transform that is applied to parameters during MCMC.

    The resulting transform is defined such that the forward mapping maps from
    constrained to unconstrained space.

    It does two things:
    1) When the prior support is bounded, it transforms the parameters into unbounded
<<<<<<< HEAD
        space.
    2) It z-scores the parameters such that MCMC is performed in a z-scored space
    (when logit transformed, no z-scoring is applied/needed).
=======
    space.
    2) It z-scores the parameters such that MCMC is performed in a z-scored space.
>>>>>>> 1f829164

    Args:
        prior: The prior distribution.
        num_prior_samples_for_zscoring: The number of samples drawn from the prior
            to infer the `mean` and `stddev` of the prior used for z-scoring. Unused if
            the prior has bounded support or when the prior has `mean` and `stddev`
            attributes.
        enable_transform: Whether to transform parameters to unconstrained space.
            When False, an identity transform will be returned for `theta_transform`.

    Returns: A transformation that transforms whose `forward()` maps from unconstrained
        (or z-scored) to constrained (or non-z-scored) space.
    """
    if enable_transform:

        def prior_mean_std_transform(prior, device):
            try:
                prior_mean = prior.mean.to(device)
                prior_std = prior.stddev.to(device)
            except (NotImplementedError, AttributeError):
                warnings.warn(
                    "The passed discrete prior has no mean or stddev attribute, "
                    "estimating them from samples to build affine standardizing "
                    "transform.",
                    stacklevel=2,
                )
                theta = prior.sample(torch.Size((num_prior_samples_for_zscoring,)))
                prior_mean = theta.mean(dim=0).to(device)
                prior_std = theta.std(dim=0).to(device)
            transform = torch_tf.AffineTransform(loc=prior_mean, scale=prior_std)
            return transform

        # Some distributions have a support argument but it raises a
        # NotImplementedError. We catch this case here.
        try:
            _ = prior.support
            has_support = True
        except (NotImplementedError, AttributeError):
            # NotImplementedError -> Distribution that inherits from torch dist but
            # does not implement support.
            # AttributeError -> Custom distribution that has no support attribute.
            warnings.warn(
                "The passed prior has no support property, transform will be "
                "constructed from mean and std. If the passed prior is supposed to be "
                "bounded consider implementing the prior.support property.",
                stacklevel=2,
            )
            has_support = False

        # If the distribution has a `support`, check if the support is bounded.
        # If it is not bounded, we want to z-score the space. This is not done
        # by `biject_to()`, so we have to deal with this case separately.
        if has_support:
            if hasattr(prior.support, "base_constraint"):
                constraint = prior.support.base_constraint  # type: ignore
            else:
                constraint = prior.support

            # Check if the support is discrete
            if hasattr(prior.support, "is_discrete"):
                is_discrete = prior.support.is_discrete  # type: ignore
            else:
                is_discrete = False

            if is_discrete:
                # For discrete distributions, use mean/std transform
                transform = prior_mean_std_transform(prior, device)
            else:
                # For continuous distributions, check if support is bounded
                if isinstance(constraint, constraints._Real):
                    support_is_bounded = False
                else:
                    support_is_bounded = True

                if support_is_bounded:
                    transform = biject_to(prior.support)
                else:
                    # Use mean/std transform for unbounded continuous distributions
                    transform = prior_mean_std_transform(prior, device)
        else:
            # No support property, use mean/std transform
            transform = prior_mean_std_transform(prior, device)
    else:
        transform = torch_tf.identity_transform

    # Pytorch `transforms` do not sum the determinant over the parameters. However, if
    # the `transform` explicitly is an `IndependentTransform`, it does. Since our
    # `BoxUniform` is a `Independent` distribution, it will also automatically get a
    # `IndependentTransform` wrapper in `biject_to`. Our solution here is to wrap all
    # transforms as `IndependentTransform`.
    if not isinstance(transform, torch_tf.IndependentTransform):
        transform = torch_tf.IndependentTransform(
            transform, reinterpreted_batch_ndims=1
        )

    check_transform(prior, transform)  # type: ignore

    return transform.inv  # type: ignore


def check_transform(
    prior: Distribution, transform: TorchTransform, atol: float = 1e-3
) -> None:
    """Check validity of transformed and re-transformed samples."""

    theta = prior.sample(torch.Size((2,)))

    theta_unconstrained = transform.inv(theta)
    assert (
        theta_unconstrained.shape == theta.shape  # type: ignore
    ), """Mismatch between transformed and untransformed space. Note that you cannot
    use a transforms when using a MultipleIndependent prior with a Dirichlet prior."""

    assert torch.allclose(
        theta,
        transform(theta_unconstrained),  # type: ignore
        atol=atol,
    ), "Original and re-transformed parameters must be close to each other."


class ImproperEmpirical(Empirical):
    """
    Wrapper around pyro's `Emprirical` distribution that returns constant `log_prob()`.

    This class is used in SNPE when no prior is passed. Having a constant
    log-probability will lead to no samples being rejected during rejection-sampling.

    The default behavior of `pyro.distributions.Empirical` is that it returns `-inf`
    for any value that does not **exactly** match one of the samples passed at
    initialization. Thus, all posterior samples would be rejected for not fitting this
    criterion.
    """

    def log_prob(self, value: Tensor) -> Tensor:
        """
        Return ones as a constant log-prob for each input.

        Args:
            value: The parameters at which to evaluate the log-probability.

        Returns:
            Tensor of as many ones as there were parameter sets.
        """
        value = atleast_2d(value)
        return zeros(value.shape[0])


def mog_log_prob(
    theta: Tensor, logits_pp: Tensor, means_pp: Tensor, precisions_pp: Tensor
) -> Tensor:
    r"""
    Returns the log-probability of parameter sets $\theta$ under a mixture of Gaussians.

    Note that the mixture can have different logits, means, covariances for any theta in
    the batch. This is because these values were computed from a batch of $x$ (and the
    $x$ in the batch are not the same).

    This code is similar to the code of mdn.py in pyknos, but it does not use
    log(det(Cov)) = -2*sum(log(diag(L))), L being Cholesky of Precision. Instead, it
    just computes log(det(Cov)). Also, it uses the above-defined helper
    `_batched_vmv()`.

    Args:
        theta: Parameters at which to evaluate the mixture.
        logits_pp: (Unnormalized) mixture components.
        means_pp: Means of all mixture components. Shape
            (batch_dim, num_components, theta_dim).
        precisions_pp: Precisions of all mixtures. Shape
            (batch_dim, num_components, theta_dim, theta_dim).

    Returns: The log-probability.
    """

    _, _, output_dim = means_pp.size()
    theta = theta.view(-1, 1, output_dim)

    # Split up evaluation into parts.
    weights = logits_pp - torch.logsumexp(logits_pp, dim=-1, keepdim=True)
    constant = -(output_dim / 2.0) * torch.log(
        torch.tensor([2 * pi], device=theta.device)
    )
    log_det = 0.5 * torch.log(torch.det(precisions_pp))
    theta_minus_mean = theta.expand_as(means_pp) - means_pp
    exponent = -0.5 * batched_mixture_vmv(precisions_pp, theta_minus_mean)

    return torch.logsumexp(weights + constant + log_det + exponent, dim=-1)


def gradient_ascent(
    potential_fn: Callable,
    inits: Tensor,
    theta_transform: Optional[torch_tf.Transform] = None,
    num_iter: int = 1_000,
    num_to_optimize: int = 100,
    learning_rate: float = 0.01,
    save_best_every: int = 10,
    show_progress_bars: bool = False,
    interruption_note: str = "",
) -> Tuple[Tensor, Tensor]:
    """Returns the `argmax` and `max` of a `potential_fn` via gradient ascent.

    The method can be interrupted (Ctrl-C) when the user sees that the potential_fn
    converges. The currently best estimate will be returned.

    The maximum is obtained by running gradient ascent from given starting parameters.
    After the optimization is done, we select the parameter set that has the highest
    `potential_fn` value after the optimization.

    Warning: The default values used by this function are not well-tested. They might
    require hand-tuning for the problem at hand.

    TODO: find a way to tell pyright that transform(...) does not return None.

    Args:
        potential_fn: The function on which to optimize.
        inits: The initial parameters at which to start the gradient ascent steps.
        theta_transform: If passed, this transformation will be applied during the
            optimization.
        num_iter: Number of optimization steps that the algorithm takes
            to find the MAP.
        num_to_optimize: From the drawn `num_init_samples`, use the `num_to_optimize`
            with highest log-probability as the initial points for the optimization.
        learning_rate: Learning rate of the optimizer.
        save_best_every: The best log-probability is computed, saved in the
            `map`-attribute, and printed every `save_best_every`-th iteration.
            Computing the best log-probability creates a significant overhead (thus,
            the default is `10`.)
        show_progress_bars: Whether to show a progressbar for the optimization.
        interruption_note: The message printed when the user interrupts the
            optimization.

    Returns:
        The `argmax` and `max` of the `potential_fn`.
    """

    if theta_transform is None:
        theta_transform = torch_tf.IndependentTransform(
            torch_tf.identity_transform, reinterpreted_batch_ndims=1
        )
    else:
        theta_transform = theta_transform

    init_probs = potential_fn(inits).detach()
    inits = inits.to(init_probs.device)

    # Pick the `num_to_optimize` best init locations.
    sort_indices = torch.argsort(init_probs, dim=0)
    sorted_inits = inits[sort_indices]
    optimize_inits = sorted_inits[-num_to_optimize:]

    # The `_overall` variables store data accross the iterations, whereas the
    # `_iter` variables contain data exclusively extracted from the current
    # iteration.
    best_log_prob_iter = torch.max(init_probs)
    best_theta_iter = sorted_inits[-1]
    best_theta_overall = best_theta_iter.detach().clone()
    best_log_prob_overall = best_log_prob_iter.detach().clone()

    argmax_ = best_theta_overall
    max_val = best_log_prob_overall

    optimize_inits = theta_transform(optimize_inits)
    optimize_inits.requires_grad_(True)  # type: ignore
    optimizer = Adam([optimize_inits], lr=learning_rate)  # type: ignore

    iter_ = 0

    # Try-except block in case the user interrupts the program and wants to fall
    # back on the last saved `.map_`. We want to avoid a long error-message here.
    try:
        while iter_ < num_iter:
            optimizer.zero_grad()
            probs = potential_fn(theta_transform.inv(optimize_inits)).squeeze()
            loss = -probs.sum()
            loss.backward()
            optimizer.step()

            with torch.no_grad():
                if iter_ % save_best_every == 0 or iter_ == num_iter - 1:
                    # Evaluate the optimized locations and pick the best one.
                    log_probs_of_optimized = potential_fn(
                        theta_transform.inv(optimize_inits)
                    )
                    best_theta_iter = optimize_inits[  # type: ignore
                        torch.argmax(log_probs_of_optimized)
                    ].unsqueeze(0)  # add batch dim
                    best_log_prob_iter = potential_fn(
                        theta_transform.inv(best_theta_iter)
                    )
                    if best_log_prob_iter > best_log_prob_overall:
                        best_theta_overall = best_theta_iter.detach().clone()
                        best_log_prob_overall = best_log_prob_iter.detach().clone()

                if show_progress_bars:
                    print(
                        "\r",
                        f"Optimizing MAP estimate. Iterations: {iter_ + 1} / "
                        f"{num_iter}. Performance in iteration "
                        f"{divmod(iter_ + 1, save_best_every)[0] * save_best_every}: "
                        f"{best_log_prob_iter.item():.2f} (= unnormalized log-prob). "
                        "Press Ctrl-C to interrupt.",
                        end="",
                    )
                argmax_ = theta_transform.inv(best_theta_overall)
                max_val = best_log_prob_overall

            iter_ += 1

    except KeyboardInterrupt:
        interruption = f"Optimization was interrupted after {iter_} iterations. "
        print(interruption + interruption_note)
        return argmax_, max_val  # type: ignore

    return theta_transform.inv(best_theta_overall), max_val  # type: ignore


def seed_all_backends(seed: Optional[Union[int, Tensor]] = None) -> None:
    """Sets all python, numpy and pytorch seeds."""

    # Cast Tensor to int (required by math.random since Python 3.11)
    seed = int(torch.randint(1000000, size=(1,))) if seed is None else int(seed)

    random.seed(seed)
    np.random.seed(seed)
    torch.manual_seed(seed)
    torch.cuda.manual_seed(seed)
    torch.backends.cudnn.deterministic = True  # type: ignore
    torch.backends.cudnn.benchmark = False  # type: ignore<|MERGE_RESOLUTION|>--- conflicted
+++ resolved
@@ -244,7 +244,7 @@
     batch_t: Tensor,
     structured_dims: bool = False,
     min_std: float = 1e-14,
-) -> [Tensor, Tensor]:
+) -> list[Tensor, Tensor]:
     """Computes mean and standard deviation for z-scoring
 
     Args:
@@ -719,14 +719,8 @@
 
     It does two things:
     1) When the prior support is bounded, it transforms the parameters into unbounded
-<<<<<<< HEAD
-        space.
-    2) It z-scores the parameters such that MCMC is performed in a z-scored space
-    (when logit transformed, no z-scoring is applied/needed).
-=======
     space.
     2) It z-scores the parameters such that MCMC is performed in a z-scored space.
->>>>>>> 1f829164
 
     Args:
         prior: The prior distribution.
