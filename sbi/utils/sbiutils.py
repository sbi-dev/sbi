# This file is part of sbi, a toolkit for simulation-based inference. sbi is licensed
# under the Apache License Version 2.0, see <https://www.apache.org/licenses/>

import logging
import random
import warnings
from math import pi
from typing import Any, Callable, Dict, List, Optional, Sequence, Tuple, Type, Union

import numpy as np
import pyknos.nflows.transforms as nflows_tf
import torch
import torch.distributions.transforms as torch_tf
import zuko
from pyro.distributions import Empirical
from torch import Tensor, ones, zeros
from torch import nn as nn
from torch.distributions import (
    AffineTransform,
    Distribution,
    Independent,
    biject_to,
    constraints,
)
<<<<<<< HEAD
=======
from torch.optim.adam import Adam
from zuko.flows import UnconditionalTransform
>>>>>>> 366b67f9

from sbi.sbi_types import TorchTransform
from sbi.utils.torchutils import atleast_2d


def warn_if_zscoring_changes_data(x: Tensor, duplicate_tolerance: float = 0.1) -> None:
    """Raise warning if z-scoring would create duplicate data points.

    Args:
        x: Simulated data.
        duplicate_tolerance: Tolerated proportion of duplicates after z-scoring.
    """

    # Count unique xs.
    num_unique = torch.unique(x, dim=0).numel()

    # Check we do have different data in the batch
    if num_unique == 1:
        warnings.warn(
            "Beware that there is only a single unique element in the simulated data. "
            "If this is intended, make sure to set `z_score_x='none'` as z-scoring "
            "would result in NaNs",
            UserWarning,
            stacklevel=2,
        )

        # Skip computation.
        return
    else:
        # z-score.
        zx = (x - x.mean(0)) / x.std(0)

        # Count again and warn on too many new duplicates.
        num_unique_z = torch.unique(zx, dim=0).numel()

        if num_unique_z < num_unique * (1 - duplicate_tolerance):
            warnings.warn(
                "Z-scoring these simulation outputs resulted in {num_unique_z} unique "
                "datapoints. Before z-scoring, it had been {num_unique}. This can "
                "occur due to numerical inaccuracies when the data covers a large "
                "range of values. Consider either setting `z_score_x=False` (but "
                "beware that this can be problematic for training the NN) or exclude "
                "outliers from your dataset. Note: if you have already set "
                "`z_score_x=False`, this warning will still be displayed, but you can"
                " ignore it.",
                UserWarning,
                stacklevel=2,
            )


def x_shape_from_simulation(batch_x: Tensor) -> torch.Size:
    ndims = batch_x.ndim
    assert ndims >= 2, "Simulated data must be a batch with at least two dimensions."

    return batch_x[0].unsqueeze(0).shape


def del_entries(dic: Dict[str, Any], entries: Sequence = ()):
    """Delete entries from a dictionary.

    This is typically used to forward arguments to a method selectively, e.g. ignore
    'self' and '__class__' from `locals()`.
    """
    return {k: v for k, v in dic.items() if k not in entries}


def clamp_and_warn(name: str, value: float, min_val: float, max_val: float) -> float:
    """Return clamped value, logging an informative warning if different from value."""
    clamped_val = max(min_val, min(value, max_val))
    if clamped_val != value:
        logging.warning(
            f"{name}={value} was clamped to {clamped_val}; "
            f"must be in [{min_val},{max_val}] range"
        )

    return clamped_val


def z_score_parser(z_score_flag: Optional["str"]) -> Tuple[bool, bool]:
    """Parses string z-score flag into booleans.

    Converts string flag into booleans denoting whether to z-score or not, and whether
    data dimensions are structured or independent.

    Args:
        z_score_flag: str flag for z-scoring method stating whether the data
            dimensions are "structured" or "independent", or does not require z-scoring
            ("none" or None).

    Returns:
        Flag for whether or not to z-score, and whether data is structured
    """
    if isinstance(z_score_flag, bool):
        # Raise warning if boolean was passed.
        warnings.warn(
            "Boolean flag for z-scoring is deprecated as of sbi v0.18.0. It will be "
            "removed in a future release. Use 'none', 'independent', or 'structured' "
            "to indicate z-scoring option.",
            stacklevel=2,
        )
        z_score_bool, structured_data = z_score_flag, False

    elif (z_score_flag is None) or (z_score_flag == "none"):
        # Return Falses if "none" or None was passed.
        z_score_bool, structured_data = False, False

    elif (z_score_flag == "independent") or (z_score_flag == "structured"):
        # Got one of two valid z-scoring methods.
        z_score_bool = True
        structured_data = z_score_flag == "structured"

    else:
        # Return warning due to invalid option, defaults to not z-scoring.
        raise ValueError(
            "Invalid z-scoring option. Use 'none', 'independent', or 'structured'."
        )

    return z_score_bool, structured_data


def standardizing_transform(
    batch_t: Tensor,
    structured_dims: bool = False,
    min_std: float = 1e-14,
) -> nflows_tf.PointwiseAffineTransform:
    """Builds standardizing transform for nflows

    Args:
        batch_t: Batched tensor from which mean and std deviation (across
            first dimension) are computed.
        structured_dim: Whether data dimensions are structured (e.g., time-series,
            images), which requires computing mean and std per sample first before
            aggregating over samples for a single standardization mean and std for the
            batch, or independent (default), which z-scores dimensions independently.
        min_std:  Minimum value of the standard deviation to use when z-scoring to
            avoid division by zero.

    Returns:
        Affine transform for z-scoring
    """
    t_mean, t_std = z_standardization(batch_t, structured_dims, min_std)
    return nflows_tf.PointwiseAffineTransform(shift=-t_mean / t_std, scale=1 / t_std)


# NOTE: we need a separate function for zuko to return the precise type for pyright.
def standardizing_transform_zuko(
    batch_t: Tensor,
    structured_dims: bool = False,
    min_std: float = 1e-14,
) -> zuko.flows.UnconditionalTransform:
    """Builds standardizing transform for Zuko flows

    Args:
        batch_t: Batched tensor from which mean and std deviation (across
            first dimension) are computed.
        structured_dim: Whether data dimensions are structured (e.g., time-series,
            images), which requires computing mean and std per sample first before
            aggregating over samples for a single standardization mean and std for the
            batch, or independent (default), which z-scores dimensions independently.
        min_std:  Minimum value of the standard deviation to use when z-scoring to
            avoid division by zero.

    Returns:
        Affine transform for z-scoring
    """
    t_mean, t_std = z_standardization(batch_t, structured_dims, min_std)
    return zuko.flows.UnconditionalTransform(
        AffineTransform,
        loc=-t_mean / t_std,
        scale=1 / t_std,
        buffer=True,
    )


def z_standardization(
    batch_t: Tensor,
    structured_dims: bool = False,
    min_std: float = 1e-14,
) -> [Tensor, Tensor]:
    """Computes mean and standard deviation for z-scoring

    Args:
        batch_t: Batched tensor from which mean and std deviation (across
            first dimension) are computed.
        structured_dim: Whether data dimensions are structured (e.g., time-series,
            images), which requires computing mean and std per sample first before
            aggregating over samples for a single standardization mean and std for the
            batch, or independent (default), which z-scores dimensions independently.
        min_std:  Minimum value of the standard deviation to use when z-scoring to
            avoid division by zero.
        backend: Whether to use nflows or zuko backend

    Returns:
        Mean and standard deviation for z-scoring
    """
    is_valid_t, *_ = handle_invalid_x(batch_t, True)

    if structured_dims:
        # Structured data so compute a single mean over all dimensions
        # equivalent to taking mean over per-sample mean, i.e.,
        # `torch.mean(torch.mean(.., dim=1))`.
        t_mean = torch.mean(batch_t[is_valid_t])
        # Compute std per-sample first.
        sample_std = torch.std(batch_t[is_valid_t], dim=1)
        sample_std[sample_std < min_std] = min_std
        # Average over all samples for batch std.
        t_std = torch.mean(sample_std)
    else:
        t_mean = torch.mean(batch_t[is_valid_t], dim=0)
        t_std = torch.std(batch_t[is_valid_t], dim=0)
        t_std[t_std < min_std] = min_std

    # Return mean and std for z-scoring.
    return t_mean, t_std


class Standardize(nn.Module):
    def __init__(self, mean: Union[Tensor, float], std: Union[Tensor, float]):
        super(Standardize, self).__init__()
        mean, std = map(torch.as_tensor, (mean, std))
        self.mean = mean
        self.std = std
        self.register_buffer("_mean", mean)
        self.register_buffer("_std", std)

    def forward(self, tensor):
        return (tensor - self._mean) / self._std


def standardizing_net(
    batch_t: Tensor,
    structured_dims: bool = False,
    min_std: float = 1e-7,
) -> nn.Module:
    """Builds standardizing network

    Args:
        batch_t: Batched tensor from which mean and std deviation (across
            first dimension) are computed.
        structured_dim: Whether data dimensions are structured (e.g., time-series,
            images), which requires computing mean and std per sample first before
            aggregating over samples for a single standardization mean and std for the
            batch, or independent (default), which z-scores dimensions independently.
        min_std:  Minimum value of the standard deviation to use when z-scoring to
            avoid division by zero.

    Returns:
        Neural network module for z-scoring
    """

    is_valid_t, *_ = handle_invalid_x(batch_t, True)

    if structured_dims:
        # Structured data so compute a single mean over all dimensions
        # equivalent to taking mean over per-sample mean, i.e.,
        # `torch.mean(torch.mean(.., dim=1))`.
        t_mean = torch.mean(batch_t[is_valid_t])
    else:
        # Compute per-dimension (independent) mean.
        t_mean = torch.mean(batch_t[is_valid_t], dim=0)

    if len(batch_t > 1):
        if structured_dims:
            # Compute std per-sample first.
            sample_std = torch.std(batch_t[is_valid_t], dim=1)
            sample_std[sample_std < min_std] = min_std
            # Average over all samples for batch std.
            t_std = torch.mean(sample_std)
        else:
            t_std = torch.std(batch_t[is_valid_t], dim=0)
            t_std[t_std < min_std] = min_std
    else:
        t_std = torch.ones(1)
        logging.warning(
            """Using a one-dimensional batch will instantiate a Standardize transform
            with (mean, std) parameters which are not representative of the data. We
            allow this behavior because you might be loading a pre-trained net.
            If this is not the case, please be sure to use a larger batch."""
        )

    nan_in_stats = torch.logical_or(torch.isnan(t_mean).any(), torch.isnan(t_std).any())
    assert not nan_in_stats, """Training data mean or std for standardizing net must not
                            contain NaNs. In case you are encoding missing trials with
                            NaNs, consider setting z_score_x='none' to disable
                            z-scoring."""

    return Standardize(t_mean, t_std)


def handle_invalid_x(
    x: Tensor, exclude_invalid_x: bool = True
) -> Tuple[Tensor, int, int]:
    """Return Tensor mask that is True where simulations `x` are valid.

    Additionally return number of NaNs and Infs that were found.

    Note: If `exclude_invalid_x` is False, then mask will be True everywhere, ignoring
        potential NaNs and Infs.
    """

    batch_size = x.shape[0]

    # Squeeze to cover all dimensions in case of multidimensional x.
    x = x.reshape(batch_size, -1)

    # TODO: add option to allow for NaNs in certain dimensions, e.g., to encode varying
    # numbers of trials.
    x_is_nan = torch.isnan(x).any(dim=1)
    x_is_inf = torch.isinf(x).any(dim=1)
    num_nans = int(x_is_nan.sum().item())
    num_infs = int(x_is_inf.sum().item())

    if exclude_invalid_x:
        is_valid_x = ~x_is_nan & ~x_is_inf
    else:
        is_valid_x = ones(batch_size, dtype=torch.bool)

    assert (
        is_valid_x.sum() > 0
    ), """No valid data entries left after excluding NaNs and Infs. In case you are
        encoding missing trials with NaNs consider setting exclude_invalid_x=False and
        z_score_x = 'none' to disable z-scoring."""

    return is_valid_x, num_nans, num_infs


def npe_msg_on_invalid_x(
    num_nans: int, num_infs: int, exclude_invalid_x: bool, algorithm: str
) -> None:
    """Warn if there are NaNs or Infs, appropriate to single-round NPE.

    NPE allows to discard invalid simulations. Thus, we simply warn if invalid
    simulations are found (and they are removed from the dataset in
    `append_simulations()`.
    """

    if num_nans + num_infs > 0:
        if exclude_invalid_x:
            logging.warning(
                f"Found {num_nans} NaN simulations and {num_infs} Inf simulations. "
                "They will be excluded from training."
            )
        else:
            logging.warning(
                f"Found {num_nans} NaN simulations and {num_infs} Inf simulations. "
                "They are not excluded from training due to `exclude_invalid_x=False`."
                "Training will likely fail, we strongly recommend "
                f"`exclude_invalid_x=True` for {algorithm}."
            )


def nle_nre_apt_msg_on_invalid_x(
    num_nans: int, num_infs: int, exclude_invalid_x: bool, algorithm: str
) -> None:
    """Warn or raise if there are NaNs or Infs, appropriate to SNLE, SNRE, or APT.

    This will raise an error in the default case of `exclude_invalid_x=False` since
    SNLE/SNRE/APT do not allow to discard invalid simulations (Glöckler et al. 2021).
    If `exclude_invalid_x` has explicitly been set to `True` by the user, this
    function will give a warning about the systematic error.
    """

    if num_nans + num_infs > 0:
        if exclude_invalid_x:
            logging.warn(
                f"Found {num_nans} NaN simulations and {num_infs} Inf simulations."
                f"These will be discarded from training due to "
                f"`exclude_invalid_x=True`. Please be aware that this gives "
                f"systematically wrong results for {algorithm} and is only recommended "
                f"for expert users."
            )
        else:
            raise ValueError(
                f"Found {num_nans} NaN simulations and {num_infs} Inf simulations."
                f"{algorithm} does not allow invalid simulations."
                f"Replace the invalid values with an unreasonably low or high value."
            )


def warn_on_batched_x(batch_size):
    """Warn if more than one x was passed."""

    if batch_size > 1:
        warnings.warn(
            f"An x with a batch size of {batch_size} was passed. "
            "Unless you are using `sample_batched` or `log_prob_batched`, this will "
            "be interpreted as a batch of independent and identically distributed data"
            " X={x_1, ..., x_n}, i.e., data generated based on the same underlying"
            "(unknown) parameter. The resulting posterior will be with respect to"
            " the entire batch, i.e,. p(theta | X).",
            stacklevel=2,
        )


def check_warn_and_setstate(
    state_dict: Dict,
    key_name: str,
    replacement_value: Any,
    warning_msg: str = "",
) -> Tuple[Dict, str]:
    """
    Check if `key_name` is in `state_dict` and add it if not.

    If the key already existed in the `state_dict`, the dictionary remains
    unaltered. This function also appends to a warning string.

    For developers: The reason that this method only appends to a warning string
    instead of warning directly is that the user might get multiple very similar
    warnings if multiple attributes had to be replaced. Thus, we start off with an
    emtpy string and keep appending all missing attributes. Then, in the end,
    all attributes are displayed along with a full description of the warning.

    Args:
        attribute_name: The name of the attribute to check.
        state_dict: The dictionary to search (and write to if the key does not yet
            exist).
        replacement_value: The value to be written to the `state_dict`.
        warning_msg: String to which the warning message should be appended to.

    Returns:
        A dictionary which contains the key `attribute_name` and a string with an
        appended warning message.
    """

    if key_name not in state_dict:
        state_dict[key_name] = replacement_value
        warning_msg += " `self." + key_name + f" = {str(replacement_value)}`"
    return state_dict, warning_msg


def get_simulations_since_round(
    data: List, data_round_indices: List, starting_round_index: int
) -> Tensor:
    """
    Returns tensor with all data coming from a round >= `starting_round`.

    Args:
        data: Each list entry contains a set of data (either parameters, simulation
            outputs, or prior masks).
        data_round_indices: List with same length as data, each entry is an integer that
            indicates which round the data is from.
        starting_round_index: From which round onwards to return the data. We start
            counting from 0.
    """
    return torch.cat([
        t for t, r in zip(data, data_round_indices) if r >= starting_round_index
    ])


def mask_sims_from_prior(round_: int, num_simulations: int) -> Tensor:
    """Returns Tensor True where simulated from prior parameters.

    Args:
        round_: Current training round, starting at 0.
        num_simulations: Actually performed simulations. This number can be below
            the one fixed for the round if leakage correction through sampling is
            active and `patience` is not enough to reach it.
    """

    prior_mask_values = ones if round_ == 0 else zeros
    return prior_mask_values((num_simulations, 1), dtype=torch.bool)


def batched_mixture_vmv(matrix: Tensor, vector: Tensor) -> Tensor:
    """
    Returns (vector.T * matrix * vector).

    Doing this with einsum() allows for vector and matrix to be batched and have
    several mixture components. In other words, we deal with cases where the matrix and
    vector have two leading dimensions (batch_dim, num_components, **).

    Args:
        matrix: Matrix of shape
            (batch_dim, num_components, parameter_dim, parameter_dim).
        vector: Vector of shape (batch_dim, num_components, parameter_dim).

    Returns:
        Product (vector.T * matrix * vector) of shape (batch_dim, num_components).
    """
    return torch.einsum("bci, bci -> bc", vector, batched_mixture_mv(matrix, vector))


def batched_mixture_mv(matrix: Tensor, vector: Tensor) -> Tensor:
    """
    Returns (matrix * vector).

    Doing this with einsum() allows for vector and matrix to be batched and have
    several mixture components. In other words, we deal with cases where the matrix and
    vector have two leading dimensions (batch_dim, num_components, **).

    Args:
        matrix: Matrix of shape
            (batch_dim, num_components, parameter_dim, parameter_dim).
        vector: Vector of shape (batch_dim, num_components, parameter_dim).

    Returns:
        Product (matrix * vector) of shape (batch_dim, num_components, parameter_dim).
    """
    return torch.einsum("bcij,bcj -> bci", matrix, vector)


def expit(theta_t: Tensor, lower_bound: Tensor, upper_bound: Tensor) -> Tensor:
    """
    Return the expit() of an input.

    The `expit` transforms an unbounded input to the interval
    `[lower_bound, upper_bound]`.

    Args:
        theta_t: Input to be transformed.
        lower_bound: Lower bound of the transformation.
        upper_bound: Upper bound of the transformation.

    Returns: theta that is bounded between `lower_bound` and `upper_bound`.
    """
    range_ = upper_bound - lower_bound
    return range_ / (1 + torch.exp(-theta_t)) + lower_bound


def logit(theta: Tensor, lower_bound: Tensor, upper_bound: Tensor) -> Tensor:
    """
    Return the logit() of an input.

    The `logit` maps the interval `[lower_bound, upper_bound]` to an unbounded space.

    Args:
        theta: Input to be transformed.
        lower_bound: Lower bound of the transformation.
        upper_bound: Upper bound of the transformation.

    Returns: theta_t that is unbounded.
    """
    range_ = upper_bound - lower_bound
    theta_01 = (theta - lower_bound) / range_

    return torch.log(theta_01 / (1 - theta_01))


def check_dist_class(
    dist, class_to_check: Union[Type[Distribution], Tuple[Type[Distribution], ...]]
) -> Tuple[bool, Optional[Distribution]]:
    """Returns whether the `dist` is instance of `class_to_check`.

    The dist can be hidden in an Independent distribution, a Boxuniform or in a wrapper.
    E.g., when the user called `prepare_for_sbi`, the distribution will in fact be a
    `PytorchReturnTypeWrapper`. Thus, we need additional checks.

    Args:
        dist: Distribution to be checked.
        class_to_check: Class or tuple of classes to check against.

    Returns:
        Whether the `dist` is `class_to_check` and the `dist` itself.
    """

    # Direct check.
    if isinstance(dist, class_to_check):
        return True, dist
    # Reveal prior dist wrapped by user input checks or BoxUniform / Independent.
    else:
        if hasattr(dist, "prior"):
            dist = dist.prior
        if isinstance(dist, Independent):
            dist = dist.base_dist

        # Check dist.
        if isinstance(dist, class_to_check):
            is_instance = True
            return_dist = dist
        else:
            is_instance = False
            return_dist = None

        return is_instance, return_dist


def within_support(distribution: Any, samples: Tensor) -> Tensor:
    """
    Return whether the samples are within the support or not.

    If first checks whether the `distribution` has a `support` attribute (as is the
    case for `torch.distribution`). If it does not, it evaluates the log-probabilty and
    returns whether it is finite or not (this hanldes e.g. `NeuralPosterior`). Only
    checking whether the log-probabilty is not `-inf` will not work because, as of
    torch v1.8.0, a `torch.distribution` will throw an error at `log_prob()` when the
    sample is out of the support (see #451). In `prepare_for_sbi()`, we set
    `validate_args=False`. This would take care of this, but requires running
    `prepare_for_sbi()` and otherwise throws a cryptic error.

    Args:
        distribution: Distribution under which to evaluate the `samples`, e.g., a
            PyTorch distribution or NeuralPosterior.
        samples: Samples at which to evaluate.

    Returns:
        Tensor of bools indicating whether each sample was within the support.
    """
    # Try to check using the support property, use log prob method otherwise.
    # Before torch v1.7.0, `support.check()` returned bools for every element.
    # From v1.8.0 on, it directly considers all dimensions of a sample. E.g.,
    # for a single sample in 3D, v1.7.0 would return [[True, True, True]] and
    # v1.8.0 would return [True]. However, Pyro distributions would still
    # return [[True, True, True]]. This is relevant for `ImproperEmpirical`
    # distributions in SBI, which are used in SNPE.
    try:
        sample_check = distribution.support.check(samples)
        if sample_check.shape == samples.shape:
            sample_check = torch.all(sample_check, dim=-1)
        return sample_check

    # Falling back to log prob method of either the NeuralPosterior's net, or of a
    # custom wrapper distribution's.
    except (NotImplementedError, AttributeError):
        return torch.isfinite(distribution.log_prob(samples))


def match_theta_and_x_batch_shapes(theta: Tensor, x: Tensor) -> Tuple[Tensor, Tensor]:
    r"""Return $\theta$ and `x` with batch shape matched to each other.
    When `x` is just a single observation it is repeated for all entries in the
    batch of $\theta$s. When there is a batch of multiple `x`, i.e., iid `x`, then
    individual `x` are repeated in the pattern AABBCC and individual $\theta$ are
    repeated in the pattern ABCABC to cover all combinations.
    This is needed in nflows in order to have matching shapes of theta and context
    `x` when evaluating the neural network.
    Args:
        x: (a batch of iid) data
        theta: a batch of parameters
    Returns:
        theta: with shape (theta_batch_size * x_batch_size, *theta_shape)
        x: with shape (theta_batch_size * x_batch_size, *x_shape)
    """

    # Theta and x are ensured to have a batch dim, get the shape.
    theta_batch_size, *theta_shape = theta.shape
    x_batch_size, *x_shape = x.shape

    # Repeat iid trials as AABBCC.
    x_repeated = x.repeat_interleave(theta_batch_size, dim=0)
    # Repeat theta as ABCABC.
    theta_repeated = theta.repeat(x_batch_size, 1)

    # Double check: batch size for log prob evaluation must match.
    assert x_repeated.shape == torch.Size([theta_batch_size * x_batch_size, *x_shape])
    assert theta_repeated.shape == torch.Size([
        theta_batch_size * x_batch_size,
        *theta_shape,
    ])

    return theta_repeated, x_repeated


def mcmc_transform(
    prior: Distribution,
    num_prior_samples_for_zscoring: int = 1000,
    enable_transform: bool = True,
    device: str = "cpu",
    **kwargs,
) -> TorchTransform:
    """
    Builds a transform that is applied to parameters during MCMC.

    The resulting transform is defined such that the forward mapping maps from
    constrained to unconstrained space.

    It does two things:
    1) When the prior support is bounded, it transforms the parameters into unbounded
        space.
    2) It z-scores the parameters such that MCMC is performed in a z-scored space.

    Args:
        prior: The prior distribution.
        num_prior_samples_for_zscoring: The number of samples drawn from the prior
            to infer the `mean` and `stddev` of the prior used for z-scoring. Unused if
            the prior has bounded support or when the prior has `mean` and `stddev`
            attributes.
        enable_transform: Whether to transform parameters to unconstrained space.
            When False, an identity transform will be returned for `theta_transform`.

    Returns: A transformation that transforms whose `forward()` maps from unconstrained
        (or z-scored) to constrained (or non-z-scored) space.
    """

    if enable_transform:
        # Some distributions have a support argument but it raises a
        # NotImplementedError. We catch this case here.
        try:
            _ = prior.support
            has_support = True
        except (NotImplementedError, AttributeError):
            # NotImplementedError -> Distribution that inherits from torch dist but
            # does not implement support.
            # AttributeError -> Custom distribution that has no support attribute.
            warnings.warn(
                "The passed prior has no support property, transform will be "
                "constructed from mean and std. If the passed prior is supposed to be "
                "bounded consider implementing the prior.support property.",
                stacklevel=2,
            )
            has_support = False

        # If the distribution has a `support`, check if the support is bounded.
        # If it is not bounded, we want to z-score the space. This is not done
        # by `biject_to()`, so we have to deal with this case separately.
        if has_support:
            if hasattr(prior.support, "base_constraint"):
                constraint = prior.support.base_constraint  # type: ignore
            else:
                constraint = prior.support
            if isinstance(constraint, constraints._Real):
                support_is_bounded = False
            else:
                support_is_bounded = True
        else:
            support_is_bounded = False

        # Prior with bounded support, e.g., uniform priors.
        if has_support and support_is_bounded:
            transform = biject_to(prior.support)
        # For all other cases build affine transform with mean and std.
        else:
            try:
                prior_mean = prior.mean.to(device)
                prior_std = prior.stddev.to(device)
            except (NotImplementedError, AttributeError):
                # NotImplementedError -> Distribution that inherits from torch dist but
                # does not implement mean, e.g., TransformedDistribution.
                # AttributeError -> Custom distribution that has no mean/std attribute.
                warnings.warn(
                    "The passed prior has no mean or stddev attribute, estimating "
                    "them from samples to build affimed standardizing transform.",
                    stacklevel=2,
                )
                theta = prior.sample(torch.Size((num_prior_samples_for_zscoring,)))
                prior_mean = theta.mean(dim=0).to(device)
                prior_std = theta.std(dim=0).to(device)

            transform = torch_tf.AffineTransform(loc=prior_mean, scale=prior_std)
    else:
        transform = torch_tf.identity_transform

    # Pytorch `transforms` do not sum the determinant over the parameters. However, if
    # the `transform` explicitly is an `IndependentTransform`, it does. Since our
    # `BoxUniform` is a `Independent` distribution, it will also automatically get a
    # `IndependentTransform` wrapper in `biject_to`. Our solution here is to wrap all
    # transforms as `IndependentTransform`.
    if not isinstance(transform, torch_tf.IndependentTransform):
        transform = torch_tf.IndependentTransform(
            transform, reinterpreted_batch_ndims=1
        )

    check_transform(prior, transform)  # type: ignore

    return transform.inv  # type: ignore


def check_transform(
    prior: Distribution, transform: TorchTransform, atol: float = 1e-3
) -> None:
    """Check validity of transformed and re-transformed samples."""

    theta = prior.sample(torch.Size((2,)))

    theta_unconstrained = transform.inv(theta)
    assert (
        theta_unconstrained.shape == theta.shape  # type: ignore
    ), """Mismatch between transformed and untransformed space. Note that you cannot
    use a transforms when using a MultipleIndependent prior with a Dirichlet prior."""

    assert torch.allclose(
        theta,
        transform(theta_unconstrained),  # type: ignore
        atol=atol,
    ), "Original and re-transformed parameters must be close to each other."


class ImproperEmpirical(Empirical):
    """
    Wrapper around pyro's `Emprirical` distribution that returns constant `log_prob()`.

    This class is used in SNPE when no prior is passed. Having a constant
    log-probability will lead to no samples being rejected during rejection-sampling.

    The default behavior of `pyro.distributions.Empirical` is that it returns `-inf`
    for any value that does not **exactly** match one of the samples passed at
    initialization. Thus, all posterior samples would be rejected for not fitting this
    criterion.
    """

    def log_prob(self, value: Tensor) -> Tensor:
        """
        Return ones as a constant log-prob for each input.

        Args:
            value: The parameters at which to evaluate the log-probability.

        Returns:
            Tensor of as many ones as there were parameter sets.
        """
        value = atleast_2d(value)
        return zeros(value.shape[0])


def mog_log_prob(
    theta: Tensor, logits_pp: Tensor, means_pp: Tensor, precisions_pp: Tensor
) -> Tensor:
    r"""
    Returns the log-probability of parameter sets $\theta$ under a mixture of Gaussians.

    Note that the mixture can have different logits, means, covariances for any theta in
    the batch. This is because these values were computed from a batch of $x$ (and the
    $x$ in the batch are not the same).

    This code is similar to the code of mdn.py in pyknos, but it does not use
    log(det(Cov)) = -2*sum(log(diag(L))), L being Cholesky of Precision. Instead, it
    just computes log(det(Cov)). Also, it uses the above-defined helper
    `_batched_vmv()`.

    Args:
        theta: Parameters at which to evaluate the mixture.
        logits_pp: (Unnormalized) mixture components.
        means_pp: Means of all mixture components. Shape
            (batch_dim, num_components, theta_dim).
        precisions_pp: Precisions of all mixtures. Shape
            (batch_dim, num_components, theta_dim, theta_dim).

    Returns: The log-probability.
    """

    _, _, output_dim = means_pp.size()
    theta = theta.view(-1, 1, output_dim)

    # Split up evaluation into parts.
    weights = logits_pp - torch.logsumexp(logits_pp, dim=-1, keepdim=True)
    constant = -(output_dim / 2.0) * torch.log(torch.tensor([2 * pi]))
    log_det = 0.5 * torch.log(torch.det(precisions_pp))
    theta_minus_mean = theta.expand_as(means_pp) - means_pp
    exponent = -0.5 * batched_mixture_vmv(precisions_pp, theta_minus_mean)

    return torch.logsumexp(weights + constant + log_det + exponent, dim=-1)


def gradient_ascent(
    potential_fn: Callable,
    inits: Tensor,
    theta_transform: Optional[torch_tf.Transform] = None,
    num_iter: int = 1_000,
    num_to_optimize: int = 100,
    learning_rate: float = 0.01,
    save_best_every: int = 10,
    show_progress_bars: bool = False,
    interruption_note: str = "",
) -> Tuple[Tensor, Tensor]:
    """Returns the `argmax` and `max` of a `potential_fn` via gradient ascent.

    The method can be interrupted (Ctrl-C) when the user sees that the potential_fn
    converges. The currently best estimate will be returned.

    The maximum is obtained by running gradient ascent from given starting parameters.
    After the optimization is done, we select the parameter set that has the highest
    `potential_fn` value after the optimization.

    Warning: The default values used by this function are not well-tested. They might
    require hand-tuning for the problem at hand.

    TODO: find a way to tell pyright that transform(...) does not return None.

    Args:
        potential_fn: The function on which to optimize.
        inits: The initial parameters at which to start the gradient ascent steps.
        theta_transform: If passed, this transformation will be applied during the
            optimization.
        num_iter: Number of optimization steps that the algorithm takes
            to find the MAP.
        num_to_optimize: From the drawn `num_init_samples`, use the `num_to_optimize`
            with highest log-probability as the initial points for the optimization.
        learning_rate: Learning rate of the optimizer.
        save_best_every: The best log-probability is computed, saved in the
            `map`-attribute, and printed every `save_best_every`-th iteration.
            Computing the best log-probability creates a significant overhead (thus,
            the default is `10`.)
        show_progress_bars: Whether to show a progressbar for the optimization.
        interruption_note: The message printed when the user interrupts the
            optimization.

    Returns:
        The `argmax` and `max` of the `potential_fn`.
    """

    if theta_transform is None:
        theta_transform = torch_tf.IndependentTransform(
            torch_tf.identity_transform, reinterpreted_batch_ndims=1
        )
    else:
        theta_transform = theta_transform

    init_probs = potential_fn(inits).detach()

    # Pick the `num_to_optimize` best init locations.
    sort_indices = torch.argsort(init_probs, dim=0)
    sorted_inits = inits[sort_indices]
    optimize_inits = sorted_inits[-num_to_optimize:]

    # The `_overall` variables store data accross the iterations, whereas the
    # `_iter` variables contain data exclusively extracted from the current
    # iteration.
    best_log_prob_iter = torch.max(init_probs)
    best_theta_iter = sorted_inits[-1]
    best_theta_overall = best_theta_iter.detach().clone()
    best_log_prob_overall = best_log_prob_iter.detach().clone()

    argmax_ = best_theta_overall
    max_val = best_log_prob_overall

    optimize_inits = theta_transform(optimize_inits)
    optimize_inits.requires_grad_(True)  # type: ignore
    optimizer = Adam([optimize_inits], lr=learning_rate)  # type: ignore

    iter_ = 0

    # Try-except block in case the user interrupts the program and wants to fall
    # back on the last saved `.map_`. We want to avoid a long error-message here.
    try:
        while iter_ < num_iter:
            optimizer.zero_grad()
            probs = potential_fn(theta_transform.inv(optimize_inits)).squeeze()
            loss = -probs.sum()
            loss.backward()
            optimizer.step()

            with torch.no_grad():
                if iter_ % save_best_every == 0 or iter_ == num_iter - 1:
                    # Evaluate the optimized locations and pick the best one.
                    log_probs_of_optimized = potential_fn(
                        theta_transform.inv(optimize_inits)
                    )
                    best_theta_iter = optimize_inits[  # type: ignore
                        torch.argmax(log_probs_of_optimized)
                    ].view(1, -1)
                    best_log_prob_iter = potential_fn(
                        theta_transform.inv(best_theta_iter)
                    )
                    if best_log_prob_iter > best_log_prob_overall:
                        best_theta_overall = best_theta_iter.detach().clone()
                        best_log_prob_overall = best_log_prob_iter.detach().clone()

                if show_progress_bars:
                    print(
                        "\r",
                        f"Optimizing MAP estimate. Iterations: {iter_ + 1} / "
                        f"{num_iter}. Performance in iteration "
                        f"{divmod(iter_ + 1, save_best_every)[0] * save_best_every}: "
                        f"{best_log_prob_iter.item():.2f} (= unnormalized log-prob)",
                        end="",
                    )
                argmax_ = theta_transform.inv(best_theta_overall)
                max_val = best_log_prob_overall

            iter_ += 1

    except KeyboardInterrupt:
        interruption = f"Optimization was interrupted after {iter_} iterations. "
        print(interruption + interruption_note)
        return argmax_, max_val  # type: ignore

    return theta_transform.inv(best_theta_overall), max_val  # type: ignore


def seed_all_backends(seed: Optional[Union[int, Tensor]] = None) -> None:
    """Sets all python, numpy and pytorch seeds."""

    # Cast Tensor to int (required by math.random since Python 3.11)
    seed = int(torch.randint(1000000, size=(1,))) if seed is None else int(seed)

    random.seed(seed)
    np.random.seed(seed)
    torch.manual_seed(seed)
    torch.cuda.manual_seed(seed)
    torch.backends.cudnn.deterministic = True  # type: ignore
    torch.backends.cudnn.benchmark = False  # type: ignore<|MERGE_RESOLUTION|>--- conflicted
+++ resolved
@@ -22,11 +22,7 @@
     biject_to,
     constraints,
 )
-<<<<<<< HEAD
-=======
 from torch.optim.adam import Adam
-from zuko.flows import UnconditionalTransform
->>>>>>> 366b67f9
 
 from sbi.sbi_types import TorchTransform
 from sbi.utils.torchutils import atleast_2d
