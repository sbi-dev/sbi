# This file is part of sbi, a toolkit for simulation-based inference. sbi is licensed
# under the Affero General Public License v3, see <https://www.gnu.org/licenses/>.


import warnings
from typing import Any, Callable, Dict, Optional, Sequence, Tuple, Union, cast

import torch
from numpy import ndarray
from scipy.stats._distn_infrastructure import rv_frozen
from scipy.stats._multivariate import multi_rv_frozen
from torch import Tensor, float32, nn
from torch.distributions import Distribution, Uniform

from sbi.sbi_types import Array
from sbi.utils.sbiutils import warn_on_iid_x, within_support
from sbi.utils.torchutils import BoxUniform, atleast_2d
from sbi.utils.user_input_checks_utils import (
    CustomPriorWrapper,
    MultipleIndependent,
    PytorchReturnTypeWrapper,
)


def check_prior(prior: Any) -> None:
    """Assert that prior is a PyTorch distribution (or pass if None)."""

    if prior is None:
        pass
    else:
        assert isinstance(
            prior, Distribution
        ), """Prior must be a PyTorch Distribution. See FAQ 7 for more details or use
        `sbi.utils.user_input_checks.process_prior` for wrapping scipy and lists of
        independent priors."""


def process_prior(
    prior: Union[Sequence[Distribution], Distribution, rv_frozen, multi_rv_frozen],
    custom_prior_wrapper_kwargs: Optional[Dict] = None,
) -> Tuple[Distribution, int, bool]:
    """Return PyTorch distribution-like prior from user-provided prior.

    NOTE: If the prior argument is a sequence of PyTorch distributions, they will be
    interpreted as independent prior dimensions wrapped in a `MultipleIndependent`
    pytorch Distribution. In case the elements are not PyTorch distributions, make sure
    to use process_prior on each element in the list beforehand. See FAQ 7 for details.

    NOTE: returns a tuple (processed_prior, num_params, whether_prior_returns_numpy).
    The last two entries in the tuple can be passed on to `process_simulator` to prepare
    the simulator as well. For example, it will take care of casting parameters to numpy
    or adding a batch dimension to the simulator output, if needed.

    Args:
        prior: Prior object with `.sample()` and `.log_prob()` as provided by the user,
            or a sequence of such objects.
        custom_prior_wrapper_kwargs: kwargs to be passed to the class that wraps a
            custom prior into a pytorch Distribution, e.g., for passing bounds for a
            prior with bounded support (lower_bound, upper_bound), or argument
            constraints.
            (arg_constraints), see pytorch.distributions.Distribution for more info.

    Raises:
        AttributeError: If prior objects lacks `.sample()` or `.log_prob()`.

    Returns:
        prior: Prior that emits samples and evaluates log prob as PyTorch Tensors.
        theta_numel: Number of parameters - elements in a single sample from the prior.
        prior_returns_numpy: Whether the return type of the prior was a Numpy array.
    """

    # If prior is a sequence, assume independent components and check as PyTorch prior.
    if isinstance(prior, Sequence):
        warnings.warn(
            f"""Prior was provided as a sequence of {len(prior)} priors. They will be
            interpreted as independent of each other and matched in order to the
            components of the parameter.""",
            stacklevel=2,
        )
        # process individual priors
        prior = [process_prior(p, custom_prior_wrapper_kwargs)[0] for p in prior]
        return process_pytorch_prior(MultipleIndependent(prior))

    if isinstance(prior, Distribution):
        return process_pytorch_prior(prior)

    # If prior is given as `scipy.stats` object, wrap as PyTorch.
    elif isinstance(prior, (rv_frozen, multi_rv_frozen)):
        raise NotImplementedError(
            "Passing a prior as scipy.stats object is deprecated. "
            "Please pass it as a PyTorch Distribution."
        )

    # Otherwise it is a custom prior - check for `.sample()` and `.log_prob()`.
    else:
        return process_custom_prior(prior, custom_prior_wrapper_kwargs)


def process_custom_prior(
    prior, custom_prior_wrapper_kwargs: Optional[Dict] = None
) -> Tuple[Distribution, int, bool]:
    """Check and return corrected prior object defined by the user.

    Args:
        prior: Prior object with `.sample()` and `.log_prob()` as provided by the user.
        custom_prior_wrapper_kwargs: kwargs to be passed to the class that wraps a
            custom prior into a pytorch Distribution, e.g., for passing bounds for a
            prior with bounded support (lower_bound, upper_bound), or argument
            constraints.
            (arg_constraints), see pytorch.distributions.Distribution for more info.

    Returns:
        prior: sbi-compatible prior.
        theta_numel: Number of parameters - elements in a single sample from the prior.
        is_prior_numpy: Whether the prior returned Numpy arrays before wrapping.
    """

    check_prior_attributes(prior)
    check_prior_batch_behavior(prior)
    prior, is_prior_numpy = maybe_wrap_prior_as_pytorch(
        prior, custom_prior_wrapper_kwargs
    )
    check_prior_return_type(prior)
    theta_numel = prior.sample().numel()

    return prior, theta_numel, is_prior_numpy


def maybe_wrap_prior_as_pytorch(
    prior, custom_prior_wrapper_kwargs: Optional[Dict[str, Any]] = None
) -> Tuple[Distribution, bool]:
    """Check prior return type and maybe wrap as PyTorch.

    Args:
        prior: Prior object with `.sample()` and `.log_prob()` as provided by the user.
        custom_prior_wrapper_kwargs: kwargs to be passed to the class that wraps a
            custom prior into a pytorch Distribution, e.g., for passing bounds for a
            prior with bounded support (lower_bound, upper_bound), or argument
            constraints.
            (arg_constraints), see pytorch.distributions.Distribution for more info.

    Raises:
        TypeError: If prior return type is PyTorch or Numpy.

    Returns:
        prior: Prior that emits samples and evaluates log prob as PyTorch Tensors.
        is_prior_numpy: Whether the prior returned Numpy arrays before wrapping.
    """

    theta = prior.sample((1,))
    log_probs = prior.log_prob(theta)

    # Check return types
    if isinstance(theta, Tensor) and isinstance(log_probs, Tensor):
        # XXX: We wrap to get a Distribution. But this might interfere with the fact
        # that the custom prior can be a probabilistic program.
        prior = CustomPriorWrapper(
            custom_prior=prior,
            event_shape=torch.Size([theta.numel()]),
            **custom_prior_wrapper_kwargs or {},
        )
        is_prior_numpy = False
    elif isinstance(theta, ndarray) and isinstance(log_probs, ndarray):
        # infer event shape from single numpy sample.
        event_shape = torch.Size([theta.size])
        prior = CustomPriorWrapper(
            custom_prior=prior,
            event_shape=event_shape,
            **custom_prior_wrapper_kwargs or {},
        )
        is_prior_numpy = True
    else:
        raise TypeError(
            f"Prior must return torch.Tensor or ndarray, but returns {type(theta)}"
        )
    return cast(Distribution, prior), is_prior_numpy


def process_pytorch_prior(prior: Distribution) -> Tuple[Distribution, int, bool]:
    """Return PyTorch prior adapted to the requirements for sbi.

    Args:
        prior: PyTorch distribution prior provided by the user.

    Raises:
        ValueError: If prior is defined over an unwrapped scalar variable.

    Returns:
        prior: PyTorch distribution prior.
        theta_numel: Number of parameters - elements in a single sample from the prior.
        prior_returns_numpy: False.
    """

    # Turn off validation of input arguments to allow `log_prob()` on samples outside
    # of the support.
    prior.set_default_validate_args(False)

    # Reject unwrapped scalar priors.
    # This will reject Uniform priors with dimension larger than 1.
    if prior.sample().ndim == 0:
        raise ValueError(
            "Detected scalar prior. Please make sure to pass a PyTorch prior with "
            "`batch_shape=torch.Size([1])` or `event_shape=torch.Size([1])`."
        )
    # Cast 1D Uniform to BoxUniform to avoid shape error in mdn log prob.
    elif isinstance(prior, Uniform) and prior.batch_shape.numel() == 1:
        prior = BoxUniform(low=prior.low, high=prior.high)
        warnings.warn(
            "Casting 1D Uniform prior to BoxUniform to match sbi batch requirements.",
            stacklevel=2,
        )

    check_prior_batch_behavior(prior)
    check_prior_batch_dims(prior)

    if prior.sample().dtype != float32:
        prior = PytorchReturnTypeWrapper(
            prior, return_type=float32, validate_args=False
        )

    # This will fail for float64 priors.
    check_prior_return_type(prior)

    theta_numel = prior.sample().numel()

    return prior, theta_numel, False


def check_prior_batch_dims(prior) -> None:
    """Check if batch shape of the prior is smaller or equal to 1.

    Raises:
        ValueError: If `batch_shape` larger than 1.
    """

    if prior.batch_shape.numel() > 1:
        raise ValueError(
            """The specified prior has `batch_shape` larger than 1. Please
            specify a prior with batch_shape smaller equal to 1 and `event_shape`
            equal to number of parameters of your model.

            In case your intention was to pass a univariate distribution like Uniform
            (or Beta, Gamma, etc.) defined over multiple parameters, consider instead
            using `torch.distributions.Independent` to reinterpret batch dimensions as
            event dimensions, or use the `MultipleIndependent` distribution we provide.

            To use `sbi.utils.MultipleIndependent`, just pass a list of priors, e.g. to
            specify a uniform prior over two parameters, pass as prior:
                prior = [
                            Uniform(torch.zeros(1), torch.ones(1)),
                            Uniform(torch.ones(1), 2 * torch.ones(1))
                        ]
            or, to pass a Gamma over the first parameter and a correlated Gaussian over
            the other two, write:
                prior = [
                            Gamma(torch.ones(1), 2 * torch.ones(1)),
                            MVG(torch.zeros(2), tensor([[1., 0.1], [0.1, 2.]])),
                        ]
            """
        )


def check_for_possibly_batched_x_shape(x_shape):
    """Raise `ValueError` if dimensionality of simulations doesn't match requirements.

    sbi does not support multiple observations yet. For 2D observed data the leading
    dimension will be interpreted as batch dimension and a `ValueError` is raised if the
    batch dimension is larger than 1.

    Multidimensional observations e.g., images, are allowed when they are passed with an
    additional leading batch dimension of size 1.
    """

    x_ndim = len(x_shape)
    inferred_batch_shape, *inferred_data_shape = x_shape

    # Reject multidimensional data with batch_shape > 1.
    if x_ndim > 1 and inferred_batch_shape > 1:
        raise ValueError(
            """The `x` passed to condition the posterior for evaluation or sampling
                has an inferred batch shape larger than one. This is not supported in
                some sbi methods for reasons depending on the scenario:

                    - in case you want to evaluate or sample conditioned on several iid
                      xs e.g., (p(theta | [x1, x2, x3])), this is fully supported only
                      for likelihood based SNLE and SNRE. For SNPE it is supported only
                      for a fixed number of trials and using an appropriate embedding
                      net, i.e., by treating the trials as additional data dimension. In
                      that case, make sure to pass xo with a leading batch dimensionen.

                    - in case you trained with a single round to do amortized inference
                    and now you want to evaluate or sample a given theta conditioned on
                    several xs, one after the other, e.g, p(theta | x1), p(theta | x2),
                    p(theta| x3): this broadcasting across xs is not supported in sbi.
                    Instead, what you can do it to call posterior.log_prob(theta, xi)
                    multiple times with different xi.

                    - finally, if your observation is multidimensional, e.g., an image,
                    make sure to pass it with a leading batch dimension, e.g., with
                    shape (1, xdim1, xdim2). Beware that the current implementation
                    of sbi might not provide stable support for this and result in
                    shape mismatches.

            NOTE: below we use list notation to reduce clutter, but `x` should be of
            type torch.Tensor or ndarray.

            For example:

            > x_o = [[1]]
            > x_o = [[1, 2, 3]]

            are interpreted as single observations with a leading batch dimension of
            one. However

            > x_o = [ [1], [2] ]
            > x_o = [ [1,2,3], [4,5,6] ]

            are interpreted as a batch of two scalar or vector observations, which
            is not supported yet. The following is interpreted as a matrix-shaped
            observation, e.g. a monochromatic image:

            > x_o = [ [[1,2,3], [4,5,6]] ]

            Finally, for convenience,

            > x_o = [1]
            > x_o = [1, 2, 3]

            will be interpreted as a single scalar or single vector observation
            respectively, without the user needing to wrap or unsqueeze them.
            """
        )
    else:
        pass


def check_prior_attributes(prior) -> None:
    """Check for prior methods sample(sample_shape) .log_prob(value) methods.

    Raises:
        AttributeError: if either of the two methods doesn't exist.
    """

    # Sample a batch of two parameters to check batch behaviour > 1 and that
    # `.sample()` can handle a tuple argument.
    num_samples = 2
    try:
        theta = prior.sample((num_samples,))
    except AttributeError as err:
        raise AttributeError(
            "Prior needs method `.sample()`. Consider using a PyTorch distribution."
        ) from err
    except TypeError as err:
        raise TypeError(
            f"""The `prior.sample()` method must accept Tuple arguments, e.g.,
            prior.sample(({num_samples}, )) to sample a batch of 2 parameters. Consider
            using a PyTorch distribution."""
        ) from err
    except Exception as err:  # Catch any other error.
        raise ValueError(
            f"""Something went wrong when sampling a batch of parameters
            from the prior as `prior.sample(({num_samples}, ))`. Consider using a
            PyTorch distribution."""
        ) from err
    try:
        prior.log_prob(theta)
    except AttributeError as err:
        raise AttributeError(
            "Prior needs method `.log_prob()`. Consider using a PyTorch distribution."
        ) from err
    except Exception as err:  # Catch any other error.
        raise ValueError(
            """Something went wrong when evaluating a batch of parameters theta
            with `prior.log_prob(theta)`. Consider using a PyTorch distribution."""
        ) from err


def check_prior_return_type(
    prior, return_type: Optional[torch.dtype] = float32
) -> None:
    """Check whether prior.sample() returns float32 Tensor."""

    prior_dtype = prior.sample().dtype
    assert (
        prior_dtype == return_type
    ), f"Prior return type must be {return_type}, but is {prior_dtype}."


def check_prior_batch_behavior(prior) -> None:
    """Assert that it is possible to sample and evaluate batches of parameters."""

    # Check for correct batch size in .sample and .log_prob
    num_samples = 1
    theta = prior.sample((num_samples,))
    log_probs = prior.log_prob(theta)

    assert (
        len(theta.shape) >= 2
    ), f"""A parameter batch sampled from the prior must be at least 2D,
    (num_samples, parameter_dim), but is {len(theta.shape)}"""

    num_sampled, *parameter_dim = theta.shape
    # Using len here because `log_prob` could be `ndarray` or `torch.Tensor`.
    num_log_probs = len(log_probs)

    assert (
        num_sampled == num_samples
    ), "prior.sample((batch_size, )) must return batch_size parameters."

    assert (
        num_log_probs == num_samples
    ), "prior.log_prob must return as many log probs as samples."


def check_prior_support(prior):
    """Check whether prior allows to check for support.

    This either uses the PyTorch support property, or the custom prior .logprob method
    """

    try:
        within_support(prior, prior.sample((1,)))
    except NotImplementedError as err:
        raise NotImplementedError(
            """The prior must implement the support property or allow to call
            .log_prob() outside of support."""
        ) from err


def check_embedding_net_device(embedding_net: nn.Module, datum: torch.Tensor) -> None:
    """Checks if the device for the `embedding_net`'s weights is the same as the device
    for the fed `datum`. In case of discrepancy, warn the user and move the
    embedding_net` to  the `datum`'s device.

    Args:
        embedding_net: torch `Module` embedding data
        datum torch `Tensor` from the training device
    """
    datum_device = datum.device
    embedding_net_devices = [p.device for p in embedding_net.parameters()]
    if len(embedding_net_devices) > 0:
        embedding_net_device = embedding_net_devices[0]
        if embedding_net_device != datum_device:
            warnings.warn(
                "Mismatch between the device of the data fed "
                "to the embedding_net and the device of the "
                "embedding_net's weights. Fed data has device "
                f"'{datum_device}' vs embedding_net weights have "
                f"device '{embedding_net_device}'. "
                "Automatically switching the embedding_net's device to "
                f"'{datum_device}', which could otherwise be done manually "
                f"""using the line `embedding_net.to('{datum_device}')`.""",
                stacklevel=2,
            )
            embedding_net.to(datum_device)
    else:
        pass


def check_data_device(datum_1: torch.Tensor, datum_2: torch.Tensor) -> None:
    """Checks if two tensors have the seme device. Fails if there is a device
    discrepancy

    Args:
        datum_1: torch `Tensor`
        datum_2: torch `Tensor`
    """
    assert datum_1.device == datum_2.device, (
        "Mismatch in fed data's device: "
        f"datum_1 has device '{datum_1.device}' whereas "
        f"datum_2 has device '{datum_2.device}'. Please "
        "use data from a common device."
    )


def process_simulator(
    user_simulator: Callable,
    prior: Distribution,
    is_numpy_simulator: bool,
) -> Callable:
    """Returns a simulator that meets the requirements for usage in sbi.

    Args:
        user_simulator: simulator provided by the user, possibly written in numpy.
        prior: prior as pytorch distribution or processed with `process_prior`.
        is_numpy_simulator: whether the simulator needs theta in numpy types, returned
            from `process_prior`.

    Returns:
        simulator: processed simulator that returns `torch.Tensor` can handle batches
            of parameters.
    """

    assert isinstance(user_simulator, Callable), "Simulator must be a function."

    pytorch_simulator = wrap_as_pytorch_simulator(
        user_simulator, prior, is_numpy_simulator
    )

    batch_simulator = ensure_batched_simulator(pytorch_simulator, prior)

    return batch_simulator


def wrap_as_pytorch_simulator(
    simulator: Callable, prior, is_numpy_simulator
) -> Callable:
    """Return a simulator that accepts and returns `Tensor` arguments."""

    if is_numpy_simulator:
        # Get data to check input type is consistent with data.
        theta = prior.sample().numpy()  # Cast to numpy because is in PyTorch already.
        x = simulator(theta)
        assert isinstance(
            x, ndarray
        ), f"Simulator output type {type(x)} must match its input type {type(theta)}"

        # Define a wrapper function to PyTorch
        def pytorch_simulator(theta: Tensor) -> Tensor:
            return torch.as_tensor(simulator(theta.numpy()), dtype=float32)

    else:
        # Define a wrapper to make sure that the output of the simulator is `float32`.
        def pytorch_simulator(theta: Tensor) -> Tensor:
            return torch.as_tensor(simulator(theta), dtype=float32)

    return pytorch_simulator


def ensure_batched_simulator(simulator: Callable, prior) -> Callable:
    """Return a simulator with batched output.

    Return the unchanged simulator if it can already simulate multiple parameter
    vectors per call. Otherwise, wrap as simulator with batched output (leading batch
    dimension of shape [1]).
    """

    is_batched_simulator = True
    try:
        batch_size = 2
        # The simulator must return a matching batch dimension and data.
        output_shape = simulator(prior.sample((batch_size,))).shape
        assert len(output_shape) > 1
        assert output_shape[0] == batch_size
    except Exception:
        is_batched_simulator = False

    return simulator if is_batched_simulator else get_batch_loop_simulator(simulator)


def get_batch_loop_simulator(simulator: Callable) -> Callable:
    """Return simulator wrapped with `map` to handle batches of parameters.

    Note: this batches the simulator only syntactically, there are no performance
    benefits as with true vectorization."""

    def batch_loop_simulator(theta: Tensor) -> Tensor:
        """Return a batch of simulations by looping over a batch of parameters."""
        assert theta.ndim > 1, "Theta must have a batch dimension."
        # Simulate in loop
        xs = list(map(simulator, theta))
        # Stack over batch to keep x_shape
        return torch.stack(xs)

    return batch_loop_simulator


def process_x(
    x: Array, x_shape: Optional[torch.Size] = None, allow_iid_x: bool = False
) -> Tensor:
    """Return observed data adapted to match sbi's shape and type requirements.

    If `x_shape` is `None`, the shape is not checked.

    Args:
        x: Observed data as provided by the user.
        x_shape: Prescribed shape - either directly provided by the user at init or
            inferred by sbi by running a simulation and checking the output.
        allow_iid_x: Whether multiple trials in x are allowed.

    Returns:
        x: Observed data with shape ready for usage in sbi.
    """

    x = atleast_2d(torch.as_tensor(x, dtype=float32))

    # If x_shape is provided, we can fix a missing batch dim for >1D data.
    if x_shape is not None and len(x_shape) > len(x.shape):
        x = x.unsqueeze(0)

    input_x_shape = x.shape
    if not allow_iid_x:
        check_for_possibly_batched_x_shape(input_x_shape)
        start_idx = 0
    else:
        warn_on_iid_x(num_trials=input_x_shape[0])
        start_idx = 1

    if x_shape is not None:
        # Number of trials can change for every new x, but single trial x shape must
        # match.
        assert input_x_shape[start_idx:] == x_shape[start_idx:], (
            f"Observed data shape ({input_x_shape[start_idx:]}) must match "
            f"the shape of simulated data x ({x_shape[start_idx:]})."
        )
    return x


def prepare_for_sbi(simulator: Callable, prior) -> Tuple[Callable, Distribution]:
    """Prepare simulator and prior for usage in sbi.

    NOTE: This method is deprecated as of sbi version v0.23.0. and will be removed in a
    future release. Please use `process_prior` and `process_simulator` in the future.
    This is a wrapper around `process_prior` and `process_simulator` which can be
    used in isolation as well.

    Attempts to meet the following requirements by reshaping and type-casting:

    - the simulator function receives as input and returns a Tensor.<br/>
    - the simulator can simulate batches of parameters and return batches of data.<br/>
    - the prior does not produce batches and samples and evaluates to Tensor.<br/>
    - the output shape is a `torch.Size((1,N))` (i.e, has a leading batch dimension 1).

    If this is not possible, a suitable exception will be raised.

    Args:
        simulator: Simulator as provided by the user.
        prior: Prior as provided by the user.

    Returns:
        Tuple (simulator, prior) checked and matching the requirements of sbi.
    """

    warnings.warn(
        "This method is deprecated as of sbi version v0.23.0. and will be removed in a \
        future release."
        "Please use `process_prior` and `process_simulator` in the future.",
        DeprecationWarning,
        stacklevel=2,
    )

    # Check prior, return PyTorch prior.
    prior, _, prior_returns_numpy = process_prior(prior)

    # Check simulator, returns PyTorch simulator able to simulate batches.
    simulator = process_simulator(simulator, prior, prior_returns_numpy)

    # Consistency check after making ready for sbi.
    check_sbi_inputs(simulator, prior)

    return simulator, prior


def check_sbi_inputs(simulator: Callable, prior: Distribution) -> None:
    """Assert requirements for simulator, prior and observation for usage in sbi.

    Args:
        simulator: simulator function
        prior: prior (Distribution like)
        x_shape: Shape of single simulation output $x$.
    """
    check_prior_support(prior)
    num_prior_samples = 1
    theta = prior.sample(torch.Size((num_prior_samples,)))
    theta_batch_shape, *_ = theta.shape
    simulation = simulator(theta)
    sim_batch_shape, *sim_event_shape = simulation.shape

    assert isinstance(theta, Tensor), "Parameters theta must be a `Tensor`."
    assert isinstance(simulation, Tensor), "Simulator output must be a `Tensor`."

    assert (
        theta_batch_shape == num_prior_samples
    ), f"""Theta batch shape {theta_batch_shape} must match
        num_samples={num_prior_samples}."""
    assert (
        sim_batch_shape == num_prior_samples
    ), f"""Simulation batch shape {sim_batch_shape} must match
        num_samples={num_prior_samples}."""


def check_estimator_arg(estimator: Union[str, Callable]) -> None:
    """Check (density or ratio) estimator argument passed by the user."""
    assert isinstance(estimator, str) or (
        isinstance(estimator, Callable) and not isinstance(estimator, nn.Module)
    ), (
        "The passed density estimator / classifier must be a string or a function "
        f"returning a nn.Module, but is {type(estimator)}"
    )


def validate_theta_and_x(
    theta: Any, x: Any, data_device: str = "cpu", training_device: str = "cpu"
) -> Tuple[Tensor, Tensor]:
    r"""
    Checks if the passed $(\theta, x)$ are valid.

    Specifically, we check:
    1) If they are (torch) tensors.
    2) If they have the same batchsize.
    3) If they are of `dtype=float32`.

    Additionally, We move the data to the specified `data_device`. This is where the
    data is stored and can be separate from `training_device`, where the
    computations for training are performed.

    Raises:
        AssertionError: If theta or x are not torch.Tensor-like,
        do not yield the same batchsize and do not have dtype==float32.

    Args:
        theta: Parameters.
        x: Simulation outputs.
        data_device: Device where data is stored.
        training_device: Training device for net.
    """
    assert isinstance(theta, Tensor), "Parameters theta must be a `torch.Tensor`."
    assert isinstance(x, Tensor), "Simulator output must be a `torch.Tensor`."

    assert theta.shape[0] == x.shape[0], (
        f"Number of parameter sets (={theta.shape[0]} must match the number of "
        f"simulation outputs (={x.shape[0]})"
    )

    # I did not fuse these asserts with the `isinstance(x, Tensor)` asserts in order
    # to give more explicit errors.
    assert theta.dtype == float32, "Type of parameters must be float32."
    assert x.dtype == float32, "Type of simulator outputs must be float32."

    if str(x.device) != data_device:
        warnings.warn(
            f"Data x has device '{x.device}'."
            f"Moving x to the data_device '{data_device}'."
            f"Training will proceed on device '{training_device}'.",
            stacklevel=2,
        )
        x = x.to(data_device)

    if str(theta.device) != data_device:
        warnings.warn(
            f"Parameters theta has device '{theta.device}'. "
            f"Moving theta to the data_device '{data_device}'."
            f"Training will proceed on device '{training_device}'.",
            stacklevel=2,
        )
        theta = theta.to(data_device)

    return theta, x


<<<<<<< HEAD
def check_condition_shape(condition, condition_shape=None):
    r"""This method checks whether the condition has the correct shape.

    Args:
        condition: Conditions of shape (*batch_shape, *condition_shape).
        condition_shape: Shape of the condition.
            If not provided, it will assume a 1D input.

    Raises:
        ValueError: If the condition has a dimensionality that does not match
                    the expected input dimensionality.
        ValueError: If the shape of the condition does not match the expected
                    input dimensionality.
    """
    if condition_shape is None:
        condition_shape = (1,)
    if condition.ndim < len(condition_shape):
        raise ValueError(
            "Dimensionality of condition is to small and does not match the "
            f"expected input dimensionality {len(condition_shape)}, as provided "
            "by condition_shape."
        )
    else:
        condition_shape = condition.shape[-len(condition_shape) :]
        if tuple(condition_shape) != tuple(condition_shape):
            raise ValueError(
                f"Shape of condition {tuple(condition_shape)} does not match the "
                f"expected input dimensionality {tuple(condition_shape)}, as "
                "provided by condition_shape. Please reshape it accordingly."
            )


def test_posterior_net_for_multi_d_x(net: flows.Flow, theta: Tensor, x: Tensor) -> None:
=======
def test_posterior_net_for_multi_d_x(net, theta: Tensor, x: Tensor) -> None:
>>>>>>> 0b5f9313
    """Test log prob method of the net.

    This is done to make sure the net can handle multidimensional inputs via an
    embedding net. If not, it usually fails with a RuntimeError. Here we catch the
    error, append a debug hint and raise it again.

    Args:
        net: A `DensityEstimator`.
    """
    try:
        # torch.nn.functional needs at least two inputs here.
        net.log_prob(theta[:, :2], condition=x[:2])
    except RuntimeError as rte:
        ndims = x.ndim
        if ndims > 2:
            message = f"""Debug hint: The simulated data x has {ndims - 1} dimensions.
            With default settings, sbi cannot deal with multidimensional simulations.
            Make sure to use an embedding net that reduces the dimensionality, e.g., a
            CNN in case of images, or change the simulator to return one-dimensional x.
            """
        else:
            message = ""

        raise RuntimeError(message) from rte<|MERGE_RESOLUTION|>--- conflicted
+++ resolved
@@ -748,43 +748,7 @@
     return theta, x
 
 
-<<<<<<< HEAD
-def check_condition_shape(condition, condition_shape=None):
-    r"""This method checks whether the condition has the correct shape.
-
-    Args:
-        condition: Conditions of shape (*batch_shape, *condition_shape).
-        condition_shape: Shape of the condition.
-            If not provided, it will assume a 1D input.
-
-    Raises:
-        ValueError: If the condition has a dimensionality that does not match
-                    the expected input dimensionality.
-        ValueError: If the shape of the condition does not match the expected
-                    input dimensionality.
-    """
-    if condition_shape is None:
-        condition_shape = (1,)
-    if condition.ndim < len(condition_shape):
-        raise ValueError(
-            "Dimensionality of condition is to small and does not match the "
-            f"expected input dimensionality {len(condition_shape)}, as provided "
-            "by condition_shape."
-        )
-    else:
-        condition_shape = condition.shape[-len(condition_shape) :]
-        if tuple(condition_shape) != tuple(condition_shape):
-            raise ValueError(
-                f"Shape of condition {tuple(condition_shape)} does not match the "
-                f"expected input dimensionality {tuple(condition_shape)}, as "
-                "provided by condition_shape. Please reshape it accordingly."
-            )
-
-
-def test_posterior_net_for_multi_d_x(net: flows.Flow, theta: Tensor, x: Tensor) -> None:
-=======
 def test_posterior_net_for_multi_d_x(net, theta: Tensor, x: Tensor) -> None:
->>>>>>> 0b5f9313
     """Test log prob method of the net.
 
     This is done to make sure the net can handle multidimensional inputs via an
