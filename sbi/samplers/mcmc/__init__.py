from sbi.samplers.mcmc.init_strategy import (
    IterateParameters,
    proposal_init,
    resample_given_potential_fn,
    sir_init,
)
<<<<<<< HEAD
from sbi.samplers.mcmc.pymc_utils import PyMCSampler
from sbi.samplers.mcmc.slice import Slice
=======
>>>>>>> 02907993
from sbi.samplers.mcmc.slice_numpy import (
    SliceSampler,
    SliceSamplerSerial,
    SliceSamplerVectorized,
)<|MERGE_RESOLUTION|>--- conflicted
+++ resolved
@@ -4,11 +4,7 @@
     resample_given_potential_fn,
     sir_init,
 )
-<<<<<<< HEAD
 from sbi.samplers.mcmc.pymc_utils import PyMCSampler
-from sbi.samplers.mcmc.slice import Slice
-=======
->>>>>>> 02907993
 from sbi.samplers.mcmc.slice_numpy import (
     SliceSampler,
     SliceSamplerSerial,
