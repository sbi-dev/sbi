--- conflicted
+++ resolved
@@ -8,7 +8,6 @@
 from typing import Optional
 
 import torch
-import torch.nn as nn
 from torch import Tensor
 
 from sbi.inference.trainers.npe.npe_base import PosteriorEstimatorTrainer
@@ -149,36 +148,13 @@
                 "no neural net found,"
                 "neural_net should not be None when mode is 'embedding'"
             )
-        neural_net = inference._neural_net
-        if neural_net is None:
-            raise ValueError(
-                "no neural net found,"
-                "neural_net should not be None when mode is 'embedding'"
-            )
-        if neural_net.embedding_net is None:
-            raise ValueError(
-                "no embedding net found,"
-                "embedding_net should not be None when mode is 'embedding'"
-            )
-        if isinstance(neural_net.embedding_net, nn.modules.linear.Identity):
-            warnings.warn(
-                "The embedding net might be the identity function,"
-                "in that case the MMD is computed in the x-space.",
-                stacklevel=2,
-            )
-<<<<<<< HEAD
-        z_obs = neural_net.embedding_net(x_obs).detach()
-        z = neural_net.embedding_net(x).detach()
-=======
         if inference._neural_net.embedding_net is None:
             raise AttributeError(
-                "embedding_net attribute is None but is required for misspecification"
-                " detection."
+                "embedding_net attribute is None but is required for misspecification "
+                "detection."
             )
-
         z_obs = inference._neural_net.embedding_net(x_obs).detach()
         z = inference._neural_net.embedding_net(x).detach()
->>>>>>> 28f3debd
     else:
         raise ValueError("mode should be either 'x_space' or 'embedding'")
 
