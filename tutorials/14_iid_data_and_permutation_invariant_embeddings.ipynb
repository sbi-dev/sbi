--- conflicted
+++ resolved
@@ -67,15 +67,11 @@
     "    true_posterior_linear_gaussian_mvn_prior,\n",
     ")\n",
     "from sbi.utils.metrics import c2st\n",
-<<<<<<< HEAD
-    "from sbi.utils.user_input_checks import process_prior, process_simulator\n",
-=======
     "from sbi.utils.user_input_checks import (\n",
     "    check_sbi_inputs,\n",
     "    process_prior,\n",
     "    process_simulator,\n",
     ")\n",
->>>>>>> c347d5c3
     "\n",
     "# Seeding\n",
     "torch.manual_seed(1);"
