{
 "cells": [
  {
   "cell_type": "markdown",
   "id": "85a348a5-f139-4cb0-8f82-6ebeabd2c882",
   "metadata": {},
   "source": [
    "# API of implemented methods\n",
    "\n",
    "This notebook spells out the API for all algorithms implemented in the `sbi` toolbox:\n",
    "\n",
    "- Posterior estimation (SNPE)\n",
    "\n",
    "- Likelihood estimation (SNLE)\n",
    "\n",
    "- Likelihood-ratio estimation (SNRE)\n",
    "\n",
    "- Utilities\n"
   ]
  },
  {
   "cell_type": "markdown",
   "id": "0e2d1852-898e-49ed-85ef-888f0abd7e4e",
   "metadata": {},
   "source": [
    "## Posterior estimation (SNPE)\n"
   ]
  },
  {
   "cell_type": "markdown",
   "id": "6e7559f4-d97b-4bca-8e22-6529c9c92d9c",
   "metadata": {},
   "source": [
    "**Fast ε-free Inference of Simulation Models with Bayesian Conditional Density Estimation**<br> by Papamakarios & Murray (NeurIPS 2016) <br>[[PDF]](https://papers.nips.cc/paper/6084-fast-free-inference-of-simulation-models-with-bayesian-conditional-density-estimation.pdf) [[BibTeX]](https://papers.nips.cc/paper/6084-fast-free-inference-of-simulation-models-with-bayesian-conditional-density-estimation/bibtex)\n"
   ]
  },
  {
   "cell_type": "code",
   "execution_count": null,
   "id": "f3d6a658",
   "metadata": {},
   "outputs": [],
   "source": [
    "# Example setup\n",
    "import torch\n",
    "\n",
    "from sbi.utils import BoxUniform\n",
    "\n",
    "# Define the prior\n",
    "num_dims = 2\n",
    "num_sims = 1000\n",
    "num_rounds = 2\n",
    "prior = BoxUniform(low=torch.zeros(num_dims), high=torch.ones(num_dims))\n",
    "simulator = lambda theta: theta + torch.randn_like(theta) * 0.1\n",
    "x_o = torch.tensor([0.5, 0.5])"
   ]
  },
  {
   "cell_type": "code",
   "execution_count": null,
   "id": "080081fb-1558-4756-8a8f-ff065dd1b400",
   "metadata": {},
   "outputs": [],
   "source": [
    "from sbi.inference import SNPE_A\n",
    "\n",
    "inference = SNPE_A(prior)\n",
    "proposal = prior\n",
    "for _ in range(num_rounds):\n",
    "    theta = proposal.sample((num_sims,))\n",
    "    x = simulator(theta)\n",
    "    _ = inference.append_simulations(theta, x, proposal=proposal).train()\n",
    "    posterior = inference.build_posterior().set_default_x(x_o)\n",
    "    proposal = posterior"
   ]
  },
  {
   "cell_type": "markdown",
   "id": "8f04c1c6-35b3-4a91-90c5-9fd0377eb8e2",
   "metadata": {},
   "source": [
    "**Automatic posterior transformation for likelihood-free inference**<br>by Greenberg, Nonnenmacher & Macke (ICML 2019) <br>[[PDF]](http://proceedings.mlr.press/v97/greenberg19a/greenberg19a.pdf)\n"
   ]
  },
  {
   "cell_type": "code",
   "execution_count": null,
   "id": "743eb04f-2cd5-4986-a33b-f2207b9cd5a4",
   "metadata": {},
   "outputs": [],
   "source": [
    "from sbi.inference import SNPE\n",
    "\n",
    "inference = SNPE(prior)\n",
    "proposal = prior\n",
    "for _ in range(num_rounds):\n",
    "    theta = proposal.sample((num_sims,))\n",
    "    x = simulator(theta)\n",
    "    _ = inference.append_simulations(theta, x, proposal=proposal).train()\n",
    "    posterior = inference.build_posterior().set_default_x(x_o)\n",
    "    proposal = posterior"
   ]
  },
  {
   "cell_type": "markdown",
   "id": "e1df5c9d",
   "metadata": {},
   "source": [
    "**BayesFlow: Learning complex stochastic models with invertible neural\n",
    "networks**<br> by Radev, S. T., Mertens, U. K., Voss, A., Ardizzone, L., & Köthe,\n",
    "U. (2020) (IEEE transactions on neural networks and learning systems 2020)<br>\n",
    "[Paper](https://ieeexplore.ieee.org/abstract/document/9298920)\n",
    "\n",
    "The density estimation part of BayesFlow is equivalent to single-round NPE. The\n",
    "additional contribution of the paper are several embedding networks for high-dimensional\n",
    "data including permutation invariant embeddings. Similar embeddings networks are\n",
    "implemented in `sbi` as well, under `sbi.neural_nets.embedding_nets.py`."
   ]
  },
  {
   "cell_type": "code",
   "execution_count": null,
   "id": "836f58e9",
   "metadata": {},
   "outputs": [],
   "source": [
    "# Posterior estimation with BayesFlow is equivalent to single-round SNPE.\n",
    "from sbi.inference import SNPE\n",
    "\n",
    "inference = SNPE(prior)\n",
    "theta = prior.sample((num_sims,))\n",
    "x = simulator(theta)\n",
    "inference.append_simulations(theta, x).train()\n",
    "posterior = inference.build_posterior()\n",
    "samples = posterior.sample((1000,), x=x_o)"
   ]
  },
  {
   "cell_type": "markdown",
   "id": "b4de2b24-94ce-4cbf-a675-b0c19b5200ca",
   "metadata": {},
   "source": [
    "**Truncated proposals for scalable and hassle-free simulation-based inference** <br> by Deistler, Goncalves & Macke (NeurIPS 2022) <br>[[Paper]](https://arxiv.org/abs/2210.04815)\n"
   ]
  },
  {
   "cell_type": "code",
   "execution_count": null,
   "id": "ae54b1a9-c3a6-4ee9-b687-bf8c046023c2",
   "metadata": {},
   "outputs": [],
   "source": [
    "from sbi.inference import SNPE\n",
    "from sbi.utils import RestrictedPrior, get_density_thresholder\n",
    "\n",
    "inference = SNPE(prior)\n",
    "proposal = prior\n",
    "for _ in range(num_rounds):\n",
    "    theta = proposal.sample((num_sims,))\n",
    "    x = simulator(theta)\n",
    "    _ = inference.append_simulations(theta, x).train(force_first_round_loss=True)\n",
    "    posterior = inference.build_posterior().set_default_x(x_o)\n",
    "\n",
    "    accept_reject_fn = get_density_thresholder(posterior, quantile=1e-4)\n",
    "    proposal = RestrictedPrior(prior, accept_reject_fn, sample_with=\"rejection\")"
   ]
  },
  {
   "cell_type": "markdown",
   "id": "d13f84e2-d35a-4f54-8cbf-0e4be1a38fb3",
   "metadata": {},
   "source": [
    "## Likelihood estimation (SNLE)\n"
   ]
  },
  {
   "cell_type": "markdown",
   "id": "89a5783d-1b46-47f8-800b-3cda038ea447",
   "metadata": {},
   "source": [
    "**Sequential neural likelihood: Fast likelihood-free inference with autoregressive flows**<br>by Papamakarios, Sterratt & Murray (AISTATS 2019) <br>[[PDF]](http://proceedings.mlr.press/v89/papamakarios19a/papamakarios19a.pdf) [[BibTeX]](https://gpapamak.github.io/bibtex/snl.bib)\n"
   ]
  },
  {
   "cell_type": "code",
   "execution_count": null,
   "id": "d4430dbe-ac60-4978-9695-d0a5b317ee57",
   "metadata": {},
   "outputs": [],
   "source": [
    "from sbi.inference import SNLE\n",
    "\n",
    "inference = SNLE(prior)\n",
    "proposal = prior\n",
    "for _ in range(num_rounds):\n",
    "    theta = proposal.sample((num_sims,))\n",
    "    x = simulator(theta)\n",
    "    _ = inference.append_simulations(theta, x).train()\n",
    "    posterior = inference.build_posterior(mcmc_method=\"slice_np_vectorized\",\n",
    "                                          mcmc_parameters={\"num_chains\": 20,\n",
    "                                                           \"thin\": 5})\n",
    "    proposal = posterior.set_default_x(x_o)"
   ]
  },
  {
   "cell_type": "markdown",
   "id": "16d22866-e095-4f4e-bcef-40bc196a8703",
   "metadata": {},
   "source": [
    "**Variational methods for simulation-based inference** <br> by Glöckler, Deistler, Macke (ICLR 2022) <br>[[Paper]](https://arxiv.org/abs/2203.04176)\n"
   ]
  },
  {
   "cell_type": "code",
   "execution_count": null,
   "id": "d284d6c5-e6f6-4b1d-9c15-d6fa1736a10e",
   "metadata": {},
   "outputs": [],
   "source": [
    "from sbi.inference import SNLE\n",
    "\n",
    "inference = SNLE(prior)\n",
    "proposal = prior\n",
    "for _ in range(num_rounds):\n",
    "    theta = proposal.sample((num_sims,))\n",
    "    x = simulator(theta)\n",
    "    _ = inference.append_simulations(theta, x).train()\n",
    "    posterior = inference.build_posterior(sample_with=\"vi\",\n",
    "                                          vi_method=\"fKL\").set_default_x(x_o)\n",
    "    proposal = posterior.train()  # Train VI posterior on given x_o."
   ]
  },
  {
   "cell_type": "markdown",
   "id": "c1ca3f25-c7d2-4688-b5c0-f50864d650ba",
   "metadata": {},
   "source": [
    "**Flexible and efficient simulation-based inference for models of decision-making** <br> by Boelts, Lueckmann, Gao, Macke (Elife 2022) <br>[[Paper]](https://elifesciences.org/articles/77220)\n"
   ]
  },
  {
   "cell_type": "code",
   "execution_count": null,
   "id": "5e6d6d8f-8718-44cd-bdf7-a4af2887fc14",
   "metadata": {},
   "outputs": [],
   "source": [
    "from sbi.inference import MNLE\n",
    "\n",
    "inference = MNLE(prior)\n",
    "theta = prior.sample((num_sims,))\n",
    "x = simulator(theta)\n",
    "_ = inference.append_simulations(theta, x).train()\n",
    "posterior = inference.build_posterior().set_default_x(x_o)"
   ]
  },
  {
   "cell_type": "markdown",
   "id": "d81ff49e-f363-43c0-ba16-3ee6a697be5e",
   "metadata": {},
   "source": [
    "## Likelihood-ratio estimation (SNRE)\n"
   ]
  },
  {
   "cell_type": "markdown",
   "id": "0823041a-b3f7-4cd3-8a48-497450f622ea",
   "metadata": {},
   "source": [
    "**Likelihood-free MCMC with Amortized Approximate Likelihood Ratios**<br>by Hermans, Begy & Louppe (ICML 2020) <br>[[PDF]](http://proceedings.mlr.press/v119/hermans20a/hermans20a.pdf)\n"
   ]
  },
  {
   "cell_type": "code",
   "execution_count": null,
   "id": "b58c3609-7bd7-40ce-a154-f72a190da2ef",
   "metadata": {},
   "outputs": [],
   "source": [
    "from sbi.inference import SNRE_A\n",
    "\n",
    "inference = SNRE_A(prior)\n",
    "theta = prior.sample((num_sims,))\n",
    "x = simulator(theta)\n",
    "_ = inference.append_simulations(theta, x).train()\n",
    "posterior = inference.build_posterior().set_default_x(x_o)"
   ]
  },
  {
   "cell_type": "markdown",
   "id": "42b12584-63cd-47d4-93d2-430d407e1e0b",
   "metadata": {},
   "source": [
    "**On Contrastive Learning for Likelihood-free Inference**<br>Durkan, Murray & Papamakarios (ICML 2020) <br>[[PDF]](http://proceedings.mlr.press/v119/durkan20a/durkan20a.pdf).\n"
   ]
  },
  {
   "cell_type": "code",
   "execution_count": null,
   "id": "e36ab4e7-713f-4ff2-b467-8b481a149861",
   "metadata": {},
   "outputs": [],
   "source": [
    "from sbi.inference import SNRE\n",
    "\n",
    "inference = SNRE(prior)\n",
    "proposal = prior\n",
    "for _ in range(num_rounds):\n",
    "    theta = proposal.sample((num_sims,))\n",
    "    x = simulator(theta)\n",
    "    _ = inference.append_simulations(theta, x).train()\n",
    "    posterior = inference.build_posterior(mcmc_method=\"slice_np_vectorized\",\n",
    "                                          mcmc_parameters={\"num_chains\": 20,\n",
    "                                                           \"thin\": 5})\n",
    "    proposal = posterior.set_default_x(x_o)"
   ]
  },
  {
   "cell_type": "markdown",
   "id": "44d0151a",
   "metadata": {},
   "source": [
    "**Towards Reliable Simulation-Based Inference with Balanced Neural Ratio Estimation**<br>by Delaunoy, Hermans, Rozet, Wehenkel & Louppe (NeurIPS 2022) <br>[[PDF]](https://arxiv.org/pdf/2208.13624.pdf)\n"
   ]
  },
  {
   "cell_type": "code",
   "execution_count": null,
   "id": "85e6cf8c",
   "metadata": {},
   "outputs": [],
   "source": [
    "from sbi.inference import BNRE\n",
    "\n",
    "inference = BNRE(prior)\n",
    "theta = prior.sample((num_sims,))\n",
    "x = simulator(theta)\n",
    "_ = inference.append_simulations(theta, x).train(regularization_strength=100.)\n",
    "posterior = inference.build_posterior().set_default_x(x_o)"
   ]
  },
  {
   "cell_type": "markdown",
   "id": "e7ecf9a0-6a82-42e1-9c12-97d0f5d825be",
   "metadata": {},
   "source": [
    "**Contrastive Neural Ratio Estimation**<br>Benjamin Kurt Miller, Christoph Weniger, Patrick Forré (NeurIPS 2022) <br>[[PDF]](https://arxiv.org/pdf/2210.06170.pdf)\n"
   ]
  },
  {
   "cell_type": "code",
   "execution_count": null,
   "id": "1ec55e76-dd86-46d1-a7cc-643324488820",
   "metadata": {},
   "outputs": [],
   "source": [
    "# The main feature of NRE-C is producing an exact ratio of densities at optimum,\n",
    "# even when using multiple contrastive pairs (classes).\n",
    "\n",
    "from sbi.inference import SNRE_C\n",
    "\n",
    "inference = SNRE_C(prior)\n",
    "proposal = prior\n",
    "theta = proposal.sample((num_sims,))\n",
    "x = simulator(theta)\n",
    "_ = inference.append_simulations(theta, x).train(\n",
    "    num_classes=5,  # sees `2 * num_classes - 1` marginally drawn contrastive pairs.\n",
    "    gamma=1.0,  # controls the weight between terms in its loss function.\n",
    ")\n",
    "posterior = inference.build_posterior().set_default_x(x_o)"
   ]
  },
  {
   "cell_type": "markdown",
   "id": "75296db0",
   "metadata": {},
   "source": [
    "## Flow Matching Posterior Estimation\n",
    "\n",
    "**Flow Matching for Scalable Simulation-Based Inference** <br> by Dax, Wildberger, Buchholz, Green, Macke,\n",
    "Schölkopf (NeurIPS 2023) <br> [[Paper]](https://arxiv.org/abs/2305.17161)"
   ]
  },
  {
   "cell_type": "code",
   "execution_count": null,
   "id": "a5fc6047",
   "metadata": {},
   "outputs": [],
   "source": [
    "from sbi.inference import FMPE\n",
    "\n",
    "inference = FMPE(prior)\n",
    "# FMPE does support multiple rounds of inference\n",
    "theta = prior.sample((num_sims,))\n",
    "x = simulator(theta)\n",
    "inference.append_simulations(theta, x).train()\n",
    "posterior = inference.build_posterior().set_default_x(x_o)"
   ]
  },
  {
   "cell_type": "markdown",
   "id": "6271d3b2-1d64-45b8-93b7-b640ab7dafc5",
   "metadata": {},
   "source": [
    "## Diagnostics and utilities\n"
   ]
  },
  {
   "cell_type": "markdown",
   "id": "07414c0c-f8b5-45bd-9597-0eaf19d50a13",
   "metadata": {},
   "source": [
    "**Simulation-based calibration**<br>by Talts, Betancourt, Simpson, Vehtari, Gelman (arxiv 2018) <br>[[Paper]](https://arxiv.org/abs/1804.06788))\n"
   ]
  },
  {
   "cell_type": "code",
   "execution_count": null,
   "id": "7066ef9b-0e3d-44d3-a80e-5e06de7845ce",
   "metadata": {},
   "outputs": [],
   "source": [
    "from sbi.diagnostics import run_sbc\n",
    "from sbi.analysis import sbc_rank_plot\n",
    "\n",
    "thetas = prior.sample((1000,))\n",
    "xs = simulator(thetas)\n",
    "\n",
    "# SBC is fast for fully amortized NPE.\n",
    "inference = SNPE(prior)\n",
    "theta = prior.sample((num_sims,))\n",
    "x = simulator(theta)\n",
    "inference.append_simulations(theta, x).train()\n",
    "posterior = inference.build_posterior()\n",
    "\n",
    "ranks, dap_samples = run_sbc(\n",
    "    thetas, xs, posterior, num_posterior_samples=1_000\n",
    ")\n",
    "\n",
    "fig, axes = sbc_rank_plot(\n",
    "    ranks=ranks,\n",
    "    num_posterior_samples=1000,\n",
    "    plot_type=\"hist\",\n",
    "    num_bins=None,\n",
    ")"
   ]
  },
  {
   "cell_type": "markdown",
   "id": "48853668-7b6f-4cfd-9d93-7d62f0e77de8",
   "metadata": {},
   "source": [
    "**Expected coverage (sample-based)**<br>as computed in Deistler, Goncalves, Macke (Neurips 2022) [[Paper]](https://arxiv.org/abs/2210.04815) and in Rozet, Louppe (2021) [[Paper]](https://matheo.uliege.be/handle/2268.2/12993)\n"
   ]
  },
  {
   "cell_type": "code",
   "execution_count": null,
   "id": "60e3d581-8a7f-4133-8756-9750f0174c88",
   "metadata": {},
   "outputs": [],
   "source": [
    "thetas = prior.sample((1_000,))\n",
    "xs = simulator(thetas)\n",
    "\n",
    "ranks, dap_samples = run_sbc(\n",
    "    thetas,\n",
    "    xs,\n",
    "    posterior,\n",
    "    num_posterior_samples=1_000,\n",
    "    reduce_fns=posterior.log_prob  # Difference to SBC.\n",
    ")\n",
    "\n",
    "# NOTE: Here we obtain a single rank plot because ranks are calculated\n",
    "# for the entire posterior and not for each marginal like in SBC.\n",
    "fig, axes = sbc_rank_plot(\n",
    "    ranks=ranks,\n",
    "    num_posterior_samples=1000,\n",
    "    plot_type=\"hist\",\n",
    "    num_bins=None,\n",
    ")"
   ]
  },
  {
   "cell_type": "markdown",
   "id": "3962b175",
   "metadata": {},
   "source": [
    "**TARP: Sampling-Based Accuracy Testing of Posterior Estimators for General Inference**\n",
    "\n",
    "Lemos, Coogan, Hezaveh & Perreault-Levasseur (ICML 2023)<br>[[Paper]](https://arxiv.org/abs/2302.03026)"
   ]
  },
  {
   "cell_type": "code",
   "execution_count": null,
   "id": "7de26848",
   "metadata": {},
   "outputs": [],
   "source": [
    "from sbi.diagnostics.tarp import run_tarp, plot_tarp\n",
    "\n",
    "thetas = prior.sample((1_000,))\n",
    "xs = simulator(thetas)\n",
    "\n",
    "expected_coverage, ideal_coverage = run_tarp(\n",
    "    thetas,\n",
    "    xs,\n",
    "    posterior,\n",
    "    references=None,  # optional, defaults to uniform samples across parameter space.\n",
    "    num_posterior_samples=1_000,\n",
    ")\n",
    "\n",
    "fix, axes = plot_tarp(expected_coverage, ideal_coverage)"
   ]
  },
  {
   "cell_type": "markdown",
   "id": "54a88026",
   "metadata": {},
   "source": [
    "**Restriction estimator**<br>by Deistler, Macke & Goncalves (PNAS 2022) <br>[[Paper]](https://www.pnas.org/doi/10.1073/pnas.2207632119)\n"
   ]
  },
  {
   "cell_type": "code",
   "execution_count": null,
   "id": "bc5e4c30",
   "metadata": {},
   "outputs": [],
   "source": [
    "from sbi.inference import SNPE\n",
    "from sbi.utils import RestrictionEstimator\n",
    "\n",
    "restriction_estimator = RestrictionEstimator(prior=prior)\n",
    "proposal = prior\n",
    "\n",
    "for _ in range(num_rounds):\n",
    "    theta = proposal.sample((num_sims,))\n",
    "    x = simulator(theta)\n",
    "    restriction_estimator.append_simulations(theta, x)\n",
    "    classifier = restriction_estimator.train()\n",
    "    proposal = restriction_estimator.restrict_prior()\n",
    "\n",
    "all_theta, all_x, _ = restriction_estimator.get_simulations()\n",
    "\n",
    "inference = SNPE(prior)\n",
    "density_estimator = inference.append_simulations(all_theta, all_x).train()\n",
    "posterior = inference.build_posterior()"
   ]
  }
 ],
 "metadata": {
  "kernelspec": {
   "display_name": "Python 3 (ipykernel)",
   "language": "python",
   "name": "python3"
  },
  "language_info": {
   "codemirror_mode": {
    "name": "ipython",
    "version": 3
   },
   "file_extension": ".py",
   "mimetype": "text/x-python",
   "name": "python",
   "nbconvert_exporter": "python",
   "pygments_lexer": "ipython3",
<<<<<<< HEAD
   "version": "3.12.0"
=======
   "version": "3.12.4"
  },
  "toc": {
   "base_numbering": 1,
   "nav_menu": {},
   "number_sections": true,
   "sideBar": true,
   "skip_h1_title": false,
   "title_cell": "Table of Contents",
   "title_sidebar": "Contents",
   "toc_cell": false,
   "toc_position": {},
   "toc_section_display": true,
   "toc_window_display": false
>>>>>>> 8ee2a2c2
  },
  "vscode": {
   "interpreter": {
    "hash": "c50aa3a452b5e33eec699c3d0adceaddf116b15627c63bb6b43782d4547b8f5a"
   }
  }
 },
 "nbformat": 4,
 "nbformat_minor": 5
}<|MERGE_RESOLUTION|>--- conflicted
+++ resolved
@@ -567,10 +567,7 @@
    "name": "python",
    "nbconvert_exporter": "python",
    "pygments_lexer": "ipython3",
-<<<<<<< HEAD
    "version": "3.12.0"
-=======
-   "version": "3.12.4"
   },
   "toc": {
    "base_numbering": 1,
@@ -584,7 +581,6 @@
    "toc_position": {},
    "toc_section_display": true,
    "toc_window_display": false
->>>>>>> 8ee2a2c2
   },
   "vscode": {
    "interpreter": {
