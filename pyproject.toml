[build-system]
requires = [
    "setuptools>=65", "wheel"
]
build-backend = "setuptools.build_meta"

[project]
name = "sbi"
description = "Simulation-based inference."
authors = [
    { name = "sbi-dev", email = "simulation.based.inference@gmail.com"},
]
classifiers = [
    "Intended Audience :: Developers",
    "Intended Audience :: Education",
    "Intended Audience :: Science/Research",
    "Topic :: Adaptive Technologies",
    "Topic :: Scientific/Engineering",
    "Topic :: Scientific/Engineering :: Artificial Intelligence",
    "Topic :: Scientific/Engineering :: Mathematics",
    """License :: OSI Approved :: GNU Affero General Public License v3 or later
    (AGPLv3+)""",
    "Natural Language :: English",
    "Operating System :: OS Independent",
    "Programming Language :: Python :: 3",
    "Development Status :: 3 - Alpha",
]
requires-python = ">=3.8"
dynamic = ["version"]
readme = "README.md"
keywords = ["Bayesian inference", "simulation-based inference", "PyTorch"]
dependencies = [
    "arviz",
    "joblib>=1.0.0",
    "matplotlib",
    "numpy",
    "pillow",
    "pyknos>=0.15.1",
    "pyro-ppl>=1.3.1",
    "scikit-learn",
    "scipy",
    "tensorboard",
    "torch>=1.8.0",
    "tqdm",
<<<<<<< HEAD
    "zuko>=1.1.0",
=======
    "zuko>=1.0.0",
    "pymc>=5.0.0",
>>>>>>> b2d7d21c
]

[project.optional-dependencies]
dev = [
    # Documentation
    "mkdocs",
    "mkdocs-material",
    "markdown-include",
    "mkdocs-redirects",
    "mkdocstrings[python] >= 0.18",
    "jupyter",
    "nbconvert",
    # Lint
    "pre-commit == 3.5.0",
    "pyyaml",
    "pyright == 1.1.355",
    "ruff>=0.3.3",
    # Test
    "pytest",
    "pytest-cov",
    "pytest-xdist",
    "torchtestcase",
]

[project.urls]
documentation = "https://sbi-dev.github.io/sbi/"
source = "https://github.com/sbi-dev/sbi"
tracker = "https://github.com/sbi-dev/sbi/issues"

# Package installation configuration
[tool.setuptools.packages.find]
where = ["."]  # list of folders that contain the packages (["."] by default)
include = ["sbi*"]  # package names should match these glob patterns (["*"] by default)
exclude = ["sbi-logs*"]  # exclude packages matching these glob patterns (empty by default)
namespaces = false  # to disable scanning PEP 420 namespaces (true by default)

[tool.setuptools.dynamic]
version = {attr = "sbi.__version__"}

# ruff configs
[tool.ruff]
extend-include = ["*.ipynb"]
line-length = 88

[tool.ruff.lint]
# pycodestyle, Pyflakes, pyupgrade, flake8-bugbear, flake8-simplify, isort
select = ["E", "F", "W", "B", "SIM", "I"]
ignore = [
    "E731",  # allow naming lambda functions.
    "B008",  # allow function calls in default args.
]

[tool.ruff.lint.extend-per-file-ignores]
"__init__.py" = ["E402", "F401", "F403"]  # allow unused imports and undefined names
"test_*.py" = ["F403", "F405"]

[tool.ruff.lint.isort]
case-sensitive = true
lines-between-types = 0  # like isort default.
relative-imports-order = "furthest-to-closest"  # like isort default.
known-first-party = ["sbi", "tests", "examples", "tutorials"]

[tool.ruff.format]
exclude = ["*.ipynb"]
preview = true
quote-style = "preserve"

# Pytest configuration
[tool.pytest.ini_options]
minversion = "6.0"
addopts = "-ra -q"
testpaths = [
    "tests",
]
markers = [
    "slow: marks tests as slow (deselect with '-m \"not slow\"')",
    "gpu: marks tests that require a gpu (deselect with '-m \"not gpu\"')",
    "mcmc: marks tests that require MCMC sampling (deselect with '-m \"not mcmc\"')"
]

# Pyright configuration
[tool.pyright]
include = ["sbi", "tests"]
exclude = ["**/__pycache__", "**/__node_modules__", ".git", "docs", "examples", "tutorials", "tests"]
python_version = "3.8"
reportUnsupportedDunderAll = false
reportGeneralTypeIssues = false
reportInvalidTypeForm = false
typeCheckingMode = "basic"<|MERGE_RESOLUTION|>--- conflicted
+++ resolved
@@ -42,12 +42,8 @@
     "tensorboard",
     "torch>=1.8.0",
     "tqdm",
-<<<<<<< HEAD
     "zuko>=1.1.0",
-=======
-    "zuko>=1.0.0",
     "pymc>=5.0.0",
->>>>>>> b2d7d21c
 ]
 
 [project.optional-dependencies]
