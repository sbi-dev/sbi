# This file is part of sbi, a toolkit for simulation-based inference. sbi is licensed
# under the Apache License Version 2.0, see <https://www.apache.org/licenses/>

from __future__ import annotations

import math

import pytest
import torch
from torch import Tensor, eye, ones, zeros
from torch.distributions import MultivariateNormal

from sbi import utils
from sbi.inference import FMPE, NLE, NPE, NRE, simulate_for_sbi
from sbi.neural_nets import classifier_nn, flowmatching_nn, likelihood_nn, posterior_nn
from sbi.neural_nets.embedding_nets import (
    CNNEmbedding,
    CausalCNNEmbedding,
    FCEmbedding,
    LRUEmbedding,
    PermutationInvariantEmbedding,
    ResNetEmbedding1D,
    ResNetEmbedding2D,
)
from sbi.neural_nets.embedding_nets.lru import LRU, LRUBlock
from sbi.simulators.linear_gaussian import (
    linear_gaussian,
    true_posterior_linear_gaussian_mvn_prior,
)
from sbi.utils.user_input_checks import (
    check_sbi_inputs,
    process_prior,
    process_simulator,
)

from .test_utils import check_c2st


@pytest.mark.mcmc
@pytest.mark.parametrize("method", ["NPE", "NLE", "NRE", "FMPE"])
@pytest.mark.parametrize("num_dim", [1, 2])
@pytest.mark.parametrize("embedding_net", ["mlp"])
def test_embedding_net_api(
    method, num_dim: int, embedding_net: str, mcmc_params_fast: dict
):
    """Tests the API when using a preconfigured embedding net."""

    x_o = zeros(1, num_dim)

    # likelihood_mean will be likelihood_shift+theta
    likelihood_shift = -1.0 * ones(num_dim)
    likelihood_cov = 0.3 * eye(num_dim)

    prior = utils.BoxUniform(-2.0 * ones(num_dim), 2.0 * ones(num_dim))

    theta = prior.sample((1000,))
    x = linear_gaussian(theta, likelihood_shift, likelihood_cov)

    if embedding_net == "mlp":
        embedding = FCEmbedding(input_dim=num_dim)
    else:
        raise NameError(f"{embedding_net} not supported.")

    if method == "NPE":
        density_estimator = posterior_nn("maf", embedding_net=embedding)
        inference = NPE(
            prior, density_estimator=density_estimator, show_progress_bars=False
        )
    elif method == "NLE":
        density_estimator = likelihood_nn("maf", embedding_net=embedding)
        inference = NLE(
            prior, density_estimator=density_estimator, show_progress_bars=False
        )
    elif method == "NRE":
        classifier = classifier_nn("resnet", embedding_net_x=embedding)
        inference = NRE(prior, classifier=classifier, show_progress_bars=False)
    elif method == "FMPE":
        vectorfield_net = flowmatching_nn(model="mlp", embedding_net=embedding)
        inference = FMPE(
            prior, density_estimator=vectorfield_net, show_progress_bars=False
        )
    else:
        raise NameError

    _ = inference.append_simulations(theta, x).train(max_num_epochs=2)
    posterior = inference.build_posterior(
        mcmc_method="slice_np_vectorized",
        mcmc_parameters=mcmc_params_fast,
    ).set_default_x(x_o)

    s = posterior.sample((1,))
    _ = posterior.potential(s)


@pytest.mark.parametrize("num_xo_batch", [1, 2])
@pytest.mark.parametrize("num_trials", [1, 2])
@pytest.mark.parametrize("num_dim", [1, 2])
@pytest.mark.parametrize("posterior_method", ["direct", "mcmc"])
def test_embedding_api_with_multiple_trials(
    num_xo_batch, num_trials, num_dim, posterior_method
):
    """Tests the API when using iid trial-based data."""
    prior = utils.BoxUniform(-2.0 * ones(num_dim), 2.0 * ones(num_dim))

    num_thetas = 1000
    theta = prior.sample((num_thetas,))

    # simulate iid x.
    iid_theta = theta.reshape(num_thetas, 1, num_dim).repeat(1, num_trials, 1)
    x = torch.randn_like(iid_theta) + iid_theta
    x_o = zeros(num_xo_batch, num_trials, num_dim)

    output_dim = 5
    single_trial_net = FCEmbedding(input_dim=num_dim, output_dim=output_dim)
    embedding_net = PermutationInvariantEmbedding(
        single_trial_net,
        trial_net_output_dim=output_dim,
    )

    density_estimator = posterior_nn("maf", embedding_net=embedding_net)
    inference = NPE(prior, density_estimator=density_estimator)

    _ = inference.append_simulations(theta, x).train(max_num_epochs=5)

    if posterior_method == "direct":
        posterior = inference.build_posterior().set_default_x(x_o)
    elif posterior_method == "mcmc":
        posterior = inference.build_posterior(
            sample_with=posterior_method,
            mcmc_method="slice_np_vectorized",
        ).set_default_x(x_o)
    if num_xo_batch == 1:
        s = posterior.sample((1,), x=x_o)
        _ = posterior.potential(s)
    else:
        s = posterior.sample_batched((1,), x=x_o).squeeze(0)
        # potentials take `theta` as (batch_shape, event_shape), so squeeze sample_dim
        s = s.squeeze(0)
        _ = posterior.potential(s)


@pytest.mark.parametrize("input_shape", [(32,), (32, 32), (32, 64)])
@pytest.mark.parametrize("num_channels", (1, 2, 3))
def test_1d_and_2d_cnn_embedding_net(input_shape, num_channels):
    estimator_provider = posterior_nn(
        "mdn",
        embedding_net=CNNEmbedding(
            input_shape, in_channels=num_channels, output_dim=20
        ),
    )

    num_dim = input_shape[0]

    def simulator2d(theta):
        x = MultivariateNormal(
            loc=theta, covariance_matrix=0.5 * torch.eye(num_dim)
        ).sample()
        return x.unsqueeze(2).repeat(1, 1, input_shape[1])

    def simulator1d(theta):
        return torch.rand_like(theta) + theta

    if len(input_shape) == 1:
        simulator = simulator1d
        xo = torch.ones(1, num_channels, *input_shape).squeeze(1)
    else:
        simulator = simulator2d
        xo = torch.ones(1, num_channels, *input_shape).squeeze(1)

    prior = MultivariateNormal(torch.zeros(num_dim), torch.eye(num_dim))

    num_simulations = 1000
    theta = prior.sample(torch.Size((num_simulations,)))
    x = simulator(theta)
    if num_channels > 1:
        x = x.unsqueeze(1).repeat(
            1, num_channels, *[1 for _ in range(len(input_shape))]
        )

    trainer = NPE(prior=prior, density_estimator=estimator_provider)
    trainer.append_simulations(theta, x).train(max_num_epochs=2)
    posterior = trainer.build_posterior().set_default_x(xo)

    s = posterior.sample((10,))
    posterior.potential(s)


@pytest.mark.parametrize("input_shape", [(32,), (64,)])
@pytest.mark.parametrize("num_channels", (1, 2, 3))
def test_1d_causal_cnn_embedding_net(input_shape, num_channels):
    estimator_provider = posterior_nn(
        "mdn",
        embedding_net=CausalCNNEmbedding(
            input_shape, in_channels=num_channels, pool_kernel_size=2, output_dim=20
        ),
    )

    num_dim = input_shape[0]

    def simulator2d(theta):
        x = MultivariateNormal(
            loc=theta, covariance_matrix=0.5 * torch.eye(num_dim)
        ).sample()
        return x.unsqueeze(2).repeat(1, 1, input_shape[1])

    def simulator1d(theta):
        return torch.rand_like(theta) + theta

    if len(input_shape) == 1:
        simulator = simulator1d
        xo = torch.ones(1, num_channels, *input_shape).squeeze(1)
    else:
        simulator = simulator2d
        xo = torch.ones(1, num_channels, *input_shape).squeeze(1)

    prior = MultivariateNormal(torch.zeros(num_dim), torch.eye(num_dim))

    num_simulations = 1000
    theta = prior.sample(torch.Size((num_simulations,)))
    x = simulator(theta)
    if num_channels > 1:
        x = x.unsqueeze(1).repeat(
            1, num_channels, *[1 for _ in range(len(input_shape))]
        )

    trainer = NPE(prior=prior, density_estimator=estimator_provider)
    trainer.append_simulations(theta, x).train(max_num_epochs=2)
    posterior = trainer.build_posterior().set_default_x(xo)

    s = posterior.sample((10,))
    posterior.potential(s)


@pytest.mark.slow
def test_npe_with_with_iid_embedding_varying_num_trials(trial_factor=50):
    """Test inference accuracy with embeddings for varying number of trials.

    Test c2st accuracy and permutation invariance for up to 20 trials.
    """
    num_dim = 2
    max_num_trials = 20
    prior = torch.distributions.MultivariateNormal(
        torch.zeros(num_dim), torch.eye(num_dim)
    )

    # Scale number of training samples with num_trials.
    num_thetas = 5000 + trial_factor * max_num_trials

    theta = prior.sample(sample_shape=torch.Size((num_thetas,)))
    num_trials = torch.randint(1, max_num_trials, size=(num_thetas,))

    # simulate iid x, pad smaller number of trials with nans.
    x = ones(num_thetas, max_num_trials, 2) * float("nan")

    for i in range(num_thetas):
        th = theta[i].repeat(num_trials[i], 1)
        x[i, : num_trials[i]] = torch.randn_like(th) + th

    # build embedding net
    output_dim = 5
    single_trial_net = FCEmbedding(input_dim=num_dim, output_dim=output_dim)
    embedding_net = PermutationInvariantEmbedding(
        single_trial_net,
        trial_net_output_dim=output_dim,
        output_dim=output_dim,
        aggregation_fn="sum",
    )

    # test embedding net
    assert embedding_net(x[:3]).shape == (3, output_dim)

    density_estimator = posterior_nn(
        model="mdn",
        embedding_net=embedding_net,
        z_score_x="none",  # turn off z-scoring because of NaN encodings.
        z_score_theta="independent",
    )
    inference = NPE(prior, density_estimator=density_estimator)

    # do not exclude invalid x, as we padded with nans.
    _ = inference.append_simulations(theta, x, exclude_invalid_x=False).train(
        training_batch_size=100
    )
    posterior = inference.build_posterior()

    num_samples = 1000
    # test different number of trials
    num_test_trials = torch.linspace(1, max_num_trials, 5, dtype=torch.int)
    for num_trials in num_test_trials:
        # x_o must have the same number of trials as x, thus we pad with nans.
        x_o = ones(1, max_num_trials, num_dim) * float("nan")
        x_o[:, :num_trials] = 0.0

        # get reference samples from true posterior
        reference_samples = true_posterior_linear_gaussian_mvn_prior(
            x_o[0, :num_trials, :],  # omit nans
            likelihood_shift=torch.zeros(num_dim),
            likelihood_cov=torch.eye(num_dim),
            prior_cov=prior.covariance_matrix,
            prior_mean=prior.loc,
        ).sample((num_samples,))

        # test inference accuracy and permutation invariance
        num_repeats = 2
        for _ in range(num_repeats):
            trial_permutet_x_o = x_o[:, torch.randperm(x_o.shape[1]), :]
            samples = posterior.sample((num_samples,), x=trial_permutet_x_o)
            check_c2st(
                samples, reference_samples, alg=f"iid-NPE with {num_trials} trials"
            )


<<<<<<< HEAD

@pytest.mark.parametrize("input_shape", [(32, 32), (32, 64), (111, 111)])
@pytest.mark.parametrize("num_channels", (1, 2, 3))
@pytest.mark.parametrize("change_c_mode", ["conv", "zeros"])
@pytest.mark.parametrize("n_stages", [1, 3, 4])
def test_2d_ResNet_cnn_embedding_net(
    input_shape, num_channels, change_c_mode, n_stages
):
    c_stages = [16, 32, 64, 128]
    blocks_per_stage = [2, 2, 2, 2]
    estimator_provider = posterior_nn(
        "mdn",
        embedding_net=ResNetEmbedding2D(
            c_in=num_channels,
            n_stages=n_stages,
            change_c_mode=change_c_mode,
            c_out=20,
            c_stages=c_stages[:n_stages],
            blocks_per_stage=blocks_per_stage[:n_stages],
        ),
    )

    num_dim = input_shape[0]

    def simulator2d(theta):
        x = MultivariateNormal(
            loc=theta, covariance_matrix=0.5 * torch.eye(num_dim)
        ).sample()
        return x.unsqueeze(2).repeat(1, 1, input_shape[1])

    simulator = simulator2d
    xo = torch.ones(1, num_channels, *input_shape).squeeze(1)

    prior = MultivariateNormal(torch.zeros(num_dim), torch.eye(num_dim))

    num_simulations = 1000
    theta = prior.sample(torch.Size((num_simulations,)))
    x = simulator(theta)
    if num_channels > 1:
        x = x.unsqueeze(1).repeat(
            1, num_channels, *[1 for _ in range(len(input_shape))]
        )

    trainer = NPE(prior=prior, density_estimator=estimator_provider)
    trainer.append_simulations(theta, x).train(max_num_epochs=2)
    posterior = trainer.build_posterior().set_default_x(xo)

    s = posterior.sample((10,))
    posterior.potential(s)


@pytest.mark.parametrize("input_shape", [(2,), (128,)])
@pytest.mark.parametrize("n_blocks", (1, 20))
@pytest.mark.parametrize("c_internal", (2, 20))
@pytest.mark.parametrize("c_hidden_final", (2, 20))
def test_1d_ResNet_fc_embedding_net(input_shape, n_blocks, c_internal, c_hidden_final):
    estimator_provider = posterior_nn(
        "mdn",
        embedding_net=ResNetEmbedding1D(
            c_in=input_shape[0],
            c_out=20,
            n_blocks=n_blocks,
            c_internal=c_internal,
        ),
    )

    num_dim = input_shape[0]

    def simulator1d(theta):
        return torch.rand_like(theta) + theta

    if len(input_shape) == 1:
        simulator = simulator1d
        xo = torch.ones(1, *input_shape)

    prior = MultivariateNormal(torch.zeros(num_dim), torch.eye(num_dim))

    num_simulations = 1000
    theta = prior.sample(torch.Size((num_simulations,)))
    x = simulator(theta)

    trainer = NPE(prior=prior, density_estimator=estimator_provider)
    trainer.append_simulations(theta, x).train(max_num_epochs=2)
    posterior = trainer.build_posterior().set_default_x(xo)

    s = posterior.sample((10,))
    posterior.potential(s)
=======
@pytest.mark.parametrize(
    "bidirectional", [True, False], ids=["one-directional", "bi-directional"]
)
@pytest.mark.parametrize("mode", ["loop", "scan"], ids=["loop", "scan"])
def test_lru_isolated(
    bidirectional: bool,
    mode: str,
    input_dim: int = 7,
    state_dim: int = 11,
    r_min: float = 0.1,
    r_max: float = 1.0,
    phase_max: float = 2 * torch.pi,
    batch_size: int = 16,
    sequence_len: int = 50,
):
    """Run some random data trough an LRU layer."""
    lru = LRU(
        input_dim=input_dim,
        state_dim=state_dim,
        r_min=r_min,
        r_max=r_max,
        phase_max=phase_max,
        bidirectional=bidirectional,
        mode=mode,
    )

    x = torch.randn(batch_size, sequence_len, input_dim)

    y = lru(x)
    assert isinstance(y, Tensor)
    assert torch.is_floating_point(y), "Output tensor is not a real tensor"
    assert y.shape == (batch_size, sequence_len, input_dim)


@pytest.mark.parametrize(
    "bidirectional", [True, False], ids=["one-directional", "bi-directional"]
)
@pytest.mark.parametrize("mode", ["loop", "scan"], ids=["loop", "scan"])
@pytest.mark.parametrize(
    "apply_input_normalization",
    [True, False],
    ids=["input-normalization", "no-input-normalization"],
)
def test_lru_block_isolated(
    bidirectional: bool,
    mode: str,
    apply_input_normalization: bool,
    hidden_dim: int = 7,
    state_dim: int = 11,
    r_min: float = 0.5,
    r_max: float = 1.0,
    phase_max: float = 2 * torch.pi,
    dropout: float = 0.5,
    batch_size: int = 16,
    sequence_len: int = 50,
):
    """Run some random data through an LRUBlock."""
    lru_block = LRUBlock(
        hidden_dim=hidden_dim,
        state_dim=state_dim,
        r_min=r_min,
        r_max=r_max,
        phase_max=phase_max,
        bidirectional=bidirectional,
        mode=mode,
        dropout=dropout,
        apply_input_normalization=apply_input_normalization,
    )

    x = torch.randn(batch_size, sequence_len, hidden_dim)

    y = lru_block(x)
    assert isinstance(y, Tensor)
    assert torch.is_floating_point(y), "Output tensor is not a real tensor"
    assert y.shape == (batch_size, sequence_len, hidden_dim)


@pytest.mark.parametrize(
    "bidirectional", [True, False], ids=["one-directional", "bi-directional"]
)
@pytest.mark.parametrize("mode", ["loop", "scan"], ids=["loop", "scan"])
@pytest.mark.parametrize(
    "aggregate_fcn", ["last_step", "mean"], ids=["last-step", "mean"]
)
def test_lru_embedding_net_isolated(
    bidirectional: bool,
    mode: str,
    aggregate_fcn: str,
    output_dim: int = 5,
    input_dim: int = 7,
    state_dim: int = 11,
    hidden_dim: int = 19,
    num_blocks: int = 2,
    r_min: float = 0.0,
    r_max: float = 1.0,
    phase_max: float = 2 * torch.pi,
    dropout: float = 0.5,
    batch_size: int = 16,
    sequence_len: int = 50,
):
    """Run some random data trough an LRUEmbedding network."""
    embedding_net = LRUEmbedding(
        input_dim=input_dim,  # = observation_dim
        output_dim=output_dim,
        state_dim=state_dim,
        hidden_dim=hidden_dim,
        num_blocks=num_blocks,
        r_min=r_min,
        r_max=r_max,
        phase_max=phase_max,
        bidirectional=bidirectional,
        mode=mode,
        dropout=dropout,
        apply_input_normalization=True,
        aggregate_fcn=aggregate_fcn,
    )

    x = torch.randn(batch_size, sequence_len, input_dim)

    x_embed = embedding_net(x)
    assert isinstance(x_embed, Tensor)
    assert torch.is_floating_point(x_embed), "Output tensor is not a real tensor"
    assert x_embed.shape == (batch_size, output_dim)


def test_lru_pipeline(embedding_feat_dim: int = 17):
    """Smoke-test an entire pipeline run using the LRU embedding."""

    def _simulator(thetas: Tensor, num_time_steps=500, dt=0.002, eps=0.05) -> Tensor:
        """Create a simple simulator for a one-mass dampened spring system."""
        assert thetas.shape[-1] == 2, "Expected 2 parameters: k, d"
        init_state = torch.tensor([[0.2], [0.5]])

        xs = []
        # Create the matrices for the ODE, given the parameters.
        k, d = thetas
        m = 1.0
        omega = torch.sqrt(k / m)  # eigen frequency [Hz]
        zeta = d / (2.0 * torch.sqrt(m * k))  # damping ratio [-]
        A = torch.tensor([[0, 1], [-(omega**2), -2.0 * zeta * omega]])
        B = torch.tensor([[0], [1.0 / m]])

        # Set a fixed initial position and velocity.
        x = init_state.clone()
        u = torch.tensor([[1.3]])

        # Simulate.
        for _ in range(num_time_steps):
            # Compute the ODE's right hand side.
            x_dot = A @ x + B @ u

            # Integrate one step (forward Euler Maruyama).
            x = x + x_dot * dt + eps * math.sqrt(dt) * torch.randn((2, 1))
            xs.append(x.T.clone())

        return torch.cat(xs, dim=0)

    traj = _simulator(torch.tensor([15.0, 0.7]))
    assert traj.shape == (500, 2)

    # Create the embedding.
    embedding_net = LRUEmbedding(input_dim=2, output_dim=embedding_feat_dim)

    # DSt prior distribution for the parameters.
    prior = utils.BoxUniform(
        low=torch.tensor([10.0, 0.5]), high=torch.tensor([20.0, 1.0])
    )

    # Make a SBI-wrapper on the simulator object for compatibility.
    prior, _, prior_returns_numpy = process_prior(prior)
    simulator_wrapper = process_simulator(_simulator, prior, prior_returns_numpy)
    check_sbi_inputs(simulator_wrapper, prior)

    # Instantiate the neural density estimator.
    neural_posterior = posterior_nn(model="maf", embedding_net=embedding_net)

    # Setup the inference procedure with NPE.
    inferer = NPE(prior=prior, density_estimator=neural_posterior)

    # Run the inference procedure on one round.
    theta, x = simulate_for_sbi(simulator_wrapper, prior, num_simulations=10)
    density_estimator = inferer.append_simulations(theta, x).train(
        training_batch_size=5, max_num_epochs=3
    )
    posterior = inferer.build_posterior(density_estimator)

    # Generate posterior samples.
    true_parameter = torch.tensor([15.0, 0.7])
    x_observed = _simulator(true_parameter)
    samples = posterior.set_default_x(x_observed).sample((10,))

    assert samples.shape == (10, 2)


def test_scan(
    input_dim: int = 3,
    output_dim: int = 3,
    state_dim: int = 4,
    hidden_dim: int = 2,
    batch_size: int = 5,
    sequence_len: int = 3,
):
    """Test the scan forward pass of the LRU layer, should be equal to the loop."""
    # causal
    torch.compiler.reset()
    embedding = LRUEmbedding(
        input_dim=input_dim,
        output_dim=output_dim,
        state_dim=state_dim,
        hidden_dim=hidden_dim,
        num_blocks=1,
        bidirectional=False,
    )
    x = torch.randn(batch_size, sequence_len, hidden_dim) * 0.1
    init_state = torch.zeros(batch_size, state_dim)
    y_scan = embedding.lru_blocks[0].lru._forward_scan(x, state=init_state)
    y_loop = embedding.lru_blocks[0].lru._forward_loop(x, state=init_state)
    assert torch.allclose(y_scan, y_loop, atol=1e-5)

    # causal non zero initial state
    torch.compiler.reset()
    embedding = LRUEmbedding(
        input_dim=input_dim,
        output_dim=output_dim,
        state_dim=state_dim,
        hidden_dim=hidden_dim,
        num_blocks=1,
        bidirectional=False,
    )
    x = torch.randn(batch_size, sequence_len, hidden_dim) * 0.1
    init_state = torch.randn(batch_size, state_dim)
    y_scan = embedding.lru_blocks[0].lru._forward_scan(x, state=init_state)
    y_loop = embedding.lru_blocks[0].lru._forward_loop(x, state=init_state)
    assert torch.allclose(y_scan, y_loop, atol=1e-5)

    # bidirectional
    torch.compiler.reset()
    embedding = LRUEmbedding(
        input_dim=input_dim,
        output_dim=output_dim,
        state_dim=state_dim,
        hidden_dim=hidden_dim,
        num_blocks=1,
        bidirectional=True,
    )
    x = torch.randn(batch_size, sequence_len, hidden_dim) * 0.1
    init_state = torch.zeros(batch_size, state_dim * 2)
    y_scan = embedding.lru_blocks[0].lru._forward_scan(x, state=init_state)
    y_loop = embedding.lru_blocks[0].lru._forward_loop(x, state=init_state)
    assert torch.allclose(y_scan, y_loop, atol=1e-5)

    # bidirectional non zero initial state
    torch.compiler.reset()
    embedding = LRUEmbedding(
        input_dim=input_dim,
        output_dim=output_dim,
        state_dim=state_dim,
        hidden_dim=hidden_dim,
        num_blocks=1,
        bidirectional=True,
    )
    x = torch.randn(batch_size, sequence_len, hidden_dim) * 0.1
    init_state = torch.randn(batch_size, state_dim * 2)
    y_scan = embedding.lru_blocks[0].lru._forward_scan(x, state=init_state)
    y_loop = embedding.lru_blocks[0].lru._forward_loop(x, state=init_state)
    assert torch.allclose(y_scan, y_loop, atol=1e-5)

    torch.compiler.reset()
>>>>>>> dd9765b8
<|MERGE_RESOLUTION|>--- conflicted
+++ resolved
@@ -310,7 +310,6 @@
             )
 
 
-<<<<<<< HEAD
 
 @pytest.mark.parametrize("input_shape", [(32, 32), (32, 64), (111, 111)])
 @pytest.mark.parametrize("num_channels", (1, 2, 3))
@@ -398,7 +397,6 @@
 
     s = posterior.sample((10,))
     posterior.potential(s)
-=======
 @pytest.mark.parametrize(
     "bidirectional", [True, False], ids=["one-directional", "bi-directional"]
 )
@@ -666,5 +664,4 @@
     y_loop = embedding.lru_blocks[0].lru._forward_loop(x, state=init_state)
     assert torch.allclose(y_scan, y_loop, atol=1e-5)
 
-    torch.compiler.reset()
->>>>>>> dd9765b8
+    torch.compiler.reset()