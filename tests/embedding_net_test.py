# This file is part of sbi, a toolkit for simulation-based inference. sbi is licensed
# under the Apache License Version 2.0, see <https://www.apache.org/licenses/>

from __future__ import annotations

import math

import pytest
import torch
from torch import Tensor, eye, ones, zeros
from torch.distributions import MultivariateNormal

from sbi import utils
<<<<<<< HEAD
from sbi.inference import NLE, NPE, NRE
from sbi.neural_nets import classifier_nn, likelihood_nn, posterior_nn
=======
from sbi.inference import FMPE, NLE, NPE, NRE, simulate_for_sbi
from sbi.neural_nets import classifier_nn, flowmatching_nn, likelihood_nn, posterior_nn
>>>>>>> dd9765b8
from sbi.neural_nets.embedding_nets import (
    CNNEmbedding,
    CausalCNNEmbedding,
    FCEmbedding,
    LRUEmbedding,
    PermutationInvariantEmbedding,
)
from sbi.neural_nets.embedding_nets.lru import LRU, LRUBlock
from sbi.simulators.linear_gaussian import (
    linear_gaussian,
    true_posterior_linear_gaussian_mvn_prior,
)
from sbi.utils.user_input_checks import (
    check_sbi_inputs,
    process_prior,
    process_simulator,
)

from .test_utils import check_c2st


@pytest.mark.mcmc
@pytest.mark.parametrize("method", ["NPE", "NLE", "NRE"])
@pytest.mark.parametrize("num_dim", [1, 2])
@pytest.mark.parametrize("embedding_net", ["mlp"])
def test_embedding_net_api(
    method, num_dim: int, embedding_net: str, mcmc_params_fast: dict
):
    """Tests the API when using a preconfigured embedding net."""

    x_o = zeros(1, num_dim)

    # likelihood_mean will be likelihood_shift+theta
    likelihood_shift = -1.0 * ones(num_dim)
    likelihood_cov = 0.3 * eye(num_dim)

    prior = utils.BoxUniform(-2.0 * ones(num_dim), 2.0 * ones(num_dim))

    theta = prior.sample((1000,))
    x = linear_gaussian(theta, likelihood_shift, likelihood_cov)

    if embedding_net == "mlp":
        embedding = FCEmbedding(input_dim=num_dim)
    else:
        raise NameError(f"{embedding_net} not supported.")

    if method == "NPE":
        density_estimator = posterior_nn("maf", embedding_net=embedding)
        inference = NPE(
            prior, density_estimator=density_estimator, show_progress_bars=False
        )
    elif method == "NLE":
        density_estimator = likelihood_nn("maf", embedding_net=embedding)
        inference = NLE(
            prior, density_estimator=density_estimator, show_progress_bars=False
        )
    elif method == "NRE":
        classifier = classifier_nn("resnet", embedding_net_x=embedding)
        inference = NRE(prior, classifier=classifier, show_progress_bars=False)
    else:
        raise NameError

    _ = inference.append_simulations(theta, x).train(max_num_epochs=2)
    posterior = inference.build_posterior(
        mcmc_method="slice_np_vectorized",
        mcmc_parameters=mcmc_params_fast,
    ).set_default_x(x_o)

    s = posterior.sample((1,))
    _ = posterior.potential(s)


@pytest.mark.parametrize("num_xo_batch", [1, 2])
@pytest.mark.parametrize("num_trials", [1, 2])
@pytest.mark.parametrize("num_dim", [1, 2])
@pytest.mark.parametrize("posterior_method", ["direct", "mcmc"])
def test_embedding_api_with_multiple_trials(
    num_xo_batch, num_trials, num_dim, posterior_method
):
    """Tests the API when using iid trial-based data."""
    prior = utils.BoxUniform(-2.0 * ones(num_dim), 2.0 * ones(num_dim))

    num_thetas = 1000
    theta = prior.sample((num_thetas,))

    # simulate iid x.
    iid_theta = theta.reshape(num_thetas, 1, num_dim).repeat(1, num_trials, 1)
    x = torch.randn_like(iid_theta) + iid_theta
    x_o = zeros(num_xo_batch, num_trials, num_dim)

    output_dim = 5
    single_trial_net = FCEmbedding(input_dim=num_dim, output_dim=output_dim)
    embedding_net = PermutationInvariantEmbedding(
        single_trial_net,
        trial_net_output_dim=output_dim,
    )

    density_estimator = posterior_nn("maf", embedding_net=embedding_net)
    inference = NPE(prior, density_estimator=density_estimator)

    _ = inference.append_simulations(theta, x).train(max_num_epochs=5)

    if posterior_method == "direct":
        posterior = inference.build_posterior().set_default_x(x_o)
    elif posterior_method == "mcmc":
        posterior = inference.build_posterior(
            sample_with=posterior_method,
            mcmc_method="slice_np_vectorized",
        ).set_default_x(x_o)
    if num_xo_batch == 1:
        s = posterior.sample((1,), x=x_o)
        _ = posterior.potential(s)
    else:
        s = posterior.sample_batched((1,), x=x_o).squeeze(0)
        # potentials take `theta` as (batch_shape, event_shape), so squeeze sample_dim
        s = s.squeeze(0)
        _ = posterior.potential(s)


@pytest.mark.parametrize("input_shape", [(32,), (32, 32), (32, 64)])
@pytest.mark.parametrize("num_channels", (1, 2, 3))
def test_1d_and_2d_cnn_embedding_net(input_shape, num_channels):
    estimator_provider = posterior_nn(
        "mdn",
        embedding_net=CNNEmbedding(
            input_shape, in_channels=num_channels, output_dim=20
        ),
    )

    num_dim = input_shape[0]

    def simulator2d(theta):
        x = MultivariateNormal(
            loc=theta, covariance_matrix=0.5 * torch.eye(num_dim)
        ).sample()
        return x.unsqueeze(2).repeat(1, 1, input_shape[1])

    def simulator1d(theta):
        return torch.rand_like(theta) + theta

    if len(input_shape) == 1:
        simulator = simulator1d
        xo = torch.ones(1, num_channels, *input_shape).squeeze(1)
    else:
        simulator = simulator2d
        xo = torch.ones(1, num_channels, *input_shape).squeeze(1)

    prior = MultivariateNormal(torch.zeros(num_dim), torch.eye(num_dim))

    num_simulations = 1000
    theta = prior.sample(torch.Size((num_simulations,)))
    x = simulator(theta)
    if num_channels > 1:
        x = x.unsqueeze(1).repeat(
            1, num_channels, *[1 for _ in range(len(input_shape))]
        )

    trainer = NPE(prior=prior, density_estimator=estimator_provider)
    trainer.append_simulations(theta, x).train(max_num_epochs=2)
    posterior = trainer.build_posterior().set_default_x(xo)

    s = posterior.sample((10,))
    posterior.potential(s)


@pytest.mark.parametrize("input_shape", [(32,), (64,)])
@pytest.mark.parametrize("num_channels", (1, 2, 3))
def test_1d_causal_cnn_embedding_net(input_shape, num_channels):
    estimator_provider = posterior_nn(
        "mdn",
        embedding_net=CausalCNNEmbedding(
            input_shape, in_channels=num_channels, pool_kernel_size=2, output_dim=20
        ),
    )

    num_dim = input_shape[0]

    def simulator2d(theta):
        x = MultivariateNormal(
            loc=theta, covariance_matrix=0.5 * torch.eye(num_dim)
        ).sample()
        return x.unsqueeze(2).repeat(1, 1, input_shape[1])

    def simulator1d(theta):
        return torch.rand_like(theta) + theta

    if len(input_shape) == 1:
        simulator = simulator1d
        xo = torch.ones(1, num_channels, *input_shape).squeeze(1)
    else:
        simulator = simulator2d
        xo = torch.ones(1, num_channels, *input_shape).squeeze(1)

    prior = MultivariateNormal(torch.zeros(num_dim), torch.eye(num_dim))

    num_simulations = 1000
    theta = prior.sample(torch.Size((num_simulations,)))
    x = simulator(theta)
    if num_channels > 1:
        x = x.unsqueeze(1).repeat(
            1, num_channels, *[1 for _ in range(len(input_shape))]
        )

    trainer = NPE(prior=prior, density_estimator=estimator_provider)
    trainer.append_simulations(theta, x).train(max_num_epochs=2)
    posterior = trainer.build_posterior().set_default_x(xo)

    s = posterior.sample((10,))
    posterior.potential(s)


@pytest.mark.slow
def test_npe_with_with_iid_embedding_varying_num_trials(trial_factor=50):
    """Test inference accuracy with embeddings for varying number of trials.

    Test c2st accuracy and permutation invariance for up to 20 trials.
    """
    num_dim = 2
    max_num_trials = 20
    prior = torch.distributions.MultivariateNormal(
        torch.zeros(num_dim), torch.eye(num_dim)
    )

    # Scale number of training samples with num_trials.
    num_thetas = 5000 + trial_factor * max_num_trials

    theta = prior.sample(sample_shape=torch.Size((num_thetas,)))
    num_trials = torch.randint(1, max_num_trials, size=(num_thetas,))

    # simulate iid x, pad smaller number of trials with nans.
    x = ones(num_thetas, max_num_trials, 2) * float("nan")

    for i in range(num_thetas):
        th = theta[i].repeat(num_trials[i], 1)
        x[i, : num_trials[i]] = torch.randn_like(th) + th

    # build embedding net
    output_dim = 5
    single_trial_net = FCEmbedding(input_dim=num_dim, output_dim=output_dim)
    embedding_net = PermutationInvariantEmbedding(
        single_trial_net,
        trial_net_output_dim=output_dim,
        output_dim=output_dim,
        aggregation_fn="sum",
    )

    # test embedding net
    assert embedding_net(x[:3]).shape == (3, output_dim)

    density_estimator = posterior_nn(
        model="mdn",
        embedding_net=embedding_net,
        z_score_x="none",  # turn off z-scoring because of NaN encodings.
        z_score_theta="independent",
    )
    inference = NPE(prior, density_estimator=density_estimator)

    # do not exclude invalid x, as we padded with nans.
    _ = inference.append_simulations(theta, x, exclude_invalid_x=False).train(
        training_batch_size=100
    )
    posterior = inference.build_posterior()

    num_samples = 1000
    # test different number of trials
    num_test_trials = torch.linspace(1, max_num_trials, 5, dtype=torch.int)
    for num_trials in num_test_trials:
        # x_o must have the same number of trials as x, thus we pad with nans.
        x_o = ones(1, max_num_trials, num_dim) * float("nan")
        x_o[:, :num_trials] = 0.0

        # get reference samples from true posterior
        reference_samples = true_posterior_linear_gaussian_mvn_prior(
            x_o[0, :num_trials, :],  # omit nans
            likelihood_shift=torch.zeros(num_dim),
            likelihood_cov=torch.eye(num_dim),
            prior_cov=prior.covariance_matrix,
            prior_mean=prior.loc,
        ).sample((num_samples,))

        # test inference accuracy and permutation invariance
        num_repeats = 2
        for _ in range(num_repeats):
            trial_permutet_x_o = x_o[:, torch.randperm(x_o.shape[1]), :]
            samples = posterior.sample((num_samples,), x=trial_permutet_x_o)
            check_c2st(
                samples, reference_samples, alg=f"iid-NPE with {num_trials} trials"
            )


@pytest.mark.parametrize(
    "bidirectional", [True, False], ids=["one-directional", "bi-directional"]
)
@pytest.mark.parametrize("mode", ["loop", "scan"], ids=["loop", "scan"])
def test_lru_isolated(
    bidirectional: bool,
    mode: str,
    input_dim: int = 7,
    state_dim: int = 11,
    r_min: float = 0.1,
    r_max: float = 1.0,
    phase_max: float = 2 * torch.pi,
    batch_size: int = 16,
    sequence_len: int = 50,
):
    """Run some random data trough an LRU layer."""
    lru = LRU(
        input_dim=input_dim,
        state_dim=state_dim,
        r_min=r_min,
        r_max=r_max,
        phase_max=phase_max,
        bidirectional=bidirectional,
        mode=mode,
    )

    x = torch.randn(batch_size, sequence_len, input_dim)

    y = lru(x)
    assert isinstance(y, Tensor)
    assert torch.is_floating_point(y), "Output tensor is not a real tensor"
    assert y.shape == (batch_size, sequence_len, input_dim)


@pytest.mark.parametrize(
    "bidirectional", [True, False], ids=["one-directional", "bi-directional"]
)
@pytest.mark.parametrize("mode", ["loop", "scan"], ids=["loop", "scan"])
@pytest.mark.parametrize(
    "apply_input_normalization",
    [True, False],
    ids=["input-normalization", "no-input-normalization"],
)
def test_lru_block_isolated(
    bidirectional: bool,
    mode: str,
    apply_input_normalization: bool,
    hidden_dim: int = 7,
    state_dim: int = 11,
    r_min: float = 0.5,
    r_max: float = 1.0,
    phase_max: float = 2 * torch.pi,
    dropout: float = 0.5,
    batch_size: int = 16,
    sequence_len: int = 50,
):
    """Run some random data through an LRUBlock."""
    lru_block = LRUBlock(
        hidden_dim=hidden_dim,
        state_dim=state_dim,
        r_min=r_min,
        r_max=r_max,
        phase_max=phase_max,
        bidirectional=bidirectional,
        mode=mode,
        dropout=dropout,
        apply_input_normalization=apply_input_normalization,
    )

    x = torch.randn(batch_size, sequence_len, hidden_dim)

    y = lru_block(x)
    assert isinstance(y, Tensor)
    assert torch.is_floating_point(y), "Output tensor is not a real tensor"
    assert y.shape == (batch_size, sequence_len, hidden_dim)


@pytest.mark.parametrize(
    "bidirectional", [True, False], ids=["one-directional", "bi-directional"]
)
@pytest.mark.parametrize("mode", ["loop", "scan"], ids=["loop", "scan"])
@pytest.mark.parametrize(
    "aggregate_fcn", ["last_step", "mean"], ids=["last-step", "mean"]
)
def test_lru_embedding_net_isolated(
    bidirectional: bool,
    mode: str,
    aggregate_fcn: str,
    output_dim: int = 5,
    input_dim: int = 7,
    state_dim: int = 11,
    hidden_dim: int = 19,
    num_blocks: int = 2,
    r_min: float = 0.0,
    r_max: float = 1.0,
    phase_max: float = 2 * torch.pi,
    dropout: float = 0.5,
    batch_size: int = 16,
    sequence_len: int = 50,
):
    """Run some random data trough an LRUEmbedding network."""
    embedding_net = LRUEmbedding(
        input_dim=input_dim,  # = observation_dim
        output_dim=output_dim,
        state_dim=state_dim,
        hidden_dim=hidden_dim,
        num_blocks=num_blocks,
        r_min=r_min,
        r_max=r_max,
        phase_max=phase_max,
        bidirectional=bidirectional,
        mode=mode,
        dropout=dropout,
        apply_input_normalization=True,
        aggregate_fcn=aggregate_fcn,
    )

    x = torch.randn(batch_size, sequence_len, input_dim)

    x_embed = embedding_net(x)
    assert isinstance(x_embed, Tensor)
    assert torch.is_floating_point(x_embed), "Output tensor is not a real tensor"
    assert x_embed.shape == (batch_size, output_dim)


def test_lru_pipeline(embedding_feat_dim: int = 17):
    """Smoke-test an entire pipeline run using the LRU embedding."""

    def _simulator(thetas: Tensor, num_time_steps=500, dt=0.002, eps=0.05) -> Tensor:
        """Create a simple simulator for a one-mass dampened spring system."""
        assert thetas.shape[-1] == 2, "Expected 2 parameters: k, d"
        init_state = torch.tensor([[0.2], [0.5]])

        xs = []
        # Create the matrices for the ODE, given the parameters.
        k, d = thetas
        m = 1.0
        omega = torch.sqrt(k / m)  # eigen frequency [Hz]
        zeta = d / (2.0 * torch.sqrt(m * k))  # damping ratio [-]
        A = torch.tensor([[0, 1], [-(omega**2), -2.0 * zeta * omega]])
        B = torch.tensor([[0], [1.0 / m]])

        # Set a fixed initial position and velocity.
        x = init_state.clone()
        u = torch.tensor([[1.3]])

        # Simulate.
        for _ in range(num_time_steps):
            # Compute the ODE's right hand side.
            x_dot = A @ x + B @ u

            # Integrate one step (forward Euler Maruyama).
            x = x + x_dot * dt + eps * math.sqrt(dt) * torch.randn((2, 1))
            xs.append(x.T.clone())

        return torch.cat(xs, dim=0)

    traj = _simulator(torch.tensor([15.0, 0.7]))
    assert traj.shape == (500, 2)

    # Create the embedding.
    embedding_net = LRUEmbedding(input_dim=2, output_dim=embedding_feat_dim)

    # DSt prior distribution for the parameters.
    prior = utils.BoxUniform(
        low=torch.tensor([10.0, 0.5]), high=torch.tensor([20.0, 1.0])
    )

    # Make a SBI-wrapper on the simulator object for compatibility.
    prior, _, prior_returns_numpy = process_prior(prior)
    simulator_wrapper = process_simulator(_simulator, prior, prior_returns_numpy)
    check_sbi_inputs(simulator_wrapper, prior)

    # Instantiate the neural density estimator.
    neural_posterior = posterior_nn(model="maf", embedding_net=embedding_net)

    # Setup the inference procedure with NPE.
    inferer = NPE(prior=prior, density_estimator=neural_posterior)

    # Run the inference procedure on one round.
    theta, x = simulate_for_sbi(simulator_wrapper, prior, num_simulations=10)
    density_estimator = inferer.append_simulations(theta, x).train(
        training_batch_size=5, max_num_epochs=3
    )
    posterior = inferer.build_posterior(density_estimator)

    # Generate posterior samples.
    true_parameter = torch.tensor([15.0, 0.7])
    x_observed = _simulator(true_parameter)
    samples = posterior.set_default_x(x_observed).sample((10,))

    assert samples.shape == (10, 2)


def test_scan(
    input_dim: int = 3,
    output_dim: int = 3,
    state_dim: int = 4,
    hidden_dim: int = 2,
    batch_size: int = 5,
    sequence_len: int = 3,
):
    """Test the scan forward pass of the LRU layer, should be equal to the loop."""
    # causal
    torch.compiler.reset()
    embedding = LRUEmbedding(
        input_dim=input_dim,
        output_dim=output_dim,
        state_dim=state_dim,
        hidden_dim=hidden_dim,
        num_blocks=1,
        bidirectional=False,
    )
    x = torch.randn(batch_size, sequence_len, hidden_dim) * 0.1
    init_state = torch.zeros(batch_size, state_dim)
    y_scan = embedding.lru_blocks[0].lru._forward_scan(x, state=init_state)
    y_loop = embedding.lru_blocks[0].lru._forward_loop(x, state=init_state)
    assert torch.allclose(y_scan, y_loop, atol=1e-5)

    # causal non zero initial state
    torch.compiler.reset()
    embedding = LRUEmbedding(
        input_dim=input_dim,
        output_dim=output_dim,
        state_dim=state_dim,
        hidden_dim=hidden_dim,
        num_blocks=1,
        bidirectional=False,
    )
    x = torch.randn(batch_size, sequence_len, hidden_dim) * 0.1
    init_state = torch.randn(batch_size, state_dim)
    y_scan = embedding.lru_blocks[0].lru._forward_scan(x, state=init_state)
    y_loop = embedding.lru_blocks[0].lru._forward_loop(x, state=init_state)
    assert torch.allclose(y_scan, y_loop, atol=1e-5)

    # bidirectional
    torch.compiler.reset()
    embedding = LRUEmbedding(
        input_dim=input_dim,
        output_dim=output_dim,
        state_dim=state_dim,
        hidden_dim=hidden_dim,
        num_blocks=1,
        bidirectional=True,
    )
    x = torch.randn(batch_size, sequence_len, hidden_dim) * 0.1
    init_state = torch.zeros(batch_size, state_dim * 2)
    y_scan = embedding.lru_blocks[0].lru._forward_scan(x, state=init_state)
    y_loop = embedding.lru_blocks[0].lru._forward_loop(x, state=init_state)
    assert torch.allclose(y_scan, y_loop, atol=1e-5)

    # bidirectional non zero initial state
    torch.compiler.reset()
    embedding = LRUEmbedding(
        input_dim=input_dim,
        output_dim=output_dim,
        state_dim=state_dim,
        hidden_dim=hidden_dim,
        num_blocks=1,
        bidirectional=True,
    )
    x = torch.randn(batch_size, sequence_len, hidden_dim) * 0.1
    init_state = torch.randn(batch_size, state_dim * 2)
    y_scan = embedding.lru_blocks[0].lru._forward_scan(x, state=init_state)
    y_loop = embedding.lru_blocks[0].lru._forward_loop(x, state=init_state)
    assert torch.allclose(y_scan, y_loop, atol=1e-5)

    torch.compiler.reset()<|MERGE_RESOLUTION|>--- conflicted
+++ resolved
@@ -11,13 +11,8 @@
 from torch.distributions import MultivariateNormal
 
 from sbi import utils
-<<<<<<< HEAD
-from sbi.inference import NLE, NPE, NRE
+from sbi.inference import NLE, NPE, NRE, simulate_for_sbi
 from sbi.neural_nets import classifier_nn, likelihood_nn, posterior_nn
-=======
-from sbi.inference import FMPE, NLE, NPE, NRE, simulate_for_sbi
-from sbi.neural_nets import classifier_nn, flowmatching_nn, likelihood_nn, posterior_nn
->>>>>>> dd9765b8
 from sbi.neural_nets.embedding_nets import (
     CNNEmbedding,
     CausalCNNEmbedding,
