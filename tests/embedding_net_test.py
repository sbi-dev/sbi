--- conflicted
+++ resolved
@@ -19,12 +19,9 @@
     FCEmbedding,
     LRUEmbedding,
     PermutationInvariantEmbedding,
-<<<<<<< HEAD
     SpectralConvEmbedding,
-=======
     ResNetEmbedding1D,
     ResNetEmbedding2D,
->>>>>>> 7b926ff7
 )
 from sbi.neural_nets.embedding_nets.lru import LRU, LRUBlock
 from sbi.simulators.linear_gaussian import (
