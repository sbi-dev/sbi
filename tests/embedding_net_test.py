# This file is part of sbi, a toolkit for simulation-based inference. sbi is licensed
# under the Apache License Version 2.0, see <https://www.apache.org/licenses/>

from __future__ import annotations

import math
import sys

import pytest
import torch
from torch import Tensor, eye, ones, zeros
from torch.distributions import MultivariateNormal

from sbi import utils
from sbi.inference import NLE, NPE, NRE, simulate_for_sbi
from sbi.neural_nets import classifier_nn, likelihood_nn, posterior_nn
from sbi.neural_nets.embedding_nets import (
    CNNEmbedding,
    CausalCNNEmbedding,
    FCEmbedding,
    LRUEmbedding,
    PermutationInvariantEmbedding,
    ResNetEmbedding1D,
    ResNetEmbedding2D,
<<<<<<< HEAD
    TransformerEmbedding,
=======
    SpectralConvEmbedding,
>>>>>>> 2a35e66e
)
from sbi.neural_nets.embedding_nets.lru import LRU, LRUBlock
from sbi.simulators.linear_gaussian import (
    linear_gaussian,
    true_posterior_linear_gaussian_mvn_prior,
)
from sbi.utils.metrics import check_c2st
from sbi.utils.user_input_checks import (
    check_sbi_inputs,
    process_prior,
    process_simulator,
)


@pytest.mark.mcmc
@pytest.mark.parametrize("method", ["NPE", "NLE", "NRE"])
@pytest.mark.parametrize("num_dim", [1, 2])
@pytest.mark.parametrize("embedding_net", ["mlp"])
def test_embedding_net_api(
    method, num_dim: int, embedding_net: str, mcmc_params_fast: dict
):
    """Tests the API when using a preconfigured embedding net."""

    x_o = zeros(1, num_dim)

    # likelihood_mean will be likelihood_shift+theta
    likelihood_shift = -1.0 * ones(num_dim)
    likelihood_cov = 0.3 * eye(num_dim)

    prior = utils.BoxUniform(-2.0 * ones(num_dim), 2.0 * ones(num_dim))

    theta = prior.sample((1000,))
    x = linear_gaussian(theta, likelihood_shift, likelihood_cov)

    if embedding_net == "mlp":
        embedding = FCEmbedding(input_dim=num_dim)
    else:
        raise NameError(f"{embedding_net} not supported.")

    if method == "NPE":
        density_estimator = posterior_nn("maf", embedding_net=embedding)
        inference = NPE(
            prior, density_estimator=density_estimator, show_progress_bars=False
        )
    elif method == "NLE":
        density_estimator = likelihood_nn("maf", embedding_net=embedding)
        inference = NLE(
            prior, density_estimator=density_estimator, show_progress_bars=False
        )
    elif method == "NRE":
        classifier = classifier_nn("resnet", embedding_net_x=embedding)
        inference = NRE(prior, classifier=classifier, show_progress_bars=False)
    else:
        raise NameError

    _ = inference.append_simulations(theta, x).train(max_num_epochs=2)
    posterior = inference.build_posterior(
        mcmc_method="slice_np_vectorized",
        mcmc_parameters=mcmc_params_fast,
    ).set_default_x(x_o)

    s = posterior.sample((1,))
    _ = posterior.potential(s)


@pytest.mark.parametrize("num_xo_batch", [1, 2])
@pytest.mark.parametrize("num_trials", [1, 2])
@pytest.mark.parametrize("num_dim", [1, 2])
@pytest.mark.parametrize("posterior_method", ["direct", "mcmc"])
def test_embedding_api_with_multiple_trials(
    num_xo_batch, num_trials, num_dim, posterior_method
):
    """Tests the API when using iid trial-based data."""
    prior = utils.BoxUniform(-2.0 * ones(num_dim), 2.0 * ones(num_dim))

    num_thetas = 1000
    theta = prior.sample((num_thetas,))

    # simulate iid x.
    iid_theta = theta.reshape(num_thetas, 1, num_dim).repeat(1, num_trials, 1)
    x = torch.randn_like(iid_theta) + iid_theta
    x_o = zeros(num_xo_batch, num_trials, num_dim)

    output_dim = 5
    single_trial_net = FCEmbedding(input_dim=num_dim, output_dim=output_dim)
    embedding_net = PermutationInvariantEmbedding(
        single_trial_net,
        trial_net_output_dim=output_dim,
    )

    density_estimator = posterior_nn("maf", embedding_net=embedding_net)
    inference = NPE(prior, density_estimator=density_estimator)

    _ = inference.append_simulations(theta, x).train(max_num_epochs=5)

    if posterior_method == "direct":
        posterior = inference.build_posterior().set_default_x(x_o)
    elif posterior_method == "mcmc":
        posterior = inference.build_posterior(
            sample_with=posterior_method,
            mcmc_method="slice_np_vectorized",
        ).set_default_x(x_o)
    if num_xo_batch == 1:
        s = posterior.sample((1,), x=x_o)
        _ = posterior.potential(s)
    else:
        s = posterior.sample_batched((1,), x=x_o).squeeze(0)
        # potentials take `theta` as (batch_shape, event_shape), so squeeze sample_dim
        s = s.squeeze(0)
        _ = posterior.potential(s)


@pytest.mark.parametrize("input_shape", [(32,), (32, 32), (32, 64)])
@pytest.mark.parametrize("num_channels", (1, 2, 3))
def test_1d_and_2d_cnn_embedding_net(input_shape, num_channels):
    estimator_provider = posterior_nn(
        "mdn",
        embedding_net=CNNEmbedding(
            input_shape, in_channels=num_channels, output_dim=20
        ),
    )

    num_dim = input_shape[0]

    def simulator2d(theta):
        x = MultivariateNormal(
            loc=theta, covariance_matrix=0.5 * torch.eye(num_dim)
        ).sample()
        return x.unsqueeze(2).repeat(1, 1, input_shape[1])

    def simulator1d(theta):
        return torch.rand_like(theta) + theta

    if len(input_shape) == 1:
        simulator = simulator1d
        xo = torch.ones(1, num_channels, *input_shape).squeeze(1)
    else:
        simulator = simulator2d
        xo = torch.ones(1, num_channels, *input_shape).squeeze(1)

    prior = MultivariateNormal(torch.zeros(num_dim), torch.eye(num_dim))

    num_simulations = 1000
    theta = prior.sample(torch.Size((num_simulations,)))
    x = simulator(theta)
    if num_channels > 1:
        x = x.unsqueeze(1).repeat(
            1, num_channels, *[1 for _ in range(len(input_shape))]
        )

    trainer = NPE(prior=prior, density_estimator=estimator_provider)
    trainer.append_simulations(theta, x).train(max_num_epochs=2)
    posterior = trainer.build_posterior().set_default_x(xo)

    s = posterior.sample((10,))
    posterior.potential(s)


<<<<<<< HEAD
BASE_CONFIG = {
    "pos_emb_base": 10e4,
    "rms_norm_eps": 1e-05,
    "mlp_activation": "gelu",
    "is_causal": True,
    "vit": False,
    "num_hidden_layers": 4,
    "num_attention_heads": 6,
    "num_key_value_heads": 6,
    "intermediate_size": 64,
    "ffn": "mlp",
    "head_dim": None,
    "feature_space_dim": 12 * 2,
    "attention_dropout": 0.5,
}


@pytest.mark.parametrize(
    "config",
    [
        {**BASE_CONFIG, "pos_emb": "rotary"},
        {**BASE_CONFIG, "pos_emb": "none"},
        {**BASE_CONFIG, "pos_emb": "positional"},
        {
            **BASE_CONFIG,
            "pos_emb": "positional",
            "ffn": "moe",
            "num_local_experts": 4,
            "num_experts_per_tok": 1,
        },
    ],
)
@pytest.mark.parametrize("seq_length", (24, 13, 5))
def test_transformer_embedding(config, seq_length):
    net = TransformerEmbedding(config=config)

    def simulator(theta):
        x = MultivariateNormal(
            loc=theta, covariance_matrix=0.5 * torch.eye(config["feature_space_dim"])
        )
        return x.sample().unsqueeze(1).repeat(1, seq_length, 1)

    xo = torch.ones(1, seq_length, config["feature_space_dim"])

    prior = MultivariateNormal(
        torch.zeros(config["feature_space_dim"]), torch.eye(config["feature_space_dim"])
    )

    _test_helper_embedding_net(prior, xo, simulator, net)


@pytest.mark.parametrize(
    "config",
    (
        {
            **BASE_CONFIG,
            "vit": True,
            "image_size": 32,
            "patch_size": 8,
            "num_channels": 3,
        },
    ),
)
@pytest.mark.parametrize("img_shape", ((3, 32, 24), (3, 64, 64)))
def test_transformer_vitembedding(config, img_shape):
    net = TransformerEmbedding(config=config)

    def simulator(theta):
        x = MultivariateNormal(
            loc=theta, covariance_matrix=0.5 * torch.eye(img_shape[0])
        )
        return (
            x.sample()
            .unsqueeze(-1)
            .unsqueeze(-1)
            .repeat(1, 1, img_shape[1], img_shape[2])
        )

    xo = torch.ones(1, img_shape[0], img_shape[1], img_shape[2])

    prior = MultivariateNormal(torch.zeros(img_shape[0]), torch.eye(img_shape[0]))

    _test_helper_embedding_net(prior, xo, simulator, net)


def _test_helper_embedding_net(prior, xo, simulator, net):
    estimator_provider = posterior_nn(
        "mdn",
        embedding_net=net,
    )
=======
@pytest.mark.parametrize("input_shape", [(3, 30), (2, 3, 30)])
@pytest.mark.parametrize("modes", (4, 8))
@pytest.mark.parametrize("conv_channels", (8, 5))
@pytest.mark.parametrize("num_layers", (2, 3))
def test_spectral_conf_embedding(input_shape, modes, conv_channels, num_layers):
    n_points = input_shape[-1]
    in_channels = input_shape[-2]
    estimator_provider = posterior_nn(
        "mdn",
        embedding_net=SpectralConvEmbedding(
            modes=modes,
            in_channels=in_channels,
            conv_channels=conv_channels,
            num_layers=num_layers,
        ),
    )

    def simulator(theta, input_shape=input_shape):
        x = torch.rand_like(theta) + theta
        return repeat_to_match_shape(x, input_shape)

    def repeat_to_match_shape(x, input_shape):
        batch_size = x.shape[0]  # First dimension is batch
        target_shape = (batch_size, *input_shape)
        x_expanded = x.view(batch_size, *([1] * (len(input_shape) - 1)), -1)
        return x_expanded.expand(target_shape)

    xo = torch.ones((1, n_points))
    xo = repeat_to_match_shape(xo, input_shape)

    prior = MultivariateNormal(torch.zeros(n_points), torch.eye(n_points))
>>>>>>> 2a35e66e

    num_simulations = 1000
    theta = prior.sample(torch.Size((num_simulations,)))
    x = simulator(theta)

    trainer = NPE(prior=prior, density_estimator=estimator_provider)
    trainer.append_simulations(theta, x).train(max_num_epochs=2)
    posterior = trainer.build_posterior().set_default_x(xo)

    s = posterior.sample((10,))
    posterior.potential(s)


@pytest.mark.parametrize("input_shape", [(32,), (64,)])
@pytest.mark.parametrize("num_channels", (1, 2, 3))
def test_1d_causal_cnn_embedding_net(input_shape, num_channels):
    estimator_provider = posterior_nn(
        "mdn",
        embedding_net=CausalCNNEmbedding(
            input_shape, in_channels=num_channels, pool_kernel_size=2, output_dim=20
        ),
    )

    num_dim = input_shape[0]

    def simulator2d(theta):
        x = MultivariateNormal(
            loc=theta, covariance_matrix=0.5 * torch.eye(num_dim)
        ).sample()
        return x.unsqueeze(2).repeat(1, 1, input_shape[1])

    def simulator1d(theta):
        return torch.rand_like(theta) + theta

    if len(input_shape) == 1:
        simulator = simulator1d
        xo = torch.ones(1, num_channels, *input_shape).squeeze(1)
    else:
        simulator = simulator2d
        xo = torch.ones(1, num_channels, *input_shape).squeeze(1)

    prior = MultivariateNormal(torch.zeros(num_dim), torch.eye(num_dim))

    num_simulations = 1000
    theta = prior.sample(torch.Size((num_simulations,)))
    x = simulator(theta)

    if num_channels > 1:
        x = x.unsqueeze(1).repeat(
            1, num_channels, *[1 for _ in range(len(input_shape))]
        )

    trainer = NPE(prior=prior, density_estimator=estimator_provider)
    trainer.append_simulations(theta, x).train(max_num_epochs=2)
    posterior = trainer.build_posterior().set_default_x(xo)

    s = posterior.sample((10,))
    posterior.potential(s)


@pytest.mark.slow
def test_npe_with_with_iid_embedding_varying_num_trials(trial_factor=50):
    """Test inference accuracy with embeddings for varying number of trials.

    Test c2st accuracy and permutation invariance for up to 20 trials.
    """
    num_dim = 2
    max_num_trials = 20
    prior = torch.distributions.MultivariateNormal(
        torch.zeros(num_dim), torch.eye(num_dim)
    )

    # Scale number of training samples with num_trials.
    num_thetas = 5000 + trial_factor * max_num_trials

    theta = prior.sample(sample_shape=torch.Size((num_thetas,)))
    num_trials = torch.randint(1, max_num_trials, size=(num_thetas,))

    # simulate iid x, pad smaller number of trials with nans.
    x = ones(num_thetas, max_num_trials, 2) * float("nan")

    for i in range(num_thetas):
        th = theta[i].repeat(num_trials[i], 1)
        x[i, : num_trials[i]] = torch.randn_like(th) + th

    # build embedding net
    output_dim = 5
    single_trial_net = FCEmbedding(input_dim=num_dim, output_dim=output_dim)
    embedding_net = PermutationInvariantEmbedding(
        single_trial_net,
        trial_net_output_dim=output_dim,
        output_dim=output_dim,
        aggregation_fn="sum",
    )

    # test embedding net
    assert embedding_net(x[:3]).shape == (3, output_dim)

    density_estimator = posterior_nn(
        model="mdn",
        embedding_net=embedding_net,
        z_score_x="none",  # turn off z-scoring because of NaN encodings.
        z_score_theta="independent",
    )
    inference = NPE(prior, density_estimator=density_estimator)

    # do not exclude invalid x, as we padded with nans.
    _ = inference.append_simulations(theta, x, exclude_invalid_x=False).train(
        training_batch_size=100
    )
    posterior = inference.build_posterior()

    num_samples = 1000
    # test different number of trials
    num_test_trials = torch.linspace(1, max_num_trials, 5, dtype=torch.int)
    for num_trials in num_test_trials:
        # x_o must have the same number of trials as x, thus we pad with nans.
        x_o = ones(1, max_num_trials, num_dim) * float("nan")
        x_o[:, :num_trials] = 0.0

        # get reference samples from true posterior
        reference_samples = true_posterior_linear_gaussian_mvn_prior(
            x_o[0, :num_trials, :],  # omit nans
            likelihood_shift=torch.zeros(num_dim),
            likelihood_cov=torch.eye(num_dim),
            prior_cov=prior.covariance_matrix,
            prior_mean=prior.loc,
        ).sample((num_samples,))

        # test inference accuracy and permutation invariance
        num_repeats = 2
        for _ in range(num_repeats):
            trial_permutet_x_o = x_o[:, torch.randperm(x_o.shape[1]), :]
            samples = posterior.sample((num_samples,), x=trial_permutet_x_o)
            check_c2st(
                samples, reference_samples, alg=f"iid-NPE with {num_trials} trials"
            )


@pytest.mark.parametrize("input_shape", [(32, 32), (32, 64), (111, 111)])
@pytest.mark.parametrize("num_channels", (1, 2, 3))
@pytest.mark.parametrize("change_c_mode", ["conv", "zeros"])
@pytest.mark.parametrize("n_stages", [1, 3, 4])
def test_2d_ResNet_cnn_embedding_net(
    input_shape, num_channels, change_c_mode, n_stages
):
    c_stages = [16, 32, 64, 128]
    blocks_per_stage = [2, 2, 2, 2]
    estimator_provider = posterior_nn(
        "mdn",
        embedding_net=ResNetEmbedding2D(
            c_in=num_channels,
            n_stages=n_stages,
            change_c_mode=change_c_mode,
            c_out=20,
            c_stages=c_stages[:n_stages],
            blocks_per_stage=blocks_per_stage[:n_stages],
        ),
    )

    num_dim = input_shape[0]

    def simulator2d(theta):
        x = MultivariateNormal(
            loc=theta, covariance_matrix=0.5 * torch.eye(num_dim)
        ).sample()
        return x.unsqueeze(2).repeat(1, 1, input_shape[1])

    simulator = simulator2d
    xo = torch.ones(1, num_channels, *input_shape).squeeze(1)

    prior = MultivariateNormal(torch.zeros(num_dim), torch.eye(num_dim))

    num_simulations = 1000
    theta = prior.sample(torch.Size((num_simulations,)))
    x = simulator(theta)
    if num_channels > 1:
        x = x.unsqueeze(1).repeat(
            1, num_channels, *[1 for _ in range(len(input_shape))]
        )

    trainer = NPE(prior=prior, density_estimator=estimator_provider)
    trainer.append_simulations(theta, x).train(max_num_epochs=2)
    posterior = trainer.build_posterior().set_default_x(xo)

    s = posterior.sample((10,))
    posterior.potential(s)


@pytest.mark.parametrize("input_shape", [(2,), (128,)])
@pytest.mark.parametrize("n_blocks", (1, 20))
@pytest.mark.parametrize("c_internal", (2, 20))
@pytest.mark.parametrize("c_hidden_final", (2, 20))
def test_1d_ResNet_fc_embedding_net(input_shape, n_blocks, c_internal, c_hidden_final):
    estimator_provider = posterior_nn(
        "mdn",
        embedding_net=ResNetEmbedding1D(
            c_in=input_shape[0],
            c_out=20,
            n_blocks=n_blocks,
            c_internal=c_internal,
        ),
    )

    num_dim = input_shape[0]

    def simulator1d(theta):
        return torch.rand_like(theta) + theta

    if len(input_shape) == 1:
        simulator = simulator1d
        xo = torch.ones(1, *input_shape)

    prior = MultivariateNormal(torch.zeros(num_dim), torch.eye(num_dim))

    num_simulations = 1000
    theta = prior.sample(torch.Size((num_simulations,)))
    x = simulator(theta)

    trainer = NPE(prior=prior, density_estimator=estimator_provider)
    trainer.append_simulations(theta, x).train(max_num_epochs=2)
    posterior = trainer.build_posterior().set_default_x(xo)

    s = posterior.sample((10,))
    posterior.potential(s)


@pytest.mark.parametrize(
    "bidirectional", [True, False], ids=["one-directional", "bi-directional"]
)
@pytest.mark.parametrize(
    "mode",
    [
        "loop",
        pytest.param(
            "scan",
            marks=pytest.mark.xfail(
                condition=sys.version_info >= (3, 13),
                reason="torch.compiler is not yet supported on Python >= 3.13",
                strict=True,
            ),
        ),
    ],
    ids=["loop", "scan"],
)
def test_lru_isolated(
    bidirectional: bool,
    mode: str,
    input_dim: int = 7,
    state_dim: int = 11,
    r_min: float = 0.1,
    r_max: float = 1.0,
    phase_max: float = 2 * torch.pi,
    batch_size: int = 16,
    sequence_len: int = 50,
):
    """Run some random data trough an LRU layer."""
    lru = LRU(
        input_dim=input_dim,
        state_dim=state_dim,
        r_min=r_min,
        r_max=r_max,
        phase_max=phase_max,
        bidirectional=bidirectional,
        mode=mode,
    )

    x = torch.randn(batch_size, sequence_len, input_dim)

    y = lru(x)
    assert isinstance(y, Tensor)
    assert torch.is_floating_point(y), "Output tensor is not a real tensor"
    assert y.shape == (batch_size, sequence_len, input_dim)


@pytest.mark.parametrize(
    "bidirectional", [True, False], ids=["one-directional", "bi-directional"]
)
@pytest.mark.parametrize(
    "mode",
    [
        "loop",
        pytest.param(
            "scan",
            marks=pytest.mark.xfail(
                condition=sys.version_info >= (3, 13),
                reason="torch.compiler is not yet supported on Python >= 3.13",
                strict=True,
            ),
        ),
    ],
    ids=["loop", "scan"],
)
@pytest.mark.parametrize(
    "apply_input_normalization",
    [True, False],
    ids=["input-normalization", "no-input-normalization"],
)
def test_lru_block_isolated(
    bidirectional: bool,
    mode: str,
    apply_input_normalization: bool,
    hidden_dim: int = 7,
    state_dim: int = 11,
    r_min: float = 0.5,
    r_max: float = 1.0,
    phase_max: float = 2 * torch.pi,
    dropout: float = 0.5,
    batch_size: int = 16,
    sequence_len: int = 50,
):
    """Run some random data through an LRUBlock."""

    lru_block = LRUBlock(
        hidden_dim=hidden_dim,
        state_dim=state_dim,
        r_min=r_min,
        r_max=r_max,
        phase_max=phase_max,
        bidirectional=bidirectional,
        mode=mode,
        dropout=dropout,
        apply_input_normalization=apply_input_normalization,
    )

    x = torch.randn(batch_size, sequence_len, hidden_dim)

    y = lru_block(x)
    assert isinstance(y, Tensor)
    assert torch.is_floating_point(y), "Output tensor is not a real tensor"
    assert y.shape == (batch_size, sequence_len, hidden_dim)


@pytest.mark.parametrize(
    "bidirectional", [True, False], ids=["one-directional", "bi-directional"]
)
@pytest.mark.parametrize(
    "mode",
    [
        "loop",
        pytest.param(
            "scan",
            marks=pytest.mark.xfail(
                condition=sys.version_info >= (3, 13),
                reason="torch.compiler is not yet supported on Python >= 3.13",
                strict=True,
            ),
        ),
    ],
    ids=["loop", "scan"],
)
@pytest.mark.parametrize(
    "aggregate_fcn", ["last_step", "mean"], ids=["last-step", "mean"]
)
def test_lru_embedding_net_isolated(
    bidirectional: bool,
    mode: str,
    aggregate_fcn: str,
    output_dim: int = 5,
    input_dim: int = 7,
    state_dim: int = 11,
    hidden_dim: int = 19,
    num_blocks: int = 2,
    r_min: float = 0.0,
    r_max: float = 1.0,
    phase_max: float = 2 * torch.pi,
    dropout: float = 0.5,
    batch_size: int = 16,
    sequence_len: int = 50,
):
    """Run some random data trough an LRUEmbedding network."""
    embedding_net = LRUEmbedding(
        input_dim=input_dim,  # = observation_dim
        output_dim=output_dim,
        state_dim=state_dim,
        hidden_dim=hidden_dim,
        num_blocks=num_blocks,
        r_min=r_min,
        r_max=r_max,
        phase_max=phase_max,
        bidirectional=bidirectional,
        mode=mode,
        dropout=dropout,
        apply_input_normalization=True,
        aggregate_fcn=aggregate_fcn,
    )

    x = torch.randn(batch_size, sequence_len, input_dim)

    x_embed = embedding_net(x)
    assert isinstance(x_embed, Tensor)
    assert torch.is_floating_point(x_embed), "Output tensor is not a real tensor"
    assert x_embed.shape == (batch_size, output_dim)


def test_lru_pipeline(embedding_feat_dim: int = 17):
    """Smoke-test an entire pipeline run using the LRU embedding."""

    def _simulator(thetas: Tensor, num_time_steps=500, dt=0.002, eps=0.05) -> Tensor:
        """Create a simple simulator for a one-mass dampened spring system."""
        assert thetas.shape[-1] == 2, "Expected 2 parameters: k, d"
        init_state = torch.tensor([[0.2], [0.5]])

        xs = []
        # Create the matrices for the ODE, given the parameters.
        k, d = thetas
        m = 1.0
        omega = torch.sqrt(k / m)  # eigen frequency [Hz]
        zeta = d / (2.0 * torch.sqrt(m * k))  # damping ratio [-]
        A = torch.tensor([[0, 1], [-(omega**2), -2.0 * zeta * omega]])
        B = torch.tensor([[0], [1.0 / m]])

        # Set a fixed initial position and velocity.
        x = init_state.clone()
        u = torch.tensor([[1.3]])

        # Simulate.
        for _ in range(num_time_steps):
            # Compute the ODE's right hand side.
            x_dot = A @ x + B @ u

            # Integrate one step (forward Euler Maruyama).
            x = x + x_dot * dt + eps * math.sqrt(dt) * torch.randn((2, 1))
            xs.append(x.T.clone())

        return torch.cat(xs, dim=0)

    traj = _simulator(torch.tensor([15.0, 0.7]))
    assert traj.shape == (500, 2)

    # Create the embedding.
    embedding_net = LRUEmbedding(input_dim=2, output_dim=embedding_feat_dim)

    # DSt prior distribution for the parameters.
    prior = utils.BoxUniform(
        low=torch.tensor([10.0, 0.5]), high=torch.tensor([20.0, 1.0])
    )

    # Make a SBI-wrapper on the simulator object for compatibility.
    prior, _, prior_returns_numpy = process_prior(prior)
    simulator_wrapper = process_simulator(_simulator, prior, prior_returns_numpy)
    check_sbi_inputs(simulator_wrapper, prior)

    # Instantiate the neural density estimator.
    neural_posterior = posterior_nn(model="maf", embedding_net=embedding_net)

    # Setup the inference procedure with NPE.
    inferer = NPE(prior=prior, density_estimator=neural_posterior)

    # Run the inference procedure on one round.
    theta, x = simulate_for_sbi(simulator_wrapper, prior, num_simulations=10)
    density_estimator = inferer.append_simulations(theta, x).train(
        training_batch_size=5, max_num_epochs=3
    )
    posterior = inferer.build_posterior(density_estimator)

    # Generate posterior samples.
    true_parameter = torch.tensor([15.0, 0.7])
    x_observed = _simulator(true_parameter)
    samples = posterior.set_default_x(x_observed).sample((10,))

    assert samples.shape == (10, 2)


@pytest.mark.xfail(
    condition=sys.version_info >= (3, 13),
    reason="torch.compiler is not yet supported on Python >= 3.13",
    strict=True,
)
def test_scan(
    input_dim: int = 3,
    output_dim: int = 3,
    state_dim: int = 4,
    hidden_dim: int = 2,
    batch_size: int = 5,
    sequence_len: int = 3,
):
    """Test the scan forward pass of the LRU layer, should be equal to the loop."""
    # causal
    torch.compiler.reset()
    embedding = LRUEmbedding(
        input_dim=input_dim,
        output_dim=output_dim,
        state_dim=state_dim,
        hidden_dim=hidden_dim,
        num_blocks=1,
        bidirectional=False,
    )
    x = torch.randn(batch_size, sequence_len, hidden_dim) * 0.1
    init_state = torch.zeros(batch_size, state_dim)
    y_scan = embedding.lru_blocks[0].lru._forward_scan(x, state=init_state)
    y_loop = embedding.lru_blocks[0].lru._forward_loop(x, state=init_state)
    assert torch.allclose(y_scan, y_loop, atol=1e-5)

    # causal non zero initial state
    torch.compiler.reset()
    embedding = LRUEmbedding(
        input_dim=input_dim,
        output_dim=output_dim,
        state_dim=state_dim,
        hidden_dim=hidden_dim,
        num_blocks=1,
        bidirectional=False,
    )
    x = torch.randn(batch_size, sequence_len, hidden_dim) * 0.1
    init_state = torch.randn(batch_size, state_dim)
    y_scan = embedding.lru_blocks[0].lru._forward_scan(x, state=init_state)
    y_loop = embedding.lru_blocks[0].lru._forward_loop(x, state=init_state)
    assert torch.allclose(y_scan, y_loop, atol=1e-5)

    # bidirectional
    torch.compiler.reset()
    embedding = LRUEmbedding(
        input_dim=input_dim,
        output_dim=output_dim,
        state_dim=state_dim,
        hidden_dim=hidden_dim,
        num_blocks=1,
        bidirectional=True,
    )
    x = torch.randn(batch_size, sequence_len, hidden_dim) * 0.1
    init_state = torch.zeros(batch_size, state_dim * 2)
    y_scan = embedding.lru_blocks[0].lru._forward_scan(x, state=init_state)
    y_loop = embedding.lru_blocks[0].lru._forward_loop(x, state=init_state)
    assert torch.allclose(y_scan, y_loop, atol=1e-5)

    # bidirectional non zero initial state
    torch.compiler.reset()
    embedding = LRUEmbedding(
        input_dim=input_dim,
        output_dim=output_dim,
        state_dim=state_dim,
        hidden_dim=hidden_dim,
        num_blocks=1,
        bidirectional=True,
    )
    x = torch.randn(batch_size, sequence_len, hidden_dim) * 0.1
    init_state = torch.randn(batch_size, state_dim * 2)
    y_scan = embedding.lru_blocks[0].lru._forward_scan(x, state=init_state)
    y_loop = embedding.lru_blocks[0].lru._forward_loop(x, state=init_state)
    assert torch.allclose(y_scan, y_loop, atol=1e-5)

    torch.compiler.reset()<|MERGE_RESOLUTION|>--- conflicted
+++ resolved
@@ -22,11 +22,8 @@
     PermutationInvariantEmbedding,
     ResNetEmbedding1D,
     ResNetEmbedding2D,
-<<<<<<< HEAD
+    SpectralConvEmbedding,
     TransformerEmbedding,
-=======
-    SpectralConvEmbedding,
->>>>>>> 2a35e66e
 )
 from sbi.neural_nets.embedding_nets.lru import LRU, LRUBlock
 from sbi.simulators.linear_gaussian import (
@@ -185,7 +182,50 @@
     posterior.potential(s)
 
 
-<<<<<<< HEAD
+@pytest.mark.parametrize("input_shape", [(3, 30), (2, 3, 30)])
+@pytest.mark.parametrize("modes", (4, 8))
+@pytest.mark.parametrize("conv_channels", (8, 5))
+@pytest.mark.parametrize("num_layers", (2, 3))
+def test_spectral_conf_embedding(input_shape, modes, conv_channels, num_layers):
+    n_points = input_shape[-1]
+    in_channels = input_shape[-2]
+    estimator_provider = posterior_nn(
+        "mdn",
+        embedding_net=SpectralConvEmbedding(
+            modes=modes,
+            in_channels=in_channels,
+            conv_channels=conv_channels,
+            num_layers=num_layers,
+        ),
+    )
+
+    def simulator(theta, input_shape=input_shape):
+        x = torch.rand_like(theta) + theta
+        return repeat_to_match_shape(x, input_shape)
+
+    def repeat_to_match_shape(x, input_shape):
+        batch_size = x.shape[0]  # First dimension is batch
+        target_shape = (batch_size, *input_shape)
+        x_expanded = x.view(batch_size, *([1] * (len(input_shape) - 1)), -1)
+        return x_expanded.expand(target_shape)
+
+    xo = torch.ones((1, n_points))
+    xo = repeat_to_match_shape(xo, input_shape)
+
+    prior = MultivariateNormal(torch.zeros(n_points), torch.eye(n_points))
+
+    num_simulations = 1000
+    theta = prior.sample(torch.Size((num_simulations,)))
+    x = simulator(theta)
+
+    trainer = NPE(prior=prior, density_estimator=estimator_provider)
+    trainer.append_simulations(theta, x).train(max_num_epochs=2)
+    posterior = trainer.build_posterior().set_default_x(xo)
+
+    s = posterior.sample((10,))
+    posterior.potential(s)
+
+
 BASE_CONFIG = {
     "pos_emb_base": 10e4,
     "rms_norm_eps": 1e-05,
@@ -276,39 +316,6 @@
         "mdn",
         embedding_net=net,
     )
-=======
-@pytest.mark.parametrize("input_shape", [(3, 30), (2, 3, 30)])
-@pytest.mark.parametrize("modes", (4, 8))
-@pytest.mark.parametrize("conv_channels", (8, 5))
-@pytest.mark.parametrize("num_layers", (2, 3))
-def test_spectral_conf_embedding(input_shape, modes, conv_channels, num_layers):
-    n_points = input_shape[-1]
-    in_channels = input_shape[-2]
-    estimator_provider = posterior_nn(
-        "mdn",
-        embedding_net=SpectralConvEmbedding(
-            modes=modes,
-            in_channels=in_channels,
-            conv_channels=conv_channels,
-            num_layers=num_layers,
-        ),
-    )
-
-    def simulator(theta, input_shape=input_shape):
-        x = torch.rand_like(theta) + theta
-        return repeat_to_match_shape(x, input_shape)
-
-    def repeat_to_match_shape(x, input_shape):
-        batch_size = x.shape[0]  # First dimension is batch
-        target_shape = (batch_size, *input_shape)
-        x_expanded = x.view(batch_size, *([1] * (len(input_shape) - 1)), -1)
-        return x_expanded.expand(target_shape)
-
-    xo = torch.ones((1, n_points))
-    xo = repeat_to_match_shape(xo, input_shape)
-
-    prior = MultivariateNormal(torch.zeros(n_points), torch.eye(n_points))
->>>>>>> 2a35e66e
 
     num_simulations = 1000
     theta = prior.sample(torch.Size((num_simulations,)))
