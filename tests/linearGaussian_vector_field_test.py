<<<<<<< HEAD
from typing import List, Optional
=======
# This file is part of sbi, a toolkit for simulation-based inference. sbi is licensed
# under the Apache License Version 2.0, see <https://www.apache.org/licenses/>

from typing import List
>>>>>>> d1c13468

import numpy as np
import pytest
import torch
from scipy.stats import gaussian_kde
from torch import eye, ones, zeros
from torch.distributions import MultivariateNormal

from sbi import analysis as analysis
from sbi import utils as utils
from sbi.analysis import conditional_potential
from sbi.inference import (
    FMPE,
    NPSE,
    FlowMatchingSimformer,
    MCMCPosterior,
    Simformer,
    VectorFieldPosterior,
    simulate_for_sbi,
    vector_field_estimator_based_potential,
)
from sbi.inference.posteriors.posterior_parameters import VectorFieldPosteriorParameters
from sbi.neural_nets.factory import posterior_flow_nn
from sbi.simulators import linear_gaussian
from sbi.simulators.linear_gaussian import (
    samples_true_posterior_linear_gaussian_mvn_prior_different_dims,
    samples_true_posterior_linear_gaussian_uniform_prior,
    true_posterior_linear_gaussian_mvn_prior,
)
from sbi.utils import BoxUniform
from sbi.utils.metrics import check_c2st
from sbi.utils.torchutils import process_device
from sbi.utils.user_input_checks import process_simulator

from .test_utils import get_dkl_gaussian_prior

# ------------------------------------------------------------------------------
# ------------------------------- FAST TESTS -----------------------------------
# ------------------------------------------------------------------------------


# We always test num_dim and sample_with with defaults and mark the rests as slow.
@pytest.mark.parametrize(
    "vector_field_type, num_dim, prior_str, sample_with",
    [
        ("vp", 1, "gaussian", ["sde", "ode"]),
        ("vp", 3, "uniform", ["sde", "ode"]),
        ("vp", 3, "gaussian", ["sde", "ode"]),
        ("ve", 3, "uniform", ["sde", "ode"]),
        ("subvp", 3, "uniform", ["sde", "ode"]),
        ("fmpe", 1, "gaussian", ["sde", "ode"]),
        ("fmpe", 1, "uniform", ["sde", "ode"]),
        ("fmpe", 3, "gaussian", ["sde", "ode"]),
        ("fmpe", 3, "uniform", ["sde", "ode"]),
    ],
)
def test_c2st_vector_field_on_linearGaussian(
    vector_field_type, num_dim: int, prior_str: str, sample_with: List[str]
):
    """
    Test whether NPSE and FMPE infer well a simple example with available ground truth.
    """

    x_o = zeros(1, num_dim)
    num_samples = 1000
    num_simulations = 2500

    # likelihood_mean will be likelihood_shift+theta
    likelihood_shift = -1.0 * ones(num_dim)
    likelihood_cov = 0.3 * eye(num_dim)

    if prior_str == "gaussian":
        prior_mean = zeros(num_dim)
        prior_cov = eye(num_dim)
        prior = MultivariateNormal(loc=prior_mean, covariance_matrix=prior_cov)
        gt_posterior = true_posterior_linear_gaussian_mvn_prior(
            x_o, likelihood_shift, likelihood_cov, prior_mean, prior_cov
        )
        target_samples = gt_posterior.sample((num_samples,))
    else:
        prior = utils.BoxUniform(-2.0 * ones(num_dim), 2.0 * ones(num_dim))
        target_samples = samples_true_posterior_linear_gaussian_uniform_prior(
            x_o,
            likelihood_shift,
            likelihood_cov,
            prior=prior,
            num_samples=num_samples,
        )
    if vector_field_type == "fmpe":
        inference = FMPE(prior, show_progress_bars=True)
    else:
        inference = NPSE(prior, sde_type=vector_field_type, show_progress_bars=True)

    theta = prior.sample((num_simulations,))
    x = linear_gaussian(theta, likelihood_shift, likelihood_cov)

    vf_estimator = inference.append_simulations(theta, x).train()
    # amortize the training when testing sample_with.
    for method in sample_with:
        posterior = inference.build_posterior(
            vf_estimator,
            sample_with=method,
            posterior_parameters=VectorFieldPosteriorParameters(),
        )
        posterior.set_default_x(x_o)
        samples = posterior.sample((num_samples,))

        # Compute the c2st and assert it is near chance level of 0.5.
        check_c2st(
            samples,
            target_samples,
            alg=f"vector_field-{vector_field_type}-{prior_str}-{num_dim}D-{method}",
        )

    # Checks for log_prob()
    if prior_str == "gaussian":
        # For the Gaussian prior, we compute the KLd between ground truth and
        # posterior.

        # Disable exact integration for the ODE solver to speed up the computation.
        # But this gives stochastic results -> increase max_dkl a bit
        posterior.potential_fn.neural_ode.update_params(
            exact=False,
            atol=1e-4,
            rtol=1e-4,
        )
        dkl = get_dkl_gaussian_prior(
            posterior,
            x_o[0],
            likelihood_shift,
            likelihood_cov,
            prior_mean,
            prior_cov,
        )

        max_dkl = 0.25

        assert dkl < max_dkl, (
            f"D-KL={dkl} is more than 2 stds above the average performance."
        )


# We always test num_dim and sample_with with defaults and mark the rests as slow.
@pytest.mark.parametrize(
    (
        "vector_field_type, num_dim, prior_str, sample_with, num_simulations, "
        "max_num_epochs, device"
    ),
    [
        pytest.param(
            "vp",
            1,
            "gaussian",
            ["sde", "ode"],
            5000,
            100,
            "cpu",
        ),
        pytest.param(
            "vp",
            3,
            "uniform",
            ["sde", "ode"],
            25000,
            None,
            "gpu",
            marks=[pytest.mark.gpu, pytest.mark.slow],
        ),
        pytest.param(
            "vp",
            3,
            "gaussian",
            ["sde", "ode"],
            25000,
            None,
            "gpu",
            marks=[pytest.mark.gpu, pytest.mark.slow],
        ),
        pytest.param(
            "ve",
            3,
            "uniform",
            ["sde", "ode"],
            5000,
            100,
            "cpu",
        ),
        pytest.param(
            "ve",
            3,
            "gaussian",
            ["sde", "ode"],
            5000,
            100,
            "cpu",
        ),
        pytest.param(
            "subvp",
            3,
            "uniform",
            ["sde", "ode"],
            25000,
            None,
            "gpu",
            marks=[pytest.mark.gpu, pytest.mark.slow],
        ),
        pytest.param(
            "flow",
            1,
            "gaussian",
            ["sde", "ode"],
            5000,
            100,
            "cpu",
        ),
        pytest.param(
            "flow",
            1,
            "uniform",
            ["sde", "ode"],
            5000,
            100,
            "cpu",
        ),
        pytest.param(
            "flow",
            3,
            "gaussian",
            ["sde", "ode"],
            5000,
            100,
            "cpu",
        ),
        pytest.param(
            "flow",
            3,
            "uniform",
            ["sde", "ode"],
            5000,
            100,
            "cpu",
        ),
    ],
)
def test_c2st_simformer_on_linearGaussian(
    vector_field_type: str,
    num_dim: int,
    prior_str: str,
    sample_with: List[str],
    num_simulations: int,
    max_num_epochs: Optional[int],
    device: str,
):
    """
    Test whether Simformer infers well a simple example with available ground truth.
    """
    num_samples = 1000
    tol = 0.15
    if max_num_epochs is None:
        max_num_epochs = 2**31 - 1
    device = process_device(device)

    x_o = zeros(1, num_dim, device=device)

    # likelihood_mean will be likelihood_shift+theta
    likelihood_shift = -1.0 * ones(num_dim, device=device)
    likelihood_cov = 0.3 * eye(num_dim, device=device)

    if prior_str == "gaussian":
        prior_mean = zeros(num_dim, device=device)
        prior_cov = eye(num_dim, device=device)
        prior = MultivariateNormal(loc=prior_mean, covariance_matrix=prior_cov)
        gt_posterior = true_posterior_linear_gaussian_mvn_prior(
            x_o, likelihood_shift, likelihood_cov, prior_mean, prior_cov
        )
        target_samples = gt_posterior.sample((num_samples,))
    else:
        prior = utils.BoxUniform(
            -2.0 * ones(num_dim), 2.0 * ones(num_dim), device=device
        )
        target_samples = samples_true_posterior_linear_gaussian_uniform_prior(
            x_o,
            likelihood_shift,
            likelihood_cov,
            prior=prior,
            num_samples=num_samples,
        )

    # Prepare data for Simformer
    thetas = prior.sample((num_simulations,))
    xs = linear_gaussian(thetas, likelihood_shift, likelihood_cov)
    # inputs shape: (num_simulations, num_nodes, num_features)
    inputs = torch.stack([thetas, xs], dim=1)

    # Infer theta (node 0) given x (node 1)
    if vector_field_type == "flow":
        inference = FlowMatchingSimformer(
            prior=prior,
            show_progress_bars=True,
            posterior_latent_idx=[0],
            posterior_observed_idx=[1],
            device=device,
        )
    else:
        inference = Simformer(
            prior=prior,
            sde_type=vector_field_type,  # type: ignore
            show_progress_bars=True,
            posterior_latent_idx=[0],
            posterior_observed_idx=[1],
            device=device,
        )

    mvf_estimator = inference.append_simulations(
        inputs=inputs,
        data_device=device,
    ).train(max_num_epochs=max_num_epochs)

    for method in sample_with:
        posterior = inference.build_posterior(
            mvf_estimator=mvf_estimator,
            sample_with=method,  # type: ignore
        ).set_default_x(x_o.squeeze(0))

        samples = posterior.sample((num_samples,))

        check_c2st(
            samples,
            target_samples,
            alg=f"simformer-{vector_field_type}-{prior_str}-{num_dim}D-{method}",
            tol=tol,
        )


@pytest.mark.parametrize("vector_field_type", [NPSE, FMPE])
def test_c2st_vector_field_on_linearGaussian_different_dims(vector_field_type):
    """Test NPE on linear Gaussian with different theta and x dimensionality."""

    theta_dim = 3
    x_dim = 2
    discard_dims = theta_dim - x_dim

    x_o = zeros(1, x_dim)
    num_samples = 1000
    num_simulations = 2000

    # likelihood_mean will be likelihood_shift+theta
    likelihood_shift = -1.0 * ones(x_dim)
    likelihood_cov = 0.3 * eye(x_dim)

    prior_mean = zeros(theta_dim)
    prior_cov = eye(theta_dim)
    prior = MultivariateNormal(loc=prior_mean, covariance_matrix=prior_cov)
    target_samples = samples_true_posterior_linear_gaussian_mvn_prior_different_dims(
        x_o,
        likelihood_shift,
        likelihood_cov,
        prior_mean,
        prior_cov,
        num_discarded_dims=discard_dims,
        num_samples=num_samples,
    )

    def simulator(theta):
        return linear_gaussian(
            theta,
            likelihood_shift,
            likelihood_cov,
            num_discarded_dims=discard_dims,
        )

    # Test whether prior can be `None`.
    inference = vector_field_type(prior=None)

    theta = prior.sample((num_simulations,))
    x = simulator(theta)

    # Test whether we can stop and resume.
    inference.append_simulations(theta, x).train()
    posterior = inference.build_posterior().set_default_x(x_o)
    samples = posterior.sample((num_samples,))

    # Compute the c2st and assert it is near chance level of 0.5.
    check_c2st(
        samples,
        target_samples,
        alg=f"{vector_field_type.__name__}_different_dims_and_resume_training",
    )


@pytest.mark.parametrize("vector_field_type", [NPSE, FMPE])
@pytest.mark.parametrize(
    "model", ["mlp", "ada_mlp", pytest.param("transformer", marks=[pytest.mark.slow])]
)
def test_vfinference_with_different_models(vector_field_type, model):
    """Test fmpe with different vector field estimators on linear Gaussian."""

    theta_dim = 3
    x_dim = 3

    x_o = zeros(1, x_dim)
    num_samples = 1000
    num_simulations = 2500

    # likelihood_mean will be likelihood_shift+theta
    likelihood_shift = -1.0 * ones(x_dim)
    likelihood_cov = 0.9 * eye(x_dim)

    prior_mean = zeros(theta_dim)
    prior_cov = eye(theta_dim)

    prior = MultivariateNormal(loc=prior_mean, covariance_matrix=prior_cov)
    gt_posterior = true_posterior_linear_gaussian_mvn_prior(
        x_o, likelihood_shift, likelihood_cov, prior_mean, prior_cov
    )
    target_samples = gt_posterior.sample((num_samples,))

    theta = prior.sample((num_simulations,))
    x = linear_gaussian(theta, likelihood_shift, likelihood_cov)

    estimator_build_fun = posterior_flow_nn(net=model)

    inference = vector_field_type(prior, vf_estimator=estimator_build_fun)

    inference.append_simulations(theta, x).train()
    posterior = inference.build_posterior().set_default_x(x_o)
    samples = posterior.sample((num_samples,))

    # Compute the c2st and assert it is near chance level of 0.5.
    check_c2st(samples, target_samples, alg=f"fmpe_{model}")


# ------------------------------------------------------------------------------
# -------------------------------- SLOW TESTS ----------------------------------
# ------------------------------------------------------------------------------


@pytest.fixture(scope="module", params=["vp", "ve", "subvp", "fmpe"])
def vector_field_type(request):
    """Module-scoped fixture for vector field type."""
    return request.param


@pytest.fixture(scope="module", params=["gaussian", "uniform", None])
def prior_type(request):
    """Module-scoped fixture for prior type."""
    return request.param


@pytest.fixture(scope="module")
def vector_field_trained_model(vector_field_type, prior_type):
    """Module-scoped fixture that trains a score estimator for NPSE tests."""
    num_dim = 2
    num_simulations = 5000

    # likelihood_mean will be likelihood_shift+theta
    likelihood_shift = -1.0 * ones(num_dim)
    # The likelihood covariance is increased to make the iid inference easier,
    # (otherwise the posterior gets too tight and the c2st is too high),
    # but it doesn't really improve the results for both FMPE and NPSE.
    likelihood_cov = 0.9 * eye(num_dim)

    if prior_type == "gaussian" or (prior_type is None):
        prior_mean = zeros(num_dim)
        prior_cov = eye(num_dim)
        prior = MultivariateNormal(loc=prior_mean, covariance_matrix=prior_cov)
        prior_npse = prior if prior_type is None else None
    elif prior_type == "uniform":
        prior = BoxUniform(-2 * ones(num_dim), 2 * ones(num_dim))
        prior_npse = prior

    # This check that our method to handle "general" priors works.
    # i.e. if NPSE does not get a proper passed by the user.
    if vector_field_type == "fmpe":
        inference = FMPE(prior_npse, show_progress_bars=True)
    else:
        inference = NPSE(
            prior_npse, show_progress_bars=True, sde_type=vector_field_type
        )

    theta = prior.sample((num_simulations,))
    x = linear_gaussian(theta, likelihood_shift, likelihood_cov)

    score_estimator = inference.append_simulations(theta, x).train(
        stop_after_epochs=200,
        training_batch_size=100,
        max_num_epochs=50,
    )

    return {
        "score_estimator": score_estimator,
        "inference": inference,
        "prior": prior,
        "likelihood_shift": likelihood_shift,
        "likelihood_cov": likelihood_cov,
        "prior_mean": prior_mean
        if prior_type == "gaussian" or prior_type is None
        else None,
        "prior_cov": prior_cov
        if prior_type == "gaussian" or prior_type is None
        else None,
        "num_dim": num_dim,
        "vector_field_type": vector_field_type,
    }


@pytest.mark.slow
def test_vector_field_sde_ode_sampling_equivalence(vector_field_trained_model):
    """
    Test whether SDE and ODE sampling are equivalent
    for FMPE and NPSE.
    """
    num_samples = 1000
    x_o = zeros(1, vector_field_trained_model["num_dim"])

    inference = vector_field_trained_model["inference"]
    vector_field_type = vector_field_trained_model["vector_field_type"]
    sde_posterior = inference.build_posterior(sample_with="sde").set_default_x(x_o)
    ode_posterior = inference.build_posterior(sample_with="ode").set_default_x(x_o)

    sde_samples = sde_posterior.sample((num_samples,))
    ode_samples = ode_posterior.sample((num_samples,))

    check_c2st(
        sde_samples,
        ode_samples,
        alg=f"sample_methods_equivalence-{vector_field_type}",
        tol=0.07,
    )


@pytest.fixture(scope="module", params=["vp", "ve", "subvp"])  # add also "fmpe"
def simformer_vector_field_type(request):
    """Module-scoped fixture for vector field type. (Simformer fixture)"""
    return request.param


@pytest.fixture(scope="module", params=["gaussian", "uniform"])
def simformer_prior_type(request):
    """Module-scoped fixture for prior type. (Simformer fixture)"""
    return request.param


@pytest.fixture(scope="module")
def simformer_trained_model(simformer_vector_field_type, simformer_prior_type):
    """Module-scoped fixture that trains a score estimator for Simformer tests."""
    num_dim = 3
    num_simulations = 10000

    # likelihood_mean will be likelihood_shift+theta
    likelihood_shift = -1.0 * ones(num_dim)
    # The likelihood covariance is increased to make the iid inference easier,
    # (otherwise the posterior gets too tight and the c2st is too high),
    # but it doesn't really improve the results for both FMPE and NPSE.
    likelihood_cov = 0.9 * eye(num_dim)

    if simformer_prior_type == "gaussian":
        prior_mean = zeros(num_dim)
        prior_cov = eye(num_dim)
        prior = MultivariateNormal(loc=prior_mean, covariance_matrix=prior_cov)
        thetas = prior.sample((num_simulations,))
    elif simformer_prior_type == "uniform":
        prior = BoxUniform(-2 * ones(num_dim), 2 * ones(num_dim))
        thetas = prior.sample((num_simulations,))

    xs = linear_gaussian(thetas, likelihood_shift, likelihood_cov)
    # inputs shape: (num_simulations, num_nodes, num_features)
    inputs = torch.stack([thetas, xs], dim=1)

    # Create condition masks (theta latent, x observed)
    inference = Simformer(
        prior=prior, sde_type=simformer_vector_field_type, show_progress_bars=True
    )

    mvf_estimator = inference.append_simulations(
        inputs=inputs,
    ).train(max_num_epochs=100)

    return {
        "score_estimator": mvf_estimator,
        "inference": inference,
        "prior": prior,
        "likelihood_shift": likelihood_shift,
        "likelihood_cov": likelihood_cov,
        "prior_mean": prior_mean
        if simformer_prior_type == "gaussian" or simformer_prior_type is None
        else None,
        "prior_cov": prior_cov
        if simformer_prior_type == "gaussian" or simformer_prior_type is None
        else None,
        "num_dim": num_dim,
        "simformer_vector_field_type": simformer_vector_field_type,
        "inference_condition_mask": torch.tensor([False, True]),
    }


@pytest.mark.slow
def test_simformer_sde_ode_sampling_equivalence(simformer_trained_model):
    """
    Test whether SDE and ODE sampling are equivalent
    for Simformer.
    """
    num_samples = 1000
    x_o = zeros(1, simformer_trained_model["num_dim"])

    # Build posterior for the specific task: infer theta (node 0) given x (node 1).

    inference = simformer_trained_model["inference"]
    vector_field_type = simformer_trained_model["simformer_vector_field_type"]
    condition_mask = simformer_trained_model["inference_condition_mask"]
    sde_posterior = inference.build_conditional(
        condition_mask=condition_mask,
        sample_with="sde",
    ).set_default_x(x_o)
    ode_posterior = inference.build_conditional(
        condition_mask=condition_mask, sample_with="ode"
    ).set_default_x(x_o)

    sde_samples = sde_posterior.sample((num_samples,))
    ode_samples = ode_posterior.sample((num_samples,))

    check_c2st(
        sde_samples,
        ode_samples,
        alg=f"sample_methods_equivalence-{vector_field_type}",
        tol=0.07,
    )


# ------------------------------------------------------------------------------
# ------------------------------- SKIPPED TESTS --------------------------------
# ------------------------------------------------------------------------------


# TODO: Currently, c2st is too high for FMPE (e.g., > 3 number of observations),
# so some tests are skipped so far. This seems to be an issue with the
# neural network architecture and can be addressed in PR #1501
@pytest.mark.slow
@pytest.mark.parametrize(
    "iid_method, num_trial",
    [
        pytest.param(
            "fnpe",
            3,
            id="fnpe-3trials",
            marks=pytest.mark.xfail(reason="c2st to high, fixed in PR #1501/1544"),
        ),
        pytest.param("gauss", 3, id="gauss-3trials"),
        pytest.param("auto_gauss", 8, id="auto_gauss-8trials"),
        pytest.param("auto_gauss", 16, id="auto_gauss-16trials"),
        pytest.param("jac_gauss", 8, id="jac_gauss-8trials"),
        pytest.param("jac_gauss", 16, id="jac_gauss-16trials"),
    ],
)
def test_vector_field_iid_inference(
    vector_field_trained_model, iid_method, num_trial, vector_field_type, prior_type
):
    """
    Test whether NPSE and FMPE infers well a simple example with available ground truth.
    """
    if vector_field_type == "fmpe":
        # TODO: Remove on merge
        pytest.xfail(reason="c2st to high, fixed in PR #1501/1544")

    num_samples = 1000

    # Extract data from fixture
    score_estimator = vector_field_trained_model["score_estimator"]
    inference = vector_field_trained_model["inference"]
    prior = vector_field_trained_model["prior"]
    likelihood_shift = vector_field_trained_model["likelihood_shift"]
    likelihood_cov = vector_field_trained_model["likelihood_cov"]
    prior_mean = vector_field_trained_model["prior_mean"]
    prior_cov = vector_field_trained_model["prior_cov"]
    num_dim = vector_field_trained_model["num_dim"]

    x_o = zeros(num_trial, num_dim)
    posterior = inference.build_posterior(score_estimator, sample_with="sde")
    posterior.set_default_x(x_o)
    samples = posterior.sample((num_samples,), iid_method=iid_method)

    if prior_type == "gaussian" or (prior_type is None):
        gt_posterior = true_posterior_linear_gaussian_mvn_prior(
            x_o, likelihood_shift, likelihood_cov, prior_mean, prior_cov
        )
        target_samples = gt_posterior.sample((num_samples,))
    elif prior_type == "uniform":
        target_samples = samples_true_posterior_linear_gaussian_uniform_prior(
            x_o,
            likelihood_shift,
            likelihood_cov,
            prior,  # type: ignore
        )

    # Compute the c2st and assert it is near chance level of 0.5.
    # Some degradation is expected, also because posterior get tighter which
    # usually makes the c2st worse.
    check_c2st(
        samples,
        target_samples,
        alg=(
            f"{vector_field_type}-{prior_type}-"
            f"{num_dim}-{iid_method}-{num_trial}iid-trials"
        ),
        tol=0.05 * min(num_trial, 8),
    )


# TODO: Needs to fine-tune hyper-parameters
# TODO: for jac_gauss after first sampling GradTrackingTensor appear
# which cannot be accessed as a normal tensor throuh shapes,
# thus errors arise in the simformer wrapper
@pytest.mark.skip(
    reason="c2st too high for some cases, has to be fixed in PR #1501 or #1544"
)
@pytest.mark.slow
@pytest.mark.parametrize(
    "iid_method, num_trial",
    [
        pytest.param("fnpe", 3, id="fnpe-2trials"),
        pytest.param("gauss", 3, id="gauss-3trials"),
        pytest.param("auto_gauss", 8, id="auto_gauss-8trials"),
        pytest.param("auto_gauss", 16, id="auto_gauss-16trials"),
        pytest.param("jac_gauss", 8, id="jac_gauss-8trials"),
    ],
)
def test_simformer_iid_inference(
    simformer_trained_model,
    iid_method,
    num_trial,
    simformer_prior_type,
):
    """
    Test whether Simformer infers well a simple example with available ground truth.
    """
    num_samples = 1000

    # Extract data from fixture
    score_estimator = simformer_trained_model["score_estimator"]
    inference = simformer_trained_model["inference"]
    prior = simformer_trained_model["prior"]
    likelihood_shift = simformer_trained_model["likelihood_shift"]
    likelihood_cov = simformer_trained_model["likelihood_cov"]
    prior_mean = simformer_trained_model["prior_mean"]
    prior_cov = simformer_trained_model["prior_cov"]
    num_dim = simformer_trained_model["num_dim"]
    vector_field_type = simformer_trained_model["simformer_vector_field_type"]

    condition_mask = simformer_trained_model["inference_condition_mask"]

    x_o = zeros(num_trial, num_dim)
    posterior = inference.build_conditional(
        mvf_estimator=score_estimator, condition_mask=condition_mask, sample_with="sde"
    ).set_default_x(x_o)
    samples = posterior.sample((num_samples,), iid_method=iid_method)

    if simformer_prior_type == "gaussian" or (simformer_prior_type is None):
        gt_posterior = true_posterior_linear_gaussian_mvn_prior(
            x_o, likelihood_shift, likelihood_cov, prior_mean, prior_cov
        )
        target_samples = gt_posterior.sample((num_samples,))
    elif simformer_prior_type == "uniform":
        target_samples = samples_true_posterior_linear_gaussian_uniform_prior(
            x_o,
            likelihood_shift,
            likelihood_cov,
            prior,  # type: ignore
        )

    # Compute the c2st and assert it is near chance level of 0.5.
    # Some degradation is expected, also because posterior get tighter which
    # usually makes the c2st worse.
    check_c2st(
        samples,
        target_samples,
        alg=(
            f"{vector_field_type}-{simformer_prior_type}-"
            f"{num_dim}-{iid_method}-{num_trial}iid-trials"
        ),
        tol=0.05 * min(num_trial, 8),
    )


@pytest.mark.slow
@pytest.mark.parametrize("vector_field_type", ["npse", "fmpe"])
def test_vector_field_map(vector_field_type):
    num_dim = 2
    x_o = zeros(num_dim)
    num_simulations = 3000

    # likelihood_mean will be likelihood_shift+theta
    likelihood_shift = -1.0 * ones(num_dim)
    likelihood_cov = 0.3 * eye(num_dim)

    prior_mean = zeros(num_dim)
    prior_cov = eye(num_dim)
    prior = MultivariateNormal(loc=prior_mean, covariance_matrix=prior_cov)
    gt_posterior = true_posterior_linear_gaussian_mvn_prior(
        x_o, likelihood_shift, likelihood_cov, prior_mean, prior_cov
    )

    if vector_field_type == "npse":
        inference = NPSE(prior, show_progress_bars=True)
    elif vector_field_type == "fmpe":
        inference = FMPE(prior, show_progress_bars=True)
    else:
        raise ValueError(f"Invalid vector field type: {vector_field_type}")

    theta = prior.sample((num_simulations,))
    x = linear_gaussian(theta, likelihood_shift, likelihood_cov)

    inference.append_simulations(theta, x).train(max_num_epochs=100)
    posterior = inference.build_posterior().set_default_x(x_o)

    map_ = posterior.map(show_progress_bars=True, num_iter=5)

    assert ((map_ - gt_posterior.mean) ** 2).sum() < 0.5, "MAP is not close to GT."


@pytest.mark.slow
def test_simformer_map():
    num_node_features = 2
    # num_sim_nodes = 2  # theta, x
    num_simulations = 3000

    # likelihood_mean will be likelihood_shift+theta
    likelihood_shift = -1.0 * ones(num_node_features)
    likelihood_cov = 0.3 * eye(num_node_features)

    prior_mean = zeros(num_node_features)
    prior_cov = eye(num_node_features)
    prior = MultivariateNormal(loc=prior_mean, covariance_matrix=prior_cov)

    x_o_features = zeros(num_node_features)

    # The ground truth posterior is for theta.
    gt_posterior = true_posterior_linear_gaussian_mvn_prior(
        x_o_features.unsqueeze(0),
        likelihood_shift,
        likelihood_cov,
        prior_mean,
        prior_cov,
    )

    def simulator(theta):
        # theta is (batch, num_node_features)
        return linear_gaussian(theta, likelihood_shift, likelihood_cov)

    # Prepare data for Simformer
    thetas = prior.sample((num_simulations,))
    xs = simulator(thetas)
    inputs = torch.stack([thetas, xs], dim=1)

    inference = Simformer(prior=prior, show_progress_bars=True)

    inference.append_simulations(
        inputs=inputs,
    ).train(max_num_epochs=100)

    # Build posterior for the specific task: infer theta (node 0) given x (node 1).
    inference_condition_mask = torch.tensor([False, True])

    posterior = inference.build_conditional(
        condition_mask=inference_condition_mask,
    )

    posterior.set_default_x(x_o_features)

    map_ = posterior.map(show_progress_bars=True, num_iter=5)

    assert ((map_ - gt_posterior.mean) ** 2).sum() < 0.5, "MAP is not close to GT."


# TODO: Need to add NPSE when the network builders are unified, but anyway
# this will only work after implementing additional methods for vector fields,
# so it is skipped for now.
@pytest.mark.slow
@pytest.mark.skip(reason="Potential evaluation is not implemented for iid yet.")
def test_sample_conditional():
    """
    Test whether sampling from the conditional gives the same results as evaluating.

    This compares samples that get smoothed with a Gaussian kde to evaluating the
    conditional log-probability with `eval_conditional_density`.

    `eval_conditional_density` is itself tested in `sbiutils_test.py`. Here, we use
    a bimodal posterior to test the conditional.
    """

    num_dim = 3
    dim_to_sample_1 = 0
    dim_to_sample_2 = 2
    num_simulations = 6000
    num_conditional_samples = 500

    mcmc_parameters = dict(
        method="slice_np_vectorized", num_chains=20, warmup_steps=50, thin=5
    )

    x_o = zeros(1, num_dim)

    likelihood_shift = -1.0 * ones(num_dim)
    likelihood_cov = 0.1 * eye(num_dim)

    prior = utils.BoxUniform(-2.0 * ones(num_dim), 2.0 * ones(num_dim))

    def simulator(theta):
        if torch.rand(1) > 0.5:
            return linear_gaussian(theta, likelihood_shift, likelihood_cov)
        else:
            return linear_gaussian(theta, -likelihood_shift, likelihood_cov)

    simulator = process_simulator(simulator, prior, False)

    # We need a pretty big dataset to properly model the bimodality.
    theta, x = simulate_for_sbi(
        simulator,
        prior,
        num_simulations,
        simulation_batch_size=10,  # choose small batch size to ensure bimoality.
    )

    # Test whether fmpe works properly with structured z-scoring.
    net = posterior_flow_nn("mlp", z_score_x="structured", hidden_features=[65] * 5)

    inference = FMPE(prior, density_estimator=net, show_progress_bars=False)
    posterior_estimator = inference.append_simulations(theta, x).train(
        max_num_epochs=60
    )

    posterior = VectorFieldPosterior(
        prior=prior, vector_field_estimator=posterior_estimator
    ).set_default_x(x_o)
    samples = posterior.sample((50,))

    # Evaluate the conditional density be drawing samples and smoothing with a Gaussian
    # kde.
    potential_fn, theta_transform = vector_field_estimator_based_potential(
        posterior_estimator, prior=prior, x_o=x_o
    )
    (
        conditioned_potential_fn,
        restricted_tf,
        restricted_prior,
    ) = conditional_potential(
        potential_fn=potential_fn,
        theta_transform=theta_transform,
        prior=prior,
        condition=samples[0],
        dims_to_sample=[dim_to_sample_1, dim_to_sample_2],
    )
    conditioned_potential_fn.set_x(x_o, x_is_iid=False)
    mcmc_posterior = MCMCPosterior(
        potential_fn=conditioned_potential_fn,
        theta_transform=restricted_tf,
        proposal=restricted_prior,
        **mcmc_parameters,
    )
    mcmc_posterior.set_default_x(x_o)  # TODO: This test has a bug? Needed to add this
    cond_samples = mcmc_posterior.sample((num_conditional_samples,))

    _ = analysis.pairplot(
        cond_samples,
        limits=[[-2, 2], [-2, 2], [-2, 2]],
        figsize=(2, 2),
        diag="kde",
        upper="kde",
    )

    limits = [[-2, 2], [-2, 2], [-2, 2]]

    density = gaussian_kde(cond_samples.numpy().T, bw_method="scott")

    X, Y = np.meshgrid(
        np.linspace(limits[0][0], limits[0][1], 50),
        np.linspace(limits[1][0], limits[1][1], 50),
    )
    positions = np.vstack([X.ravel(), Y.ravel()])
    sample_kde_grid = np.reshape(density(positions).T, X.shape)

    # Evaluate the conditional with eval_conditional_density.
    eval_grid = analysis.eval_conditional_density(
        posterior,
        condition=samples[0],
        dim1=dim_to_sample_1,
        dim2=dim_to_sample_2,
        limits=torch.tensor([[-2, 2], [-2, 2], [-2, 2]]),
    )

    # Compare the two densities.
    sample_kde_grid = sample_kde_grid / np.sum(sample_kde_grid)
    eval_grid = eval_grid / torch.sum(eval_grid)

    error = np.abs(sample_kde_grid - eval_grid.numpy())

    max_err = np.max(error)
    assert max_err < 0.0027<|MERGE_RESOLUTION|>--- conflicted
+++ resolved
@@ -1,11 +1,7 @@
-<<<<<<< HEAD
-from typing import List, Optional
-=======
 # This file is part of sbi, a toolkit for simulation-based inference. sbi is licensed
 # under the Apache License Version 2.0, see <https://www.apache.org/licenses/>
 
-from typing import List
->>>>>>> d1c13468
+from typing import List, Optional
 
 import numpy as np
 import pytest
