import pytest
import torch

from sbi.utils.sbiutils import seed_all_backends

# Seed for `set_seed` fixture. Change to random state of all seeded tests.
seed = 1


# Use seed automatically for every test function.
@pytest.fixture(autouse=True)
def set_seed():
    seed_all_backends(seed)


@pytest.fixture(scope="session", autouse=True)
def set_default_tensor_type():
    torch.set_default_tensor_type("torch.FloatTensor")


<<<<<<< HEAD
@pytest.fixture(scope="function")
def mcmc_params_testing() -> dict:
    return dict(num_chains=3, thin=2, warmup_steps=50)
=======
# Pytest hook to skip GPU tests if no devices are available.
def pytest_collection_modifyitems(config, items):
    """Skip GPU tests if no devices are available."""
    gpu_device_available = (
        torch.cuda.is_available() or torch.backends.mps.is_available()
    )
    if not gpu_device_available:
        skip_gpu = pytest.mark.skip(reason="No devices available")
        for item in items:
            if "gpu" in item.keywords:
                item.add_marker(skip_gpu)
>>>>>>> c383d7f9
<|MERGE_RESOLUTION|>--- conflicted
+++ resolved
@@ -18,11 +18,6 @@
     torch.set_default_tensor_type("torch.FloatTensor")
 
 
-<<<<<<< HEAD
-@pytest.fixture(scope="function")
-def mcmc_params_testing() -> dict:
-    return dict(num_chains=3, thin=2, warmup_steps=50)
-=======
 # Pytest hook to skip GPU tests if no devices are available.
 def pytest_collection_modifyitems(config, items):
     """Skip GPU tests if no devices are available."""
@@ -34,4 +29,8 @@
         for item in items:
             if "gpu" in item.keywords:
                 item.add_marker(skip_gpu)
->>>>>>> c383d7f9
+
+
+@pytest.fixture(scope="function")
+def mcmc_params_testing() -> dict:
+    return dict(num_chains=3, thin=2, warmup_steps=50)