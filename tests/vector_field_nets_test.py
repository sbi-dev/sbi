# This file is part of sbi, a toolkit for simulation-based inference. sbi is licensed
# under the Apache License Version 2.0, see <https://www.apache.org/licenses/>

from __future__ import annotations

import itertools as it

import pytest
import torch
import torch.nn as nn

from sbi.neural_nets.embedding_nets import CNNEmbedding
from sbi.neural_nets.net_builders.vector_field_nets import (
    build_adamlp_network,
    build_simformer_network,
    build_standard_mlp_network,
    build_transformer_network,
)


<<<<<<< HEAD
@pytest.mark.parametrize("input_event_shape", ((1,), (4,)))
@pytest.mark.parametrize("condition_event_shape", ((1,), (7,), (3, 3)))
@pytest.mark.parametrize("batch_dim", (1, 5))
@pytest.mark.parametrize(
    "net_type", ["mlp", "ada_mlp", "transformer", "transformer_cross", "simformer"]
)
@pytest.mark.parametrize("time_emb_type", ["sinusoidal", "random_fourier"])
def test_network_shapes(
    input_event_shape,
    condition_event_shape,
    batch_dim,
    net_type,
    time_emb_type,
):
    """Test whether vector field networks produce correct output shapes."""
    if net_type == "simformer":
        num_nodes = 5
        num_features = input_event_shape[0]
        simformer_input_event_shape = (num_nodes, num_features)

        network, inputs, _, _ = _build_vector_field_components(
            net_type,
            simformer_input_event_shape,  # type: ignore
            condition_event_shape,  # Not used by simformer builder
            batch_dim,
            time_emb_type=time_emb_type,
        )
        t = torch.rand((batch_dim,))
        condition_masks = torch.bernoulli(torch.rand(batch_dim, num_nodes))
        edge_masks = torch.ones(batch_dim, num_nodes, num_nodes)
        outputs = network(inputs, t, condition_masks, edge_masks)
    else:
        if net_type == "transformer_cross" and len(condition_event_shape) < 2:
            condition_event_shape = condition_event_shape + (1,)

        network, inputs, conditions, embedding_net = _build_vector_field_components(
            net_type,
            input_event_shape,
            condition_event_shape,
            batch_dim,
            time_emb_type=time_emb_type,
        )
        # Nets do not use the embedding net, it is used on the estimator level.
        conditions = embedding_net(conditions)

        # Create time parameter
        t = torch.rand((batch_dim,))

        # Test forward pass
        outputs = network(inputs, conditions, t)

    assert outputs.shape == inputs.shape, "Output shape should match input shape"


@pytest.mark.parametrize("hidden_features", [16, [16, 32]])
@pytest.mark.parametrize("num_layers", [1, 2])
@pytest.mark.parametrize("layer_norm", [True, False])
@pytest.mark.parametrize("skip_connections", [True, False])
@pytest.mark.parametrize("time_emb_type", ["sinusoidal", "random_fourier"])
@pytest.mark.parametrize("time_embedding_dim", [8, 16])
@pytest.mark.parametrize("batch_dim", [1, 3])
@pytest.mark.parametrize("input_dim", [1, 2])
@pytest.mark.parametrize("condition_dim", [1, 2])
def test_mlp_network_parameters(
    hidden_features,
    num_layers,
    layer_norm,
    skip_connections,
    time_emb_type,
    time_embedding_dim,
    batch_dim,
    input_dim,
    condition_dim,
):
    """Test whether MLP vector field networks can be built with different parameters."""
    batch_x = torch.randn(5, input_dim)
    batch_y = torch.randn(5, condition_dim)
=======
def _grid(**kw_lists):
    keys = list(kw_lists)
    for vals in it.product(*(kw_lists[k] for k in keys)):
        yield dict(zip(keys, vals, strict=False))

>>>>>>> d1c13468

MLP_CASES = [
    pytest.param(
        build_standard_mlp_network,
        kw,
        id="mlp-" + "-".join(f"{k}={v}" for k, v in kw.items()),
    )
    for kw in _grid(
        hidden_features=[16, [16, 32]],
        num_layers=[1, 2],
        layer_norm=[True, False],
    )
]

ADAMLP_CASES = [
    pytest.param(
        build_adamlp_network,
        kw,
        id="adamlp-" + "-".join(f"{k}={v}" for k, v in kw.items()),
    )
    for kw in _grid(
        hidden_features=[8, 16],
        num_layers=[1, 2],
        mlp_ratio=[2, 4],
    )
]

TRANSFORMER_CASES = [
    pytest.param(
        build_transformer_network,
        kw,
        id="tr-" + "-".join(f"{k}={v}" for k, v in kw.items()),
    )
    for kw in _grid(
        hidden_features=[16, 32],
        num_layers=[1, 2],
        num_heads=[2, 4],
        mlp_ratio=[2, 4],
        is_x_emb_seq=[False],  # plain transformer
    )
]

TRANSFORMER_CROSS_CASES = [
    pytest.param(
        build_transformer_network,
        kw,
        id="trX-" + "-".join(f"{k}={v}" for k, v in kw.items()),
    )
    for kw in _grid(
        hidden_features=[16, 32],
        num_layers=[1, 2],
        num_heads=[2, 4],
        mlp_ratio=[2, 4],
        is_x_emb_seq=[True],  # cross-attention variant
    )
]

ALL_BUILDER_CASES = (
    MLP_CASES + ADAMLP_CASES + TRANSFORMER_CASES + TRANSFORMER_CROSS_CASES
)


@pytest.mark.parametrize("builder, builder_kwargs", ALL_BUILDER_CASES)
@pytest.mark.parametrize("time_emb_type", ["sinusoidal", "random_fourier"])
@pytest.mark.parametrize("time_embedding_dim", [8, 16])
@pytest.mark.parametrize("batch_dim", [1, 3])
@pytest.mark.parametrize("input_dim", [1, 2])
@pytest.mark.parametrize(
    "condition_event_shape",
    [(1,), (2,), (1, 1), (2, 2)],  # includes seq-like for cross attention
)
def test_vector_field_builders_shape_and_build(
    builder,
    builder_kwargs,
    time_emb_type,
    time_embedding_dim,
    batch_dim,
    input_dim,
    condition_event_shape,
):
    # Ensure cross-attention always gets sequence-like conditions.
    if builder_kwargs.get("is_x_emb_seq", False) and len(condition_event_shape) < 2:
        condition_event_shape += (1,)

    # Inputs / conditions
    x = torch.randn(10, input_dim)
    y = torch.randn(10, *condition_event_shape)
    embedding_net = (
        nn.Identity()
        if (
            builder_kwargs.get("is_x_emb_seq", False) or len(condition_event_shape) == 1
        )
        else CNNEmbedding(condition_event_shape, kernel_size=1)
    )

    net = builder(
        batch_x=x,
        batch_y=y,
        time_embedding_dim=time_embedding_dim,
        time_emb_type=time_emb_type,
        embedding_net=embedding_net,
        **builder_kwargs,
    )

    # Forward pass
    inputs = torch.randn(batch_dim, input_dim)
    conditions = torch.randn(batch_dim, *condition_event_shape)
    t = torch.rand(batch_dim)

<<<<<<< HEAD

@pytest.mark.parametrize("hidden_features", [64, 128])
@pytest.mark.parametrize("num_blocks", [2, 4])
@pytest.mark.parametrize("num_heads", [4, 8])
@pytest.mark.parametrize("mlp_ratio", [2, 4, 8])
@pytest.mark.parametrize("time_emb_type", ["sinusoidal", "random_fourier"])
@pytest.mark.parametrize("ada_time", [True, False])
def test_simformer_network_parameters(
    hidden_features, num_blocks, num_heads, mlp_ratio, time_emb_type, ada_time
):
    """Test whether simformer vector field networks can be built with different
    parameters."""
    batch_x = torch.randn(10, 5, 3)
    batch_y = torch.randn(10, 5, 3)

    network = build_simformer_network(
        batch_x=batch_x,
        batch_y=batch_y,
        hidden_features=hidden_features,
        num_blocks=num_blocks,
        num_heads=num_heads,
        mlp_ratio=mlp_ratio,
        time_emb_type=time_emb_type,
        ada_time=ada_time,
    )

    # Test a forward pass to ensure it works
    inputs = torch.randn(10, 5, 3)
    condition_masks = torch.bernoulli(torch.rand(10, 5))
    edge_masks = torch.ones(10, 5, 5)
    times = torch.rand(10)

    outputs = network(inputs, times, condition_masks, edge_masks)
    assert outputs.shape == inputs.shape, "Output shape should match input shape"


def _build_vector_field_components(
    net_type: str,
    input_event_shape: Tuple[int],
    condition_event_shape: Tuple[int],
    batch_dim: int,
    time_emb_type: str = "sinusoidal",
):
    """Helper function to build vector field components for testing."""
    # Create example inputs and conditions
    inputs = torch.randn(batch_dim, *input_event_shape)
    conditions = torch.randn(batch_dim, *condition_event_shape)

    # Setup embedding net if needed
    if len(condition_event_shape) > 1 and net_type != "transformer_cross":
        embedding_net = CNNEmbedding(condition_event_shape, kernel_size=1)
    else:
        embedding_net = nn.Identity()

    # Build the appropriate network
    if net_type == "mlp":
        network = build_standard_mlp_network(
            batch_x=inputs,
            batch_y=conditions,
            hidden_features=16,
            time_embedding_dim=16,
            embedding_net=embedding_net,
            time_emb_type=time_emb_type,
        )
    elif net_type == "ada_mlp":
        network = build_adamlp_network(
            batch_x=inputs,
            batch_y=conditions,
            hidden_features=16,
            time_embedding_dim=16,
            embedding_net=embedding_net,
            time_emb_type=time_emb_type,
        )
    elif net_type == "transformer":
        # TODO Seems like the parameters are wrong here
        # `num_blocks` do not exists as param in factory of transformer
        network = build_transformer_network(
            batch_x=inputs,
            batch_y=conditions,
            hidden_features=16,
            num_layers=2,
            num_heads=2,
            time_embedding_dim=16,
            embedding_net=embedding_net,
            time_emb_type=time_emb_type,
        )
    elif net_type == "simformer":
        network = build_simformer_network(
            batch_x=inputs,
            batch_y=conditions,
            hidden_features=64,
            num_blocks=3,
            num_heads=4,
            time_embedding_dim=32,
            embedding_net=embedding_net,
            time_emb_type=time_emb_type,
        )
    elif net_type == "transformer_cross":
        # NOTE: This needs a sequence of conditions
        network = build_transformer_network(
            batch_x=inputs,
            batch_y=conditions,
            hidden_features=16,
            num_layers=1,
            num_heads=2,
            time_embedding_dim=16,
            embedding_net=embedding_net,
            time_emb_type=time_emb_type,
            is_x_emb_seq=True,
        )
    else:
        raise ValueError(f"Unknown network type: {net_type}")

    return network, inputs, conditions, embedding_net
=======
    out = net(
        inputs,
        conditions if embedding_net is nn.Identity else embedding_net(conditions),
        t,
    )
    assert out.shape == inputs.shape
>>>>>>> d1c13468
<|MERGE_RESOLUTION|>--- conflicted
+++ resolved
@@ -18,91 +18,11 @@
 )
 
 
-<<<<<<< HEAD
-@pytest.mark.parametrize("input_event_shape", ((1,), (4,)))
-@pytest.mark.parametrize("condition_event_shape", ((1,), (7,), (3, 3)))
-@pytest.mark.parametrize("batch_dim", (1, 5))
-@pytest.mark.parametrize(
-    "net_type", ["mlp", "ada_mlp", "transformer", "transformer_cross", "simformer"]
-)
-@pytest.mark.parametrize("time_emb_type", ["sinusoidal", "random_fourier"])
-def test_network_shapes(
-    input_event_shape,
-    condition_event_shape,
-    batch_dim,
-    net_type,
-    time_emb_type,
-):
-    """Test whether vector field networks produce correct output shapes."""
-    if net_type == "simformer":
-        num_nodes = 5
-        num_features = input_event_shape[0]
-        simformer_input_event_shape = (num_nodes, num_features)
-
-        network, inputs, _, _ = _build_vector_field_components(
-            net_type,
-            simformer_input_event_shape,  # type: ignore
-            condition_event_shape,  # Not used by simformer builder
-            batch_dim,
-            time_emb_type=time_emb_type,
-        )
-        t = torch.rand((batch_dim,))
-        condition_masks = torch.bernoulli(torch.rand(batch_dim, num_nodes))
-        edge_masks = torch.ones(batch_dim, num_nodes, num_nodes)
-        outputs = network(inputs, t, condition_masks, edge_masks)
-    else:
-        if net_type == "transformer_cross" and len(condition_event_shape) < 2:
-            condition_event_shape = condition_event_shape + (1,)
-
-        network, inputs, conditions, embedding_net = _build_vector_field_components(
-            net_type,
-            input_event_shape,
-            condition_event_shape,
-            batch_dim,
-            time_emb_type=time_emb_type,
-        )
-        # Nets do not use the embedding net, it is used on the estimator level.
-        conditions = embedding_net(conditions)
-
-        # Create time parameter
-        t = torch.rand((batch_dim,))
-
-        # Test forward pass
-        outputs = network(inputs, conditions, t)
-
-    assert outputs.shape == inputs.shape, "Output shape should match input shape"
-
-
-@pytest.mark.parametrize("hidden_features", [16, [16, 32]])
-@pytest.mark.parametrize("num_layers", [1, 2])
-@pytest.mark.parametrize("layer_norm", [True, False])
-@pytest.mark.parametrize("skip_connections", [True, False])
-@pytest.mark.parametrize("time_emb_type", ["sinusoidal", "random_fourier"])
-@pytest.mark.parametrize("time_embedding_dim", [8, 16])
-@pytest.mark.parametrize("batch_dim", [1, 3])
-@pytest.mark.parametrize("input_dim", [1, 2])
-@pytest.mark.parametrize("condition_dim", [1, 2])
-def test_mlp_network_parameters(
-    hidden_features,
-    num_layers,
-    layer_norm,
-    skip_connections,
-    time_emb_type,
-    time_embedding_dim,
-    batch_dim,
-    input_dim,
-    condition_dim,
-):
-    """Test whether MLP vector field networks can be built with different parameters."""
-    batch_x = torch.randn(5, input_dim)
-    batch_y = torch.randn(5, condition_dim)
-=======
 def _grid(**kw_lists):
     keys = list(kw_lists)
     for vals in it.product(*(kw_lists[k] for k in keys)):
         yield dict(zip(keys, vals, strict=False))
 
->>>>>>> d1c13468
 
 MLP_CASES = [
     pytest.param(
@@ -160,6 +80,22 @@
     )
 ]
 
+SIMFORMER_CASE = [
+    pytest.param(
+        build_simformer_network,
+        kw,
+        id="simformer-" + "-".join(f"{k}={v}" for k, v in kw.items()),
+    )
+    for kw in _grid(
+        hidden_features=[64, 128],
+        num_blocks=[2, 4],
+        num_heads=[4, 8],
+        mlp_ratio=[2, 4, 8],
+        time_emb_type=["sinusoidal", "random_fourier"],
+        ada_time=[True, False],
+    )
+]
+
 ALL_BUILDER_CASES = (
     MLP_CASES + ADAMLP_CASES + TRANSFORMER_CASES + TRANSFORMER_CROSS_CASES
 )
@@ -212,7 +148,13 @@
     conditions = torch.randn(batch_dim, *condition_event_shape)
     t = torch.rand(batch_dim)
 
-<<<<<<< HEAD
+    out = net(
+        inputs,
+        conditions if embedding_net is nn.Identity else embedding_net(conditions),
+        t,
+    )
+    assert out.shape == inputs.shape
+
 
 @pytest.mark.parametrize("hidden_features", [64, 128])
 @pytest.mark.parametrize("num_blocks", [2, 4])
@@ -246,92 +188,4 @@
     times = torch.rand(10)
 
     outputs = network(inputs, times, condition_masks, edge_masks)
-    assert outputs.shape == inputs.shape, "Output shape should match input shape"
-
-
-def _build_vector_field_components(
-    net_type: str,
-    input_event_shape: Tuple[int],
-    condition_event_shape: Tuple[int],
-    batch_dim: int,
-    time_emb_type: str = "sinusoidal",
-):
-    """Helper function to build vector field components for testing."""
-    # Create example inputs and conditions
-    inputs = torch.randn(batch_dim, *input_event_shape)
-    conditions = torch.randn(batch_dim, *condition_event_shape)
-
-    # Setup embedding net if needed
-    if len(condition_event_shape) > 1 and net_type != "transformer_cross":
-        embedding_net = CNNEmbedding(condition_event_shape, kernel_size=1)
-    else:
-        embedding_net = nn.Identity()
-
-    # Build the appropriate network
-    if net_type == "mlp":
-        network = build_standard_mlp_network(
-            batch_x=inputs,
-            batch_y=conditions,
-            hidden_features=16,
-            time_embedding_dim=16,
-            embedding_net=embedding_net,
-            time_emb_type=time_emb_type,
-        )
-    elif net_type == "ada_mlp":
-        network = build_adamlp_network(
-            batch_x=inputs,
-            batch_y=conditions,
-            hidden_features=16,
-            time_embedding_dim=16,
-            embedding_net=embedding_net,
-            time_emb_type=time_emb_type,
-        )
-    elif net_type == "transformer":
-        # TODO Seems like the parameters are wrong here
-        # `num_blocks` do not exists as param in factory of transformer
-        network = build_transformer_network(
-            batch_x=inputs,
-            batch_y=conditions,
-            hidden_features=16,
-            num_layers=2,
-            num_heads=2,
-            time_embedding_dim=16,
-            embedding_net=embedding_net,
-            time_emb_type=time_emb_type,
-        )
-    elif net_type == "simformer":
-        network = build_simformer_network(
-            batch_x=inputs,
-            batch_y=conditions,
-            hidden_features=64,
-            num_blocks=3,
-            num_heads=4,
-            time_embedding_dim=32,
-            embedding_net=embedding_net,
-            time_emb_type=time_emb_type,
-        )
-    elif net_type == "transformer_cross":
-        # NOTE: This needs a sequence of conditions
-        network = build_transformer_network(
-            batch_x=inputs,
-            batch_y=conditions,
-            hidden_features=16,
-            num_layers=1,
-            num_heads=2,
-            time_embedding_dim=16,
-            embedding_net=embedding_net,
-            time_emb_type=time_emb_type,
-            is_x_emb_seq=True,
-        )
-    else:
-        raise ValueError(f"Unknown network type: {net_type}")
-
-    return network, inputs, conditions, embedding_net
-=======
-    out = net(
-        inputs,
-        conditions if embedding_net is nn.Identity else embedding_net(conditions),
-        t,
-    )
-    assert out.shape == inputs.shape
->>>>>>> d1c13468
+    assert outputs.shape == inputs.shape, "Output shape should match input shape"