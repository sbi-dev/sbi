# This file is part of sbi, a toolkit for simulation-based inference. sbi is licensed
# under the Apache License Version 2.0, see <https://www.apache.org/licenses/>

from __future__ import annotations

from typing import Tuple

import pytest
import torch
from torch import eye, zeros
from torch.distributions import MultivariateNormal

from sbi.neural_nets import build_mnle
from sbi.neural_nets.categorial import build_categoricalmassestimator
from sbi.neural_nets.density_estimators.shape_handling import (
    reshape_to_sample_batch_event,
)
from sbi.neural_nets.embedding_nets import CNNEmbedding
from sbi.neural_nets.flow import (
    build_maf,
    build_maf_rqs,
    build_nsf,
    build_zuko_bpf,
    build_zuko_gf,
    build_zuko_maf,
    build_zuko_naf,
    build_zuko_ncsf,
    build_zuko_nice,
    build_zuko_nsf,
    build_zuko_sospf,
    build_zuko_unaf,
)
from sbi.neural_nets.mdn import build_mdn


def get_batch_input(nsamples: int, input_dims: int) -> torch.Tensor:
    r"""Generate a batch of input samples from a multivariate normal distribution.

    Args:
        nsamples (int): The number of samples to generate.
        input_dims (int): The dimensionality of the input samples.

    Returns:
        torch.Tensor: A tensor of shape (nsamples, input_dims)
        containing the generated samples.
    """
    input_mvn = MultivariateNormal(
        loc=zeros(input_dims), covariance_matrix=eye(input_dims)
    )
    return input_mvn.sample((nsamples,))


def get_batch_context(nsamples: int, condition_shape: tuple[int, ...]) -> torch.Tensor:
    r"""Generate a batch of context samples from a multivariate normal distribution.

    Args:
        nsamples (int): The number of context samples to generate.
        condition_shape (tuple[int, ...]): The shape of the condition for each sample.

    Returns:
        torch.Tensor: A tensor containing the generated context samples.
    """
    context_mvn = MultivariateNormal(
        loc=zeros(*condition_shape), covariance_matrix=eye(condition_shape[-1])
    )
    return context_mvn.sample((nsamples,))


@pytest.mark.parametrize(
    "theta_or_x_shape, target_shape, event_shape, leading_is_sample",
    (
        ((3,), (1, 1, 3), (3,), False),
        ((3,), (1, 1, 3), (3,), True),
        ((1, 3), (1, 1, 3), (3,), False),
        ((1, 3), (1, 1, 3), (3,), True),
        ((2, 3), (1, 2, 3), (3,), False),
        ((2, 3), (2, 1, 3), (3,), True),
        ((1, 2, 3), (1, 2, 3), (3,), True),
        ((1, 2, 3), (2, 1, 3), (3,), False),
        ((3, 5), (1, 1, 3, 5), (3, 5), False),
        ((3, 5), (1, 1, 3, 5), (3, 5), True),
        ((1, 3, 5), (1, 1, 3, 5), (3, 5), False),
        ((1, 3, 5), (1, 1, 3, 5), (3, 5), True),
        ((2, 3, 5), (1, 2, 3, 5), (3, 5), False),
        ((2, 3, 5), (2, 1, 3, 5), (3, 5), True),
        ((1, 2, 3, 5), (1, 2, 3, 5), (3, 5), True),
        ((1, 2, 3, 5), (2, 1, 3, 5), (3, 5), False),
        pytest.param((1, 2, 3, 5), (1, 2, 3, 5), (5), False, marks=pytest.mark.xfail),
        pytest.param((1, 2, 3, 5), (1, 2, 3, 5), (3), False, marks=pytest.mark.xfail),
        pytest.param((1, 2, 3), (1, 2, 3), (1, 5), False, marks=pytest.mark.xfail),
        pytest.param((1, 2, 3), (1, 2, 3), (1, 3), False, marks=pytest.mark.xfail),
        pytest.param((1, 2, 3), (2, 1, 3), (3), False, marks=pytest.mark.xfail),
        pytest.param((1, 2, 3), (2, 1, 3), (3), True, marks=pytest.mark.xfail),
    ),
)
def test_shape_handling_utility_for_density_estimator(
    theta_or_x_shape: Tuple,
    target_shape: Tuple,
    event_shape: Tuple,
    leading_is_sample: bool,
):
    """Test whether `reshape_to_batch_sample_event` results in expected outputs."""
    input = torch.randn(theta_or_x_shape)
    output = reshape_to_sample_batch_event(
        input, event_shape=event_shape, leading_is_sample=leading_is_sample
    )
    assert output.shape == target_shape, (
        f"Shapes of Output ({output.shape}) and target shape ({target_shape}) do not "
        f"match."
    )


@pytest.mark.parametrize(
    "density_estimator_build_fn",
    (
        build_mdn,
        build_maf,
        build_maf_rqs,
        build_nsf,
        build_zuko_bpf,
        build_zuko_gf,
        build_zuko_maf,
        build_zuko_naf,
        build_zuko_ncsf,
        build_zuko_nice,
        build_zuko_nsf,
        build_zuko_sospf,
        build_zuko_unaf,
        build_categoricalmassestimator,
        build_mnle,
    ),
)
@pytest.mark.parametrize("input_sample_dim", (1, 2))
@pytest.mark.parametrize("input_event_shape", ((1,), (4,)))
@pytest.mark.parametrize("condition_event_shape", ((1,), (7,)))
@pytest.mark.parametrize("batch_dim", (1, 10))
def test_density_estimator_loss_shapes(
    density_estimator_build_fn,
    input_sample_dim,
    input_event_shape,
    condition_event_shape,
    batch_dim,
):
    """Test whether `loss` of DensityEstimators follow the shape convention."""
    density_estimator, inputs, conditions = _build_density_estimator_and_tensors(
        density_estimator_build_fn,
        input_event_shape,
        condition_event_shape,
        batch_dim,
        input_sample_dim,
    )

    losses = density_estimator.loss(inputs[0], condition=conditions)
    assert losses.shape == (batch_dim,)


@pytest.mark.parametrize(
    "density_estimator_build_fn",
    (
        build_mdn,
        build_maf,
        build_maf_rqs,
        build_nsf,
        build_zuko_bpf,
        build_zuko_gf,
        build_zuko_maf,
        build_zuko_naf,
        build_zuko_ncsf,
        build_zuko_nice,
        build_zuko_nsf,
        build_zuko_sospf,
        build_zuko_unaf,
        build_categoricalmassestimator,
    ),
)
@pytest.mark.parametrize("input_sample_dim", (1, 2))
@pytest.mark.parametrize("input_event_shape", ((1,), (4,)))
@pytest.mark.parametrize("condition_event_shape", ((1, 1), (1, 7), (7, 1), (7, 7)))
@pytest.mark.parametrize("batch_dim", (1, 10))
def test_density_estimator_log_prob_shapes_with_embedding(
    density_estimator_build_fn,
    input_sample_dim,
    input_event_shape,
    condition_event_shape,
    batch_dim,
):
    """Test whether `loss` of DensityEstimators follow the shape convention."""
    density_estimator, inputs, conditions = _build_density_estimator_and_tensors(
        density_estimator_build_fn,
        input_event_shape,
        condition_event_shape,
        batch_dim,
        input_sample_dim,
    )

    log_probs = density_estimator.log_prob(inputs, condition=conditions)
    assert log_probs.shape == (input_sample_dim, batch_dim)


@pytest.mark.parametrize(
    "density_estimator_build_fn",
    (
        build_mdn,
        build_maf,
        build_maf_rqs,
        build_nsf,
        build_zuko_bpf,
        build_zuko_gf,
        build_zuko_maf,
        build_zuko_naf,
        build_zuko_ncsf,
        build_zuko_nice,
        build_zuko_nsf,
        build_zuko_sospf,
        build_zuko_unaf,
        build_categoricalmassestimator,
        build_mnle,
    ),
)
@pytest.mark.parametrize("sample_shape", ((), (1,), (2, 3)))
@pytest.mark.parametrize("input_event_shape", ((1,), (4,)))
@pytest.mark.parametrize("condition_event_shape", ((1,), (7,)))
@pytest.mark.parametrize("batch_dim", (1, 10))
def test_density_estimator_sample_shapes(
    density_estimator_build_fn,
    sample_shape,
    input_event_shape,
    condition_event_shape,
    batch_dim,
):
    """Test whether `sample` of DensityEstimators follow the shape convention."""
    density_estimator, _, conditions = _build_density_estimator_and_tensors(
        density_estimator_build_fn, input_event_shape, condition_event_shape, batch_dim
    )
    samples = density_estimator.sample(sample_shape, condition=conditions)
    if density_estimator_build_fn == build_categoricalmassestimator:
        # Our categorical is always 1D and does not return `input_event_shape`.
        input_event_shape = ()
    elif density_estimator_build_fn == build_mnle:
        input_event_shape = (input_event_shape[0] + 1,)
    assert samples.shape == (*sample_shape, batch_dim, *input_event_shape)


@pytest.mark.parametrize(
    "density_estimator_build_fn",
    (
        build_mdn,
        build_maf,
        build_maf_rqs,
        build_nsf,
        build_zuko_bpf,
        build_zuko_gf,
        build_zuko_maf,
        build_zuko_naf,
        build_zuko_ncsf,
        build_zuko_nice,
        build_zuko_nsf,
        build_zuko_sospf,
        build_zuko_unaf,
        build_categoricalmassestimator,
        build_mnle,
    ),
)
@pytest.mark.parametrize("input_event_shape", ((1,), (4,)))
@pytest.mark.parametrize("condition_event_shape", ((1,), (7,)))
@pytest.mark.parametrize("batch_dim", (1, 10))
def test_correctness_of_density_estimator_log_prob(
    density_estimator_build_fn,
    input_event_shape,
    condition_event_shape,
    batch_dim,
):
    """Test whether identical inputs lead to identical log_prob values."""
    input_sample_dim = 2
    density_estimator, inputs, condition = _build_density_estimator_and_tensors(
        density_estimator_build_fn,
        input_event_shape,
        condition_event_shape,
        batch_dim,
        input_sample_dim,
    )
    log_probs = density_estimator.log_prob(inputs, condition=condition)
    assert torch.allclose(log_probs[0, :], log_probs[1, :], rtol=1e-4)


@pytest.mark.parametrize(
    "density_estimator_build_fn",
    (
        build_mdn,
        build_maf,
        build_maf_rqs,
        build_nsf,
        build_zuko_bpf,
        build_zuko_gf,
        build_zuko_maf,
        build_zuko_naf,
        build_zuko_ncsf,
        build_zuko_nice,
        build_zuko_nsf,
        build_zuko_sospf,
        build_zuko_unaf,
<<<<<<< HEAD
        pytest.param(
            build_categoricalmassestimator,
            marks=pytest.mark.xfail(reason='see issue #1172'),
        ),
        pytest.param(build_mnle, marks=pytest.mark.xfail(reason='see issue #1172')),
=======
        # Commented out because pytest ignores xfail.
        # pytest.param(
        #     build_categoricalmassestimator,
        #     marks=pytest.mark.xfail(reason="issue 1172"),
        # ),
        pytest.param(build_mnle, marks=pytest.mark.xfail(reason="issue 1172")),
>>>>>>> 337f072f
    ),
)
@pytest.mark.parametrize("input_event_shape", ((1,), (4,)))
@pytest.mark.parametrize("condition_event_shape", ((1,), (7,)))
@pytest.mark.parametrize("sample_shape", ((1000,), (500, 2)))
def test_correctness_of_batched_vs_seperate_sample_and_log_prob(
    density_estimator_build_fn,
    input_event_shape,
    condition_event_shape,
    sample_shape,
):
    input_sample_dim = 2
    batch_dim = 2
    density_estimator, inputs, condition = _build_density_estimator_and_tensors(
        density_estimator_build_fn,
        input_event_shape,
        condition_event_shape,
        batch_dim,
        input_sample_dim,
    )
    # Batched vs separate sampling
    samples = density_estimator.sample(sample_shape, condition=condition)
    samples = samples.reshape(-1, batch_dim, *input_event_shape)  # Flat for comp.

    samples_separate1 = density_estimator.sample(
        (1000,), condition=condition[0][None, ...]
    )
    samples_separate2 = density_estimator.sample(
        (1000,), condition=condition[1][None, ...]
    )

    # Check if means are approx. same
    samples_m = torch.mean(samples, dim=0, dtype=torch.float32)
    samples_separate1_m = torch.mean(samples_separate1, dim=0, dtype=torch.float32)
    samples_separate2_m = torch.mean(samples_separate2, dim=0, dtype=torch.float32)
    samples_sep_m = torch.cat([samples_separate1_m, samples_separate2_m], dim=0)

    assert torch.allclose(
        samples_m, samples_sep_m, atol=0.5, rtol=0.5
    ), "Batched sampling is not consistent with separate sampling."

    # Batched vs separate log_prob
    log_probs = density_estimator.log_prob(inputs, condition=condition)

    log_probs_separate1 = density_estimator.log_prob(
        inputs[:, :1], condition=condition[0][None, ...]
    )
    log_probs_separate2 = density_estimator.log_prob(
        inputs[:, 1:], condition=condition[1][None, ...]
    )
    log_probs_sep = torch.hstack([log_probs_separate1, log_probs_separate2])

    assert torch.allclose(
        log_probs, log_probs_sep, atol=1e-2, rtol=1e-2
    ), "Batched log_prob is not consistent with separate log_prob."


def _build_density_estimator_and_tensors(
    density_estimator_build_fn: str,
    input_event_shape: Tuple[int],
    condition_event_shape: Tuple[int],
    batch_dim: int,
    input_sample_dim: int = 1,
):
    """Helper function for all tests that deal with shapes of density estimators."""
    if density_estimator_build_fn == build_categoricalmassestimator:
        input_event_shape = (1,)
    elif density_estimator_build_fn == build_mnle:
        input_event_shape = (
            input_event_shape[0] + 1,
        )  # 1 does not make sense for mixed.

    # Use discrete thetas such that categorical density esitmators can also use them.
    building_thetas = torch.randint(
        0, 4, (1000, *input_event_shape), dtype=torch.float32
    )
    building_xs = torch.randn((1000, *condition_event_shape))
    if len(condition_event_shape) > 1:
        embedding_net = CNNEmbedding(condition_event_shape, kernel_size=1)
    else:
        embedding_net = torch.nn.Identity()

    if density_estimator_build_fn == build_mnle:
        building_thetas[:, :-1] += 5.0  # Make continuous dims positive for log-tf.
        density_estimator = density_estimator_build_fn(
            building_thetas, building_xs, embedding_net=embedding_net
        )
    elif density_estimator_build_fn == build_categoricalmassestimator:
        density_estimator = density_estimator_build_fn(
            building_thetas, building_xs, embedding_net=embedding_net
        )
    else:
        density_estimator = density_estimator_build_fn(
            torch.randn_like(building_thetas),
            torch.randn_like(building_xs),
            embedding_net=embedding_net,
        )

    inputs = building_thetas[:batch_dim]
    condition = building_xs[:batch_dim]

    inputs = inputs.unsqueeze(0)
    inputs = inputs.expand(input_sample_dim, -1, -1)
    condition = condition
    return density_estimator, inputs, condition<|MERGE_RESOLUTION|>--- conflicted
+++ resolved
@@ -299,20 +299,12 @@
         build_zuko_nsf,
         build_zuko_sospf,
         build_zuko_unaf,
-<<<<<<< HEAD
-        pytest.param(
-            build_categoricalmassestimator,
-            marks=pytest.mark.xfail(reason='see issue #1172'),
-        ),
-        pytest.param(build_mnle, marks=pytest.mark.xfail(reason='see issue #1172')),
-=======
         # Commented out because pytest ignores xfail.
         # pytest.param(
         #     build_categoricalmassestimator,
         #     marks=pytest.mark.xfail(reason="issue 1172"),
         # ),
         pytest.param(build_mnle, marks=pytest.mark.xfail(reason="issue 1172")),
->>>>>>> 337f072f
     ),
 )
 @pytest.mark.parametrize("input_event_shape", ((1,), (4,)))
