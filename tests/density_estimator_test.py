# This file is part of sbi, a toolkit for simulation-based inference. sbi is licensed
# under the Apache License Version 2.0, see <https://www.apache.org/licenses/>

from __future__ import annotations

from typing import Callable, Tuple

import pytest
import torch
from torch import eye, zeros
from torch.distributions import MultivariateNormal

from sbi.neural_nets.embedding_nets import CNNEmbedding
from sbi.neural_nets.estimators.shape_handling import reshape_to_sample_batch_event
from sbi.neural_nets.net_builders import (
    build_categoricalmassestimator,
    build_made,
    build_maf,
    build_maf_rqs,
    build_mdn,
    build_mnle,
    build_mnpe,
    build_nsf,
<<<<<<< HEAD
    build_resnet_flowmatcher,
    build_score_estimator,
=======
>>>>>>> 9c4071bd
    build_zuko_bpf,
    build_zuko_gf,
    build_zuko_maf,
    build_zuko_naf,
    build_zuko_ncsf,
    build_zuko_nice,
    build_zuko_nsf,
    build_zuko_sospf,
    build_zuko_unaf,
)

# List of all density estimator builders for testing.
model_builders = [
    build_made,
    build_mdn,
    build_maf,
    build_maf_rqs,
    build_nsf,
    build_zuko_bpf,
    build_zuko_gf,
    build_zuko_maf,
    build_zuko_naf,
    build_zuko_ncsf,
    build_zuko_nice,
    build_zuko_nsf,
    build_zuko_sospf,
    build_zuko_unaf,
]

<<<<<<< HEAD
diffusion_builders = [
    build_mlp_flowmatcher,
    build_resnet_flowmatcher,
    build_score_estimator,
]
=======
# TODO: Add new
diffusion_builders = []
>>>>>>> 9c4071bd


def get_batch_input(nsamples: int, input_dims: int) -> torch.Tensor:
    r"""Generate a batch of input samples from a multivariate normal distribution.

    Args:
        nsamples (int): The number of samples to generate.
        input_dims (int): The dimensionality of the input samples.

    Returns:
        torch.Tensor: A tensor of shape (nsamples, input_dims)
        containing the generated samples.
    """
    input_mvn = MultivariateNormal(
        loc=zeros(input_dims), covariance_matrix=eye(input_dims)
    )
    return input_mvn.sample((nsamples,))


def get_batch_context(nsamples: int, condition_shape: tuple[int, ...]) -> torch.Tensor:
    r"""Generate a batch of context samples from a multivariate normal distribution.

    Args:
        nsamples (int): The number of context samples to generate.
        condition_shape (tuple[int, ...]): The shape of the condition for each sample.

    Returns:
        torch.Tensor: A tensor containing the generated context samples.
    """
    context_mvn = MultivariateNormal(
        loc=zeros(*condition_shape), covariance_matrix=eye(condition_shape[-1])
    )
    return context_mvn.sample((nsamples,))


@pytest.mark.parametrize(
    "theta_or_x_shape, target_shape, event_shape, leading_is_sample",
    (
        ((3,), (1, 1, 3), (3,), False),
        ((3,), (1, 1, 3), (3,), True),
        ((1, 3), (1, 1, 3), (3,), False),
        ((1, 3), (1, 1, 3), (3,), True),
        ((2, 3), (1, 2, 3), (3,), False),
        ((2, 3), (2, 1, 3), (3,), True),
        ((1, 2, 3), (1, 2, 3), (3,), True),
        ((1, 2, 3), (2, 1, 3), (3,), False),
        ((3, 5), (1, 1, 3, 5), (3, 5), False),
        ((3, 5), (1, 1, 3, 5), (3, 5), True),
        ((1, 3, 5), (1, 1, 3, 5), (3, 5), False),
        ((1, 3, 5), (1, 1, 3, 5), (3, 5), True),
        ((2, 3, 5), (1, 2, 3, 5), (3, 5), False),
        ((2, 3, 5), (2, 1, 3, 5), (3, 5), True),
        ((1, 2, 3, 5), (1, 2, 3, 5), (3, 5), True),
        ((1, 2, 3, 5), (2, 1, 3, 5), (3, 5), False),
        pytest.param((1, 2, 3, 5), (1, 2, 3, 5), (5), False, marks=pytest.mark.xfail),
        pytest.param((1, 2, 3, 5), (1, 2, 3, 5), (3), False, marks=pytest.mark.xfail),
        pytest.param((1, 2, 3), (1, 2, 3), (1, 5), False, marks=pytest.mark.xfail),
        pytest.param((1, 2, 3), (1, 2, 3), (1, 3), False, marks=pytest.mark.xfail),
        pytest.param((1, 2, 3), (2, 1, 3), (3), False, marks=pytest.mark.xfail),
        pytest.param((1, 2, 3), (2, 1, 3), (3), True, marks=pytest.mark.xfail),
    ),
)
def test_shape_handling_utility_for_density_estimator(
    theta_or_x_shape: Tuple,
    target_shape: Tuple,
    event_shape: Tuple,
    leading_is_sample: bool,
):
    """Test whether `reshape_to_batch_sample_event` results in expected outputs."""
    input = torch.randn(theta_or_x_shape)
    output = reshape_to_sample_batch_event(
        input, event_shape=event_shape, leading_is_sample=leading_is_sample
    )
    assert output.shape == target_shape, (
        f"Shapes of Output ({output.shape}) and target shape ({target_shape}) do not "
        f"match."
    )


<<<<<<< HEAD
@pytest.mark.parametrize(
    "density_estimator_build_fn",
    [
        build_nsf,
        build_zuko_nsf,
        build_mlp_flowmatcher,
        build_score_estimator,
    ],  # just test nflows, zuko and flowmatching
)
=======
@pytest.mark.parametrize("density_estimator_build_fn", model_builders)
>>>>>>> 9c4071bd
@pytest.mark.parametrize("input_sample_dim", (1, 2))
@pytest.mark.parametrize("input_event_shape", ((1,), (4,)))
@pytest.mark.parametrize("condition_event_shape", ((1,), (7,)))
@pytest.mark.parametrize("batch_dim", (1, 10))
def test_density_estimator_loss_shapes(
    density_estimator_build_fn,
    input_sample_dim,
    input_event_shape,
    condition_event_shape,
    batch_dim,
):
    """Test whether `loss` of DensityEstimators follow the shape convention."""
    density_estimator, inputs, conditions, _ = _build_density_estimator_and_tensors(
        density_estimator_build_fn,
        input_event_shape,
        condition_event_shape,
        batch_dim,
        input_sample_dim,
    )

    losses = density_estimator.loss(inputs[0], condition=conditions)
    assert losses.shape == (batch_dim,)


@pytest.mark.parametrize("density_estimator_build_fn", model_builders)
@pytest.mark.parametrize("input_sample_dim", (1, 2))
@pytest.mark.parametrize("input_event_shape", ((1,), (4,)))
# This mimics the shape of a 2D image and is used for testing CNN embeddings.
@pytest.mark.parametrize("condition_event_shape", ((2, 1), (2, 7), (7, 2), (7, 7)))
@pytest.mark.parametrize("batch_dim", (1, 10))
def test_density_estimator_log_prob_shapes_with_embedding(
    density_estimator_build_fn,
    input_sample_dim,
    input_event_shape,
    condition_event_shape,
    batch_dim,
):
    """Test whether `loss` of DensityEstimators follow the shape convention."""
    density_estimator, inputs, conditions, _ = _build_density_estimator_and_tensors(
        density_estimator_build_fn,
        input_event_shape,
        condition_event_shape,
        batch_dim,
        input_sample_dim,
    )

    log_probs = density_estimator.log_prob(inputs, condition=conditions)
    assert log_probs.shape == (input_sample_dim, batch_dim)


@pytest.mark.parametrize("density_estimator_build_fn", model_builders)
@pytest.mark.parametrize("sample_shape", ((), (1,), (2, 3)))
@pytest.mark.parametrize("input_event_shape", ((1,), (4,)))
@pytest.mark.parametrize("condition_event_shape", ((1,), (2,)))
@pytest.mark.parametrize("batch_dim", (1, 10))
def test_density_estimator_sample_shapes(
    density_estimator_build_fn,
    sample_shape,
    input_event_shape,
    condition_event_shape,
    batch_dim,
):
    """Test whether `sample` of DensityEstimators follow the shape
    convention."""
    density_estimator, _, conditions, input_event_shape = (
        _build_density_estimator_and_tensors(
            density_estimator_build_fn,
            input_event_shape,
            condition_event_shape,
            batch_dim,
        )
    )
    samples = density_estimator.sample(sample_shape, condition=conditions)
    if density_estimator_build_fn == build_categoricalmassestimator:
        # Our categorical is always 1D and does not return `input_event_shape`.
        input_event_shape = ()
    assert samples.shape == (*sample_shape, batch_dim, *input_event_shape)


@pytest.mark.parametrize("density_estimator_build_fn", model_builders)
@pytest.mark.parametrize("input_event_shape", ((1,), (4,)))
@pytest.mark.parametrize("condition_event_shape", ((1,), (7,)))
@pytest.mark.parametrize("batch_dim", (1, 10))
def test_correctness_of_density_estimator_log_prob(
    density_estimator_build_fn,
    input_event_shape,
    condition_event_shape,
    batch_dim,
):
    """Test whether identical inputs lead to identical log_prob values."""
    input_sample_dim = 2
    density_estimator, inputs, condition, _ = _build_density_estimator_and_tensors(
        density_estimator_build_fn,
        input_event_shape,
        condition_event_shape,
        batch_dim,
        input_sample_dim,
    )
    log_probs = density_estimator.log_prob(inputs, condition=condition)
    assert torch.allclose(log_probs[0, :], log_probs[1, :], rtol=1e-4)


@pytest.mark.parametrize("density_estimator_build_fn", model_builders)
@pytest.mark.parametrize(
<<<<<<< HEAD
    "density_estimator_build_fn",
    [
        build_nsf,
        build_zuko_nsf,
    ],  # just test nflows and zuko
)
@pytest.mark.parametrize(
=======
>>>>>>> 9c4071bd
    "input_event_shape", ((1,), pytest.param((2,), marks=pytest.mark.slow))
)
@pytest.mark.parametrize("condition_event_shape", ((1,), (7,)))
@pytest.mark.parametrize("sample_shape", ((1000,), (500, 2)))
def test_correctness_of_batched_vs_seperate_sample_and_log_prob(
    density_estimator_build_fn: Callable,
    input_event_shape,
    condition_event_shape,
    sample_shape,
):
    input_sample_dim = 2
    batch_dim = 2
    density_estimator, inputs, condition, input_event_shape = (
        _build_density_estimator_and_tensors(
            density_estimator_build_fn,
            input_event_shape,
            condition_event_shape,
            batch_dim,
            input_sample_dim,
        )
    )
    # Batched vs separate sampling
    samples = density_estimator.sample(sample_shape, condition=condition)
    samples = samples.reshape(-1, batch_dim, *input_event_shape)  # Flat for comp.

    # Flatten sample_shape to (B*E,) if it is (B, E)
    if len(sample_shape) > 1:
        flat_sample_shape = (torch.prod(torch.tensor(sample_shape)).item(),)
    else:
        flat_sample_shape = sample_shape

    samples_separate1 = density_estimator.sample(
        flat_sample_shape, condition=condition[0][None, ...]
    )
    samples_separate2 = density_estimator.sample(
        flat_sample_shape, condition=condition[1][None, ...]
    )

    # Check if means are approx. same
    samples_m = torch.mean(samples, dim=0, dtype=torch.float32)
    samples_separate1_m = torch.mean(samples_separate1, dim=0, dtype=torch.float32)
    samples_separate2_m = torch.mean(samples_separate2, dim=0, dtype=torch.float32)
    samples_sep_m = torch.cat([samples_separate1_m, samples_separate2_m], dim=0)

    assert torch.allclose(samples_m, samples_sep_m, atol=0.5, rtol=0.5), (
        "Batched sampling is not consistent with separate sampling."
    )

    # Batched vs separate log_prob
    log_probs = density_estimator.log_prob(inputs, condition=condition)

    log_probs_separate1 = density_estimator.log_prob(
        inputs[:, :1], condition=condition[0][None, ...]
    )
    log_probs_separate2 = density_estimator.log_prob(
        inputs[:, 1:], condition=condition[1][None, ...]
    )
    log_probs_sep = torch.hstack([log_probs_separate1, log_probs_separate2])

    assert torch.allclose(log_probs, log_probs_sep, atol=1e-2, rtol=1e-2), (
        "Batched log_prob is not consistent with separate log_prob."
    )


def _build_density_estimator_and_tensors(
    density_estimator_build_fn: Callable,
    input_event_shape: Tuple[int],
    condition_event_shape: Tuple[int],
    batch_dim: int,
    input_sample_dim: int = 1,
):
    """Helper function for all tests that deal with shapes of density
    estimators."""

    batch_size = 1000
    # Use positive random values for continuous dims (log transform)
    batch_input = (
        torch.rand((batch_size, *input_event_shape), dtype=torch.float32) * 10.0
    )
    # make last dim discrete for mixed density estimators
    batch_input[:, -1] = torch.randint(0, 4, (batch_size,))
    batch_condition = torch.randn((batch_size, *condition_event_shape))
    if len(condition_event_shape) > 1:
        embedding_net = CNNEmbedding(condition_event_shape, kernel_size=1)
        z_score_y = "structured"
    else:
        embedding_net = torch.nn.Identity()
        z_score_y = "independent"

    if density_estimator_build_fn in [
        build_mnle,
        build_mnpe,
        build_categoricalmassestimator,
    ]:
        density_estimator = density_estimator_build_fn(
            batch_x=batch_input,
            batch_y=batch_condition,
            embedding_net=embedding_net,
            z_score_y=z_score_y,
        )
    else:
        embedding_net_kwarg = (
            dict(embedding_net_y=embedding_net)
            if "score" in density_estimator_build_fn.__name__
            else dict(embedding_net=embedding_net)
        )
        density_estimator = density_estimator_build_fn(
            torch.randn_like(batch_input),
            torch.randn_like(batch_condition),
            z_score_y=z_score_y,
            **embedding_net_kwarg,
        )

    inputs = batch_input[:batch_dim]
    condition = batch_condition[:batch_dim]

    inputs = inputs.unsqueeze(0)
    inputs = inputs.expand(input_sample_dim, -1, -1)
    return density_estimator, inputs, condition, input_event_shape


# separate test cases for mixed density estimation
@pytest.mark.parametrize(
    (
        "density_estimator_build_fn",
        "input_sample_dim",
        "input_event_shape",
        "condition_event_shape",
        "batch_dim",
    ),
    (
        (build_mnle, 1, (2,), (7,), 1),
        (build_mnle, 1, (2,), (7,), 10),
        # Test with 2D condition with embedding net.
        [build_mnle, 1, (2,), (7, 7), 10],
        [build_mnle, 1, (2,), (2, 7), 10],
        [build_mnle, 1, (2,), (7, 2), 10],
        # Add MNPE test cases (note: x and y roles are swapped)
        (build_mnpe, 1, (2,), (7,), 1),
        (build_mnpe, 1, (2,), (7,), 10),
        [build_mnpe, 1, (2,), (7, 7), 10],
        [build_mnpe, 1, (2,), (2, 7), 10],
        [build_mnpe, 1, (2,), (7, 2), 10],
        [build_categoricalmassestimator, 1, (1,), (7, 7), 10],
        [build_categoricalmassestimator, 2, (1,), (7, 7), 10],
        pytest.param(
            build_mnle,
            2,
            (1,),
            (7,),
            10,
            marks=pytest.mark.xfail(
                reason="Sample dim > 1 not supported for Mixed Density Estimation"
            ),
        ),
        pytest.param(
            build_mnpe,
            2,
            (1,),
            (7,),
            10,
            marks=pytest.mark.xfail(
                reason="Sample dim > 1 not supported for Mixed Density Estimation"
            ),
        ),
        pytest.param(
            build_categoricalmassestimator,
            1,
            (4,),
            (7,),
            10,
            marks=pytest.mark.xfail(
                reason="Event shape > 1 not supported for categorical"
            ),
        ),
    ),
)
@pytest.mark.parametrize("sample_shape", ((10,), (1,)))
def test_mixed_density_estimator(
    density_estimator_build_fn,
    input_sample_dim,
    input_event_shape,
    condition_event_shape,
    batch_dim,
    sample_shape,
):
    density_estimator, inputs, conditions, input_event_shape = (
        _build_density_estimator_and_tensors(
            density_estimator_build_fn,
            input_event_shape,
            condition_event_shape,
            batch_dim,
            input_sample_dim,
        )
    )
    # Test losses
    losses = density_estimator.loss(inputs[0], condition=conditions)
    assert losses.shape == (batch_dim,)

    # Test log_prob
    log_probs = density_estimator.log_prob(inputs, condition=conditions)
    assert log_probs.shape == (input_sample_dim, batch_dim)

    # Test samples
    samples = density_estimator.sample(sample_shape, condition=conditions)
    assert samples.shape == (*sample_shape, batch_dim, *input_event_shape)<|MERGE_RESOLUTION|>--- conflicted
+++ resolved
@@ -21,11 +21,8 @@
     build_mnle,
     build_mnpe,
     build_nsf,
-<<<<<<< HEAD
     build_resnet_flowmatcher,
     build_score_estimator,
-=======
->>>>>>> 9c4071bd
     build_zuko_bpf,
     build_zuko_gf,
     build_zuko_maf,
@@ -55,16 +52,11 @@
     build_zuko_unaf,
 ]
 
-<<<<<<< HEAD
 diffusion_builders = [
     build_mlp_flowmatcher,
     build_resnet_flowmatcher,
     build_score_estimator,
 ]
-=======
-# TODO: Add new
-diffusion_builders = []
->>>>>>> 9c4071bd
 
 
 def get_batch_input(nsamples: int, input_dims: int) -> torch.Tensor:
@@ -144,7 +136,6 @@
     )
 
 
-<<<<<<< HEAD
 @pytest.mark.parametrize(
     "density_estimator_build_fn",
     [
@@ -154,9 +145,6 @@
         build_score_estimator,
     ],  # just test nflows, zuko and flowmatching
 )
-=======
-@pytest.mark.parametrize("density_estimator_build_fn", model_builders)
->>>>>>> 9c4071bd
 @pytest.mark.parametrize("input_sample_dim", (1, 2))
 @pytest.mark.parametrize("input_event_shape", ((1,), (4,)))
 @pytest.mark.parametrize("condition_event_shape", ((1,), (7,)))
@@ -261,7 +249,6 @@
 
 @pytest.mark.parametrize("density_estimator_build_fn", model_builders)
 @pytest.mark.parametrize(
-<<<<<<< HEAD
     "density_estimator_build_fn",
     [
         build_nsf,
@@ -269,8 +256,6 @@
     ],  # just test nflows and zuko
 )
 @pytest.mark.parametrize(
-=======
->>>>>>> 9c4071bd
     "input_event_shape", ((1,), pytest.param((2,), marks=pytest.mark.slow))
 )
 @pytest.mark.parametrize("condition_event_shape", ((1,), (7,)))
