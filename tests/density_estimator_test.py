# This file is part of sbi, a toolkit for simulation-based inference. sbi is licensed
# under the Apache License Version 2.0, see <https://www.apache.org/licenses/>

from __future__ import annotations

from typing import Callable, Tuple

import pytest
import torch
from torch import eye, zeros
from torch.distributions import MultivariateNormal

from sbi.neural_nets.embedding_nets import CNNEmbedding
from sbi.neural_nets.estimators.shape_handling import reshape_to_sample_batch_event
from sbi.neural_nets.net_builders import (
    build_categoricalmassestimator,
    build_made,
    build_maf,
    build_maf_rqs,
    build_mdn,
    build_mnle,
    build_mnpe,
    build_nsf,
    build_zuko_bpf,
    build_zuko_gf,
    build_zuko_maf,
    build_zuko_naf,
    build_zuko_ncsf,
    build_zuko_nice,
    build_zuko_nsf,
    build_zuko_sospf,
    build_zuko_unaf,
)

# List of all density estimator builders for testing.
model_builders = [
    build_made,
    build_mdn,
    build_maf,
    build_maf_rqs,
    build_nsf,
    build_zuko_bpf,
    build_zuko_gf,
    build_zuko_maf,
    build_zuko_naf,
    build_zuko_ncsf,
    build_zuko_nice,
    build_zuko_nsf,
    build_zuko_sospf,
    build_zuko_unaf,
]

# TODO: Add new
diffusion_builders = []


def get_batch_input(nsamples: int, input_dims: int) -> torch.Tensor:
    r"""Generate a batch of input samples from a multivariate normal distribution.

    Args:
        nsamples (int): The number of samples to generate.
        input_dims (int): The dimensionality of the input samples.

    Returns:
        torch.Tensor: A tensor of shape (nsamples, input_dims)
        containing the generated samples.
    """
    input_mvn = MultivariateNormal(
        loc=zeros(input_dims), covariance_matrix=eye(input_dims)
    )
    return input_mvn.sample((nsamples,))


def get_batch_context(nsamples: int, condition_shape: tuple[int, ...]) -> torch.Tensor:
    r"""Generate a batch of context samples from a multivariate normal distribution.

    Args:
        nsamples (int): The number of context samples to generate.
        condition_shape (tuple[int, ...]): The shape of the condition for each sample.

    Returns:
        torch.Tensor: A tensor containing the generated context samples.
    """
    context_mvn = MultivariateNormal(
        loc=zeros(*condition_shape), covariance_matrix=eye(condition_shape[-1])
    )
    return context_mvn.sample((nsamples,))


@pytest.mark.parametrize(
    "theta_or_x_shape, target_shape, event_shape, leading_is_sample",
    (
        ((3,), (1, 1, 3), (3,), False),
        ((3,), (1, 1, 3), (3,), True),
        ((1, 3), (1, 1, 3), (3,), False),
        ((1, 3), (1, 1, 3), (3,), True),
        ((2, 3), (1, 2, 3), (3,), False),
        ((2, 3), (2, 1, 3), (3,), True),
        ((1, 2, 3), (1, 2, 3), (3,), True),
        ((1, 2, 3), (2, 1, 3), (3,), False),
        ((3, 5), (1, 1, 3, 5), (3, 5), False),
        ((3, 5), (1, 1, 3, 5), (3, 5), True),
        ((1, 3, 5), (1, 1, 3, 5), (3, 5), False),
        ((1, 3, 5), (1, 1, 3, 5), (3, 5), True),
        ((2, 3, 5), (1, 2, 3, 5), (3, 5), False),
        ((2, 3, 5), (2, 1, 3, 5), (3, 5), True),
        ((1, 2, 3, 5), (1, 2, 3, 5), (3, 5), True),
        ((1, 2, 3, 5), (2, 1, 3, 5), (3, 5), False),
        pytest.param((1, 2, 3, 5), (1, 2, 3, 5), (5), False, marks=pytest.mark.xfail),
        pytest.param((1, 2, 3, 5), (1, 2, 3, 5), (3), False, marks=pytest.mark.xfail),
        pytest.param((1, 2, 3), (1, 2, 3), (1, 5), False, marks=pytest.mark.xfail),
        pytest.param((1, 2, 3), (1, 2, 3), (1, 3), False, marks=pytest.mark.xfail),
        pytest.param((1, 2, 3), (2, 1, 3), (3), False, marks=pytest.mark.xfail),
        pytest.param((1, 2, 3), (2, 1, 3), (3), True, marks=pytest.mark.xfail),
    ),
)
def test_shape_handling_utility_for_density_estimator(
    theta_or_x_shape: Tuple,
    target_shape: Tuple,
    event_shape: Tuple,
    leading_is_sample: bool,
):
    """Test whether `reshape_to_batch_sample_event` results in expected outputs."""
    input = torch.randn(theta_or_x_shape)
    output = reshape_to_sample_batch_event(
        input, event_shape=event_shape, leading_is_sample=leading_is_sample
    )
    assert output.shape == target_shape, (
        f"Shapes of Output ({output.shape}) and target shape ({target_shape}) do not "
        f"match."
    )


@pytest.mark.parametrize("density_estimator_build_fn", model_builders)
@pytest.mark.parametrize("input_sample_dim", (1, 2))
@pytest.mark.parametrize("input_event_shape", ((1,), (4,)))
@pytest.mark.parametrize("condition_event_shape", ((1,), (7,)))
@pytest.mark.parametrize("batch_dim", (1, 10))
def test_density_estimator_loss_shapes(
    density_estimator_build_fn,
    input_sample_dim,
    input_event_shape,
    condition_event_shape,
    batch_dim,
):
    """Test whether `loss` of DensityEstimators follow the shape convention."""
    density_estimator, inputs, conditions, _ = _build_density_estimator_and_tensors(
        density_estimator_build_fn,
        input_event_shape,
        condition_event_shape,
        batch_dim,
        input_sample_dim,
    )

    losses = density_estimator.loss(inputs[0], condition=conditions)
    assert losses.shape == (batch_dim,)


@pytest.mark.parametrize("density_estimator_build_fn", model_builders)
@pytest.mark.parametrize("input_sample_dim", (1, 2))
@pytest.mark.parametrize("input_event_shape", ((1,), (4,)))
# This mimics the shape of a 2D image and is used for testing CNN embeddings.
@pytest.mark.parametrize("condition_event_shape", ((2, 1), (2, 7), (7, 2), (7, 7)))
@pytest.mark.parametrize("batch_dim", (1, 10))
def test_density_estimator_log_prob_shapes_with_embedding(
    density_estimator_build_fn,
    input_sample_dim,
    input_event_shape,
    condition_event_shape,
    batch_dim,
):
    """Test whether `loss` of DensityEstimators follow the shape convention."""
    density_estimator, inputs, conditions, _ = _build_density_estimator_and_tensors(
        density_estimator_build_fn,
        input_event_shape,
        condition_event_shape,
        batch_dim,
        input_sample_dim,
    )

    log_probs = density_estimator.log_prob(inputs, condition=conditions)
    assert log_probs.shape == (input_sample_dim, batch_dim)


@pytest.mark.parametrize("density_estimator_build_fn", model_builders)
@pytest.mark.parametrize("sample_shape", ((), (1,), (2, 3)))
@pytest.mark.parametrize("input_event_shape", ((1,), (4,)))
@pytest.mark.parametrize("condition_event_shape", ((1,), (2,)))
@pytest.mark.parametrize("batch_dim", (1, 10))
def test_density_estimator_sample_shapes(
    density_estimator_build_fn,
    sample_shape,
    input_event_shape,
    condition_event_shape,
    batch_dim,
):
    """Test whether `sample` of DensityEstimators follow the shape
    convention."""
    density_estimator, _, conditions, input_event_shape = (
        _build_density_estimator_and_tensors(
            density_estimator_build_fn,
            input_event_shape,
            condition_event_shape,
            batch_dim,
        )
    )
    samples = density_estimator.sample(sample_shape, condition=conditions)
    if density_estimator_build_fn == build_categoricalmassestimator:
        # Our categorical is always 1D and does not return `input_event_shape`.
        input_event_shape = ()
    assert samples.shape == (*sample_shape, batch_dim, *input_event_shape)


@pytest.mark.parametrize("density_estimator_build_fn", model_builders)
@pytest.mark.parametrize("input_event_shape", ((1,), (4,)))
@pytest.mark.parametrize("condition_event_shape", ((1,), (7,)))
@pytest.mark.parametrize("batch_dim", (1, 10))
def test_correctness_of_density_estimator_log_prob(
    density_estimator_build_fn,
    input_event_shape,
    condition_event_shape,
    batch_dim,
):
    """Test whether identical inputs lead to identical log_prob values."""
    input_sample_dim = 2
    density_estimator, inputs, condition, _ = _build_density_estimator_and_tensors(
        density_estimator_build_fn,
        input_event_shape,
        condition_event_shape,
        batch_dim,
        input_sample_dim,
    )
    log_probs = density_estimator.log_prob(inputs, condition=condition)
    assert torch.allclose(log_probs[0, :], log_probs[1, :], rtol=1e-4)


@pytest.mark.parametrize("density_estimator_build_fn", model_builders)
<<<<<<< HEAD
=======
@pytest.mark.parametrize(
    "density_estimator_build_fn",
    [
        build_nsf,
        build_zuko_nsf,
    ],  # just test nflows and zuko
)
>>>>>>> 1b3668c6
@pytest.mark.parametrize(
    "input_event_shape", ((1,), pytest.param((2,), marks=pytest.mark.slow))
)
@pytest.mark.parametrize("condition_event_shape", ((1,), (7,)))
@pytest.mark.parametrize("sample_shape", ((1000,), (500, 2)))
def test_correctness_of_batched_vs_seperate_sample_and_log_prob(
    density_estimator_build_fn: Callable,
    input_event_shape,
    condition_event_shape,
    sample_shape,
):
    input_sample_dim = 2
    batch_dim = 2
    density_estimator, inputs, condition, input_event_shape = (
        _build_density_estimator_and_tensors(
            density_estimator_build_fn,
            input_event_shape,
            condition_event_shape,
            batch_dim,
            input_sample_dim,
        )
    )
    # Batched vs separate sampling
    samples = density_estimator.sample(sample_shape, condition=condition)
    samples = samples.reshape(-1, batch_dim, *input_event_shape)  # Flat for comp.

    # Flatten sample_shape to (B*E,) if it is (B, E)
    if len(sample_shape) > 1:
        flat_sample_shape = (torch.prod(torch.tensor(sample_shape)).item(),)
    else:
        flat_sample_shape = sample_shape

    samples_separate1 = density_estimator.sample(
        flat_sample_shape, condition=condition[0][None, ...]
    )
    samples_separate2 = density_estimator.sample(
        flat_sample_shape, condition=condition[1][None, ...]
    )

    # Check if means are approx. same
    samples_m = torch.mean(samples, dim=0, dtype=torch.float32)
    samples_separate1_m = torch.mean(samples_separate1, dim=0, dtype=torch.float32)
    samples_separate2_m = torch.mean(samples_separate2, dim=0, dtype=torch.float32)
    samples_sep_m = torch.cat([samples_separate1_m, samples_separate2_m], dim=0)

    assert torch.allclose(samples_m, samples_sep_m, atol=0.5, rtol=0.5), (
        "Batched sampling is not consistent with separate sampling."
    )

    # Batched vs separate log_prob
    log_probs = density_estimator.log_prob(inputs, condition=condition)

    log_probs_separate1 = density_estimator.log_prob(
        inputs[:, :1], condition=condition[0][None, ...]
    )
    log_probs_separate2 = density_estimator.log_prob(
        inputs[:, 1:], condition=condition[1][None, ...]
    )
    log_probs_sep = torch.hstack([log_probs_separate1, log_probs_separate2])

    assert torch.allclose(log_probs, log_probs_sep, atol=1e-2, rtol=1e-2), (
        "Batched log_prob is not consistent with separate log_prob."
    )


def _build_density_estimator_and_tensors(
    density_estimator_build_fn: Callable,
    input_event_shape: Tuple[int],
    condition_event_shape: Tuple[int],
    batch_dim: int,
    input_sample_dim: int = 1,
):
    """Helper function for all tests that deal with shapes of density
    estimators."""

    batch_size = 1000
    # Use positive random values for continuous dims (log transform)
    batch_input = (
        torch.rand((batch_size, *input_event_shape), dtype=torch.float32) * 10.0
    )
    # make last dim discrete for mixed density estimators
    batch_input[:, -1] = torch.randint(0, 4, (batch_size,))
    batch_condition = torch.randn((batch_size, *condition_event_shape))
    if len(condition_event_shape) > 1:
        embedding_net = CNNEmbedding(condition_event_shape, kernel_size=1)
        z_score_y = "structured"
    else:
        embedding_net = torch.nn.Identity()
        z_score_y = "independent"

    if density_estimator_build_fn in [
        build_mnle,
        build_mnpe,
        build_categoricalmassestimator,
    ]:
        density_estimator = density_estimator_build_fn(
            batch_x=batch_input,
            batch_y=batch_condition,
            embedding_net=embedding_net,
            z_score_y=z_score_y,
        )
    else:
        embedding_net_kwarg = (
            dict(embedding_net_y=embedding_net)
            if "score" in density_estimator_build_fn.__name__
            else dict(embedding_net=embedding_net)
        )
        density_estimator = density_estimator_build_fn(
            torch.randn_like(batch_input),
            torch.randn_like(batch_condition),
            z_score_y=z_score_y,
            **embedding_net_kwarg,
        )

    inputs = batch_input[:batch_dim]
    condition = batch_condition[:batch_dim]

    inputs = inputs.unsqueeze(0)
    inputs = inputs.expand(input_sample_dim, -1, -1)
    return density_estimator, inputs, condition, input_event_shape


# separate test cases for mixed density estimation
@pytest.mark.parametrize(
    (
        "density_estimator_build_fn",
        "input_sample_dim",
        "input_event_shape",
        "condition_event_shape",
        "batch_dim",
    ),
    (
        (build_mnle, 1, (2,), (7,), 1),
        (build_mnle, 1, (2,), (7,), 10),
        # Test with 2D condition with embedding net.
        [build_mnle, 1, (2,), (7, 7), 10],
        [build_mnle, 1, (2,), (2, 7), 10],
        [build_mnle, 1, (2,), (7, 2), 10],
        # Add MNPE test cases (note: x and y roles are swapped)
        (build_mnpe, 1, (2,), (7,), 1),
        (build_mnpe, 1, (2,), (7,), 10),
        [build_mnpe, 1, (2,), (7, 7), 10],
        [build_mnpe, 1, (2,), (2, 7), 10],
        [build_mnpe, 1, (2,), (7, 2), 10],
        [build_categoricalmassestimator, 1, (1,), (7, 7), 10],
        [build_categoricalmassestimator, 2, (1,), (7, 7), 10],
        pytest.param(
            build_mnle,
            2,
            (1,),
            (7,),
            10,
            marks=pytest.mark.xfail(
                reason="Sample dim > 1 not supported for Mixed Density Estimation"
            ),
        ),
        pytest.param(
            build_mnpe,
            2,
            (1,),
            (7,),
            10,
            marks=pytest.mark.xfail(
                reason="Sample dim > 1 not supported for Mixed Density Estimation"
            ),
        ),
        pytest.param(
            build_categoricalmassestimator,
            1,
            (4,),
            (7,),
            10,
            marks=pytest.mark.xfail(
                reason="Event shape > 1 not supported for categorical"
            ),
        ),
    ),
)
@pytest.mark.parametrize("sample_shape", ((10,), (1,)))
def test_mixed_density_estimator(
    density_estimator_build_fn,
    input_sample_dim,
    input_event_shape,
    condition_event_shape,
    batch_dim,
    sample_shape,
):
    density_estimator, inputs, conditions, input_event_shape = (
        _build_density_estimator_and_tensors(
            density_estimator_build_fn,
            input_event_shape,
            condition_event_shape,
            batch_dim,
            input_sample_dim,
        )
    )
    # Test losses
    losses = density_estimator.loss(inputs[0], condition=conditions)
    assert losses.shape == (batch_dim,)

    # Test log_prob
    log_probs = density_estimator.log_prob(inputs, condition=conditions)
    assert log_probs.shape == (input_sample_dim, batch_dim)

    # Test samples
    samples = density_estimator.sample(sample_shape, condition=conditions)
    assert samples.shape == (*sample_shape, batch_dim, *input_event_shape)<|MERGE_RESOLUTION|>--- conflicted
+++ resolved
@@ -235,8 +235,6 @@
 
 
 @pytest.mark.parametrize("density_estimator_build_fn", model_builders)
-<<<<<<< HEAD
-=======
 @pytest.mark.parametrize(
     "density_estimator_build_fn",
     [
@@ -244,7 +242,6 @@
         build_zuko_nsf,
     ],  # just test nflows and zuko
 )
->>>>>>> 1b3668c6
 @pytest.mark.parametrize(
     "input_event_shape", ((1,), pytest.param((2,), marks=pytest.mark.slow))
 )
