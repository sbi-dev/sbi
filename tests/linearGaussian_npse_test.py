--- conflicted
+++ resolved
@@ -272,16 +272,10 @@
     inference, score_estimator = _train_npse(
         test_case, num_simulations, stop_after_epochs, training_batch_size
     )
-<<<<<<< HEAD
     x_o = zeros(sampling_test_case.num_trials, test_case.num_dim)
     posterior = inference.build_posterior(
         score_estimator, sample_with=sampling_test_case.sampling_method
     )
     posterior.set_default_x(x_o)
     samples = posterior.sample((num_samples,), iid_method=sampling_test_case.iid_method)
-=======
-    posterior = inference.build_posterior(score_estimator, sample_with=sample_with)
-    posterior.set_default_x(test_case.x_o)
-    samples = posterior.sample((num_samples,), iid_method=iid_method)
->>>>>>> 422bbe4c
     assert snapshot == samples.tolist()