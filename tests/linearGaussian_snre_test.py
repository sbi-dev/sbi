--- conflicted
+++ resolved
@@ -147,12 +147,9 @@
         (1, 1, "gaussian", "sre"),
         (2, 1, "uniform", "sre"),
         (2, 5, "gaussian", "aalr"),
-<<<<<<< HEAD
-        (2, 5, "gaussian", "nrec"),
-=======
         (2, 1, "gaussian", "bnre"),
         (2, 5, "gaussian", "bnre"),
->>>>>>> 8debc195
+        (2, 5, "gaussian", "nrec"),
     ),
 )
 def test_c2st_sre_variants_on_linearGaussian(
@@ -200,13 +197,10 @@
         inference = SNRE_B(**kwargs)
     elif method_str == "aalr":
         inference = AALR(**kwargs)
-<<<<<<< HEAD
+    elif method_str == "bnre":
+        inference = BNRE(regularization_strength=20, **kwargs)
     elif method_str == "nrec":
         inference = SNRE_C(**kwargs)
-=======
-    elif method_str == "bnre":
-        inference = BNRE(regularization_strength=20, **kwargs)
->>>>>>> 8debc195
     else:
         raise ValueError(f"{method_str} is not an allowed option")
 
