--- conflicted
+++ resolved
@@ -11,17 +11,15 @@
 from sklearn.neural_network import MLPClassifier
 from torch.distributions import MultivariateNormal as tmvn
 
-<<<<<<< HEAD
 from sbi.utils.metrics import (
     biased_mmd_hypothesis_test,
     c2st,
     c2st_scores,
+    posterior_shrinkage,
+    posterior_zscore,
     unbiased_mmd_squared_hypothesis_test,
     wasserstein_2_squared,
 )
-=======
-from sbi.utils.metrics import c2st, c2st_scores, posterior_shrinkage, posterior_zscore
->>>>>>> bb35def3
 
 ## c2st related:
 ## for a study about c2st see https://github.com/psteinb/c2st/
@@ -142,7 +140,6 @@
     assert np.allclose(obs2_c2st, obs_c2st, atol=0.05)
 
 
-<<<<<<< HEAD
 @pytest.mark.slow
 @pytest.mark.parametrize(
     "sigma",
@@ -196,7 +193,8 @@
         assert estimate < threshold, "Rejecting 0-hypothesis even though q=p."
     else:
         assert estimate > threshold, "Accepting 0-hypothesis even though q!=p."
-=======
+
+
 def test_posterior_shrinkage():
     prior_samples = np.array([2])
     post_samples = np.array([3])
@@ -236,5 +234,4 @@
     true_theta = np.array([])
     post_samples = np.array([])
     with pytest.raises(ValueError):
-        posterior_zscore(true_theta, post_samples)
->>>>>>> bb35def3
+        posterior_zscore(true_theta, post_samples)