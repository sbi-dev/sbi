# Contribution guidelines

By participating in the `sbi` community, all members are expected to comply with our [Code
of Conduct](CODE_OF_CONDUCT.md). This ensures a positive and inclusive environment for
everyone involved.

## User experiences, bugs, and feature requests

If you are using `sbi` to infer the parameters of a simulator, we would be delighted to
know how it worked for you. If it didn't work according to plan, please open up an
[issue](https://github.com/sbi-dev/sbi/issues) or
[discussion](https://github.com/sbi-dev/sbi/discussions) and tell us more about your use
case: the dimensionality of the input parameters and of the output, as well as the setup
you used to run inference (i.e., number of simulations, number of rounds, etc.).

To report bugs and suggest features (including better documentation), please equally
head over to [issues on GitHub](https://github.com/sbi-dev/sbi/issues).

## Code contributions

Contributions to the `sbi` package are welcome! In general, we use pull requests to make
changes to `sbi`. So, if you are planning to make a contribution, please fork, create a
feature branch, and then make a Pull Request (PR) from your feature branch to the upstream `sbi`
([details](https://docs.github.com/en/pull-requests/collaborating-with-pull-requests/proposing-changes-to-your-work-with-pull-requests/creating-a-pull-request-from-a-fork)).
To give credit to contributors, we consider adding contributors who repeatedly and
substantially contributed to `sbi` to the list of authors of the package at the end of
every year. Additionally, we mention all contributors in the releases.

### Development environment

Clone [the repo](https://github.com/sbi-dev/sbi) and install all the dependencies via
`pyproject.toml` using `pip install -e ".[dev]"` (the `-e` flag installs the package
editable mode, and the `dev` flag installs development and testing dependencies).
This requires at least Python 3.8.

We use [`pre-commit`](https://pre-commit.com) to ensure proper formatting and perform
linting (see below). Please install `pre-commit` locally using `pre-commit install`.

### Style conventions and testing

For docstrings and comments, we use [Google
Style](http://google.github.io/styleguide/pyguide.html#38-comments-and-docstrings).

For code linting and formating, we use [`ruff`](https://docs.astral.sh/ruff/), which is
installed alongside `sbi`.

You can exclude slow tests and those which require a GPU with `pytest -m "not slow and not gpu"`.
Additionally, we recommend to run tests with `pytest -n auto -m "not slow and not gpu"` in parallel.
GPU tests should probably not be run this way.
If you see unexpected behavior (tests fail if they shouldn't), try to run them without `-n auto` and see if it persists.
When writing new tests and debugging things, it may make sense to also run them without `-n auto`.

When you create a PR onto `main`, our Continuous Integration (CI) actions on GitHub will perform the following
checks:

- **`ruff`** for linting and formatting (including `black`, `isort`, and `flake8`)
- **[`pyright`](https://github.com/Microsoft/pyright)** for static type checking.
- **`pytest`** for running a subset of fast tests from our test suite.

If any of these fail, try reproducing and solving the error locally:

- **`ruff`**: Make sure you have `pre-commit` installed locally with the same version as specified in the [requirements](pyproject.toml). Execute it
 using `pre-commit run --all-files`. `ruff` tends to give informative error
  messages that help you fix the problem.
- **`pyright`**: Run it locally using `pyright sbi/` and ensure you are using the same
<<<<<<< HEAD
  `pyright` version as used in the CI.
- **`pytest`**: On GitHub Actions you can see which test failed. Reproduce it locally, e.g., using `pytest -n auto tests/linearGaussian_snpe_test.py`. Note that this will run for a few minutes and should result in passes and expected fails (xfailed).
=======
  `pyright` version as used in the CI (which is the case if you have installed it with `pip install -e ".[dev]"`
  but note that you have to rerun it once someone updates the version in the `pyproject.toml`).
  - Known issues and fixes:
    - If using `**kwargs`, you either have to specify all possible types of `kwargs`, e.g. `**kwargs: Union[int, boolean]` or use `**kwargs: Any`
- **`pytest`**: On GitHub Actions you can see which test failed. Reproduce it locally, e.g., using `pytest tests/linearGaussian_snpe_test.py`. Note that this will run for a few minutes and should result in passes and expected fails (xfailed).
>>>>>>> db91f59c
- commit and push again until CI tests pass. Don't hesitate to ask for help by
  commenting on the PR.

## Online documentation

Most of [the documentation](http://sbi-dev.github.io/sbi) is written in markdown ([basic markdown guide](https://guides.github.com/features/mastering-markdown/)).

You can directly fix mistakes and suggest clearer formulations in markdown files simply by initiating a PR on GitHub. Click on [documentation
file](https://github.com/sbi-dev/sbi/tree/master/docs/docs) and look for the little pencil at top right.<|MERGE_RESOLUTION|>--- conflicted
+++ resolved
@@ -63,16 +63,11 @@
  using `pre-commit run --all-files`. `ruff` tends to give informative error
   messages that help you fix the problem.
 - **`pyright`**: Run it locally using `pyright sbi/` and ensure you are using the same
-<<<<<<< HEAD
-  `pyright` version as used in the CI.
-- **`pytest`**: On GitHub Actions you can see which test failed. Reproduce it locally, e.g., using `pytest -n auto tests/linearGaussian_snpe_test.py`. Note that this will run for a few minutes and should result in passes and expected fails (xfailed).
-=======
   `pyright` version as used in the CI (which is the case if you have installed it with `pip install -e ".[dev]"`
   but note that you have to rerun it once someone updates the version in the `pyproject.toml`).
   - Known issues and fixes:
     - If using `**kwargs`, you either have to specify all possible types of `kwargs`, e.g. `**kwargs: Union[int, boolean]` or use `**kwargs: Any`
-- **`pytest`**: On GitHub Actions you can see which test failed. Reproduce it locally, e.g., using `pytest tests/linearGaussian_snpe_test.py`. Note that this will run for a few minutes and should result in passes and expected fails (xfailed).
->>>>>>> db91f59c
+- **`pytest`**: On GitHub Actions you can see which test failed. Reproduce it locally, e.g., using `pytest -n auto tests/linearGaussian_snpe_test.py`. Note that this will run for a few minutes and should result in passes and expected fails (xfailed).
 - commit and push again until CI tests pass. Don't hesitate to ask for help by
   commenting on the PR.
 
