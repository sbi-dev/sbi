--- conflicted
+++ resolved
@@ -1,14 +1,9 @@
 [![Build Status](https://travis-ci.org/mackelab/sbi.svg?branch=master)](https://travis-ci.org/mackelab/sbi)
 
 ## Description
-<<<<<<< HEAD
-
 Building on code for "On Contrastive Learning for Likelihood-free Inference" in <https://github.com/conormdurkan/lfi.>
 
 Features neural likelihood-free methods from
-=======
-This repo features neural likelihood-free methods from
->>>>>>> 14d6d794
 
 > Papamakarios et al., _Sequential Neural Likelihood_ (SNL), 2019. [[arXiv]](https://arxiv.org/abs/1805.07226)
 >
@@ -20,13 +15,7 @@
 
 ## Setup
 
-<<<<<<< HEAD
 Clone the repo and install all the dependencies using the `environment.yml` file to create a conda environment: `conda env create -f environment.yml`
-=======
-Clone repo, then set environment variable ```LFI_PROJECT_DIR``` to local directory.  
-
-You can install all the dependencies using the `environment.yml` file to create a conda environment: `conda env create -f environment.yml`
->>>>>>> 14d6d794
 
 Alternatively, you can install via `setup.py` using `pip install -e.` To install development and testing dependencies, if you use bash use `pip install -e .[dev]` while if you use zsh do `pip install -e .\[dev\]`.
 
@@ -40,10 +29,6 @@
 
 We use git lfs to store binary files, e.g., example notebooks. To use git lfs follow installation instructions here https://git-lfs.github.com/. 
 
-<<<<<<< HEAD
-We use git lfs to store binary files, e.g., example notebooks. To use git lfs follow installation instructions here <https://git-lfs.github.com/.>
-=======
 ## Acknowledgements
 This code builds heavily on previous work by [Conor Durkan](https://conormdurkan.github.io/), [George Papamakarios](https://gpapamak.github.io/) and [Artur Bekasov](https://arturbekasov.github.io/).
-Relevant repositories include [bayesiains/nsf](https://github.com/bayesiains/nsf) and [conormdurkan/lfi](https://github.com/conormdurkan/lfi). 
->>>>>>> 14d6d794
+Relevant repositories include [bayesiains/nsf](https://github.com/bayesiains/nsf) and [conormdurkan/lfi](https://github.com/conormdurkan/lfi). 